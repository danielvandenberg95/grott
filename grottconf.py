"""Grottconf setting the configuration environment (class Conf)"""
# grottconf  process command parameter and settings file
# Updated: 2024-12-08
import configparser, sys, argparse, os, json, io
import ipaddress
from os import walk
from grottdata import format_multi_line, str2bool
import logging
#set logging definities
#logging.basicConfig(level=logging.INFO)
logger = logging.getLogger(__name__)
vrmconf = "3.2.0_20250521"

class Conf :
    """define/proces grott configuration settings"""
    def __init__(self, vrm):
        """"Init Configuration"""
        logger.info("Config Processing Started")
        #Set parm's
        #prio: 1.Command line parms, 2.env. variables, 3.config file 4.program default
        #process command settings that set processing values (verbose, trace, output, config, nomqtt)
        # Set default for the command line parms
        self.verrel = vrm
        self.vrmconf = vrmconf
        self.vrmproxy = "3.0.0_241019"
        self.vrmsniff = "1.1.2"
        self.vrmdata = "3.2.0_20250521"
        self.vrmserver = "3.2.0_20250521"
        self.verbose= False
        self.loglevel = "INFO"
        self.cfgfile = "grott.ini"
        self.parserinit()
        #Set default config:
        self.defaultconf()
        #Process config file
        self.procconf()
        #Process environmental variable
        self.procenv()
        #Process variables to override/correct  config and environmental settings
        self.confpost()
        self.resetdebuglevel()
        #print configuration
        self.print()
        #test print only info
        #self.print(["Info","Hardcoded"])

        #process not if in standalone mode
        if self.mode not in ["serversa"]:
            #prepare MQTT security
            if not self.mqttauth: self.pubauth = None
            else: self.pubauth = dict(username=self.mqttuser, password=self.mqttpsw)

            #define recordlayouts
            self.set_reclayouts()

            #define record whitlist (if blocking / filtering enabled
            self.set_recwl()

            #prepare influxDB
            if self.influx :
                returncc=self.procinflux()
                if returncc[0] == 0 : logger.info(returncc[1])
                elif returncc[0] > 4 :
                    logger.critical(returncc[1])
                    raise SystemExit()
                else :
                    self.influx = False
                    logger.warning("%s, Grott procesing will continue without InfluxDB", returncc[1])
                    #logger.warning(returncc[1] + ", Grott procesing will continue without InfluxDB")

    def defaultconf(self) :
        """set config defaults"""
        #define parameters dictionary :
        #format self.parm[parm] = {"type" : parmtype,"value": parmvalue, "environ" : environ_var/none, "show" : show,noshow]
        #use addparm(self,type,parm,value,environ=None,show=True) :
        self.parm = dict()
        #define parmtype / secyions in parmlib be aware hardcoded will be ignorded from parmlib
        self.parmtype = ["Info","Hardcoded","Generic","Growatt","Server","MQTT","PVOutput","influx","extension"]
        ###Set fixed variables (not changable with .ini or environmental variables)
        self.addparm("Info","verrel",self.verrel)
        self.addparm("Info","verrelconf",vrmconf)
        self.addparm("Info","verreldata",self.vrmdata)
        self.addparm("Info","verrelproxy",self.vrmproxy)
        self.addparm("Info","verrelsniff",self.vrmsniff)
        self.addparm("Info","verrelserver",self.vrmserver)
        #set changeable variables (in .ini or environmentals:
        #recordtypes for inverter data processing
        self.addparm("Hardcoded","datarec",["04","50"])
        #recordtypes for inverter data processing
        self.addparm("Hardcoded","smartmeterrec",["1b","20","1e"])
        #!depricated! minimal datarecord length that can be processed (no ack record!)
        self.addparm("Hardcoded","mindatarec",12)
         #3.0.0. invertid not changable anymore, only there for compatability
        self.addparm("Hardcoded","inverterid","automatic")
        #set standard sysout, can only be overwritten at startup
        self.addparm("Hardcoded","outfile","sys.stdout")
        ###Set default variables
        #3.0.0 not recommended use loglevel!
        self.addparm("Generic","verbose",self.verbose,"gverbose")
        #Standard python logging level: DEBUG,INFO,WARNING,ERROR,CRITICAL added DEBUGV (debug verbose+)
        self.addparm("Generic","loglevel",self.loglevel,"gloglevel")
        #config file can only be set via startup parameter
        self.addparm("Generic","cfgfile",self.cfgfile)
        #specify lower minrecl (e.g. minrecl = 1) to log / debug all records. minrecl = 100 will supress most of commincation records except data related records
        self.addparm("Generic","minrecl",100,"gminrecl")
        #specify invertype:  default (use standard tl-s type of inverters, automatic (>3.0.0, lets grott automatically detect),spf, sph, mod etc use specific invertypes)
        self.addparm("Generic","invtype","auto","ginvtype")
        #define invertype setting for multiple servers {"invertid" : "invtype", "invertid1" : "invtype1", }
        self.addparm("Generic","invtypemap","{}","ginvtypemap")
        #Include all defined keys from layout (also incl = no)
        self.addparm("Generic","includeall","False","gincludeall")
        #Block growatt inverter and Shine configure commands
        self.addparm("Generic","blockcmd","False","gblockcmd")
        #Allow IP change if needed (not recommend setting, only use this for short time)
        self.addparm("Generic","noipf",False,"gnoipf")
        #time used =  auto: use record time or if not valid server time, alternative server: use always server time 3.0.0 renamed conf.gtime to conf.time gtime set for compat reasons.
        self.addparm("Generic","gtime","auto","gtime")
        self.addparm("Generic","time","auto","gtime")
        # enable / disable sending historical data from buffer
        self.addparm("Generic","sendbuf",True,"gsendbuf")
        #set defaultmode
        self.addparm("Generic","mode","proxy","gmode")
        #set default grott port
        self.addparm("Generic","grottport",5279,"grottport")
        #set default grott ip
        self.addparm("Generic","grottip","default","ggrottip")
        #set timezone (at this moment only used for influxdb)
        self.addparm("Generic","tmzone","local","gtmzone")
        ### Growatt settings
        # self.growattip = "server.growatt.com"
        # For China:                     server-cn.growatt.com
        # For US:                        server-us.growatt.com
        # For Australia and New Zealand: server-au.growatt.com
        self.addparm("Growatt","growattip","server.growatt.com", "ggrowattip")
        self.addparm("Growatt","growattport",5279,"ggrowattport")
        ### Grottserver settings
        self.addparm("Server","serverip","0.0.0.0","gserverip")
        self.addparm("Server","serverport",5781,"gserverport")
        # pass data to growatt
        self.addparm("Server","serverpassthrough",False,"gserverpassthrough")
        #httpserver
        self.addparm("Server","httpport",5782,"ghttpport")
        #Time to sleep waiting on API response
        self.addparm("Server","apirespwait",0.5,"gapirespwait")
        #Totaal time in seconds to wait on Inverter Response
        self.addparm("Server","inverterrespwait",10,"ginverterrespwait")
        #Totaal time in seconds to wait on Datalogger Response
        self.addparm("Server","dataloggerrespwait",5,"gdataloggerrespwait")
        #Totaal time in seconds to wait before a inactive session will be closed
        self.addparm("Server","ConnectionTimeout",200,"gConnectionTimeout")

        #MQTT Basic settings
        ##self.nomqtt = False
        self.addparm("MQTT","nomqtt",False,"gnomqtt")
        ##self.mqttip = "localhost"
        self.addparm("MQTT","mqttip","localhost","gmqttip")
        ##self.mqttport = 1883
        self.addparm("MQTT","mqttport",1883,"gmqttport")
        ##self.mqtttopic= "energy/growatt"
        self.addparm("MQTT","mqtttopic","energy/growatt","gmqtttopic")
        ##self.mqttretain = False
        self.addparm("MQTT","mqttretain",False,"gmqttretain")
        #MQTT Security Settings
        ##self.mqttauth = False
        self.addparm("MQTT","mqttauth",False,"mqttauth")
        ##self.mqttuser = "grott"
        self.addparm("MQTT","mqttuser","grott","gmqttuser")
        ##self.mqttpsw = "growatt2020"
        self.addparm("MQTT","mqttpsw","growatt2020","gmqttpsw","noshow")
        #MQTT Advanced Settings
        ##self.mqttmtopic = "False"
        self.addparm("MQTT","mqttmtopic",False,"gmqttmtopic")
        ##self.mqttmtopicname= "energy/meter"
        self.addparm("MQTT","mqttmtopicname","energy/meter","gmqttmtopicname")
        #self.mqttinverterintopic = False
        self.addparm("MQTT","mqttinverterintopic",False,"gmqttinverterintopic")

        #pvoutput default
        self.pvoutput = False
        self.pvinverters = 1
        self.pvurl = "https://pvoutput.org/service/r2/addstatus.jsp"
        self.pvapikey = "yourapikey"
        self.pvsystemid = {}
        self.pvinverterid = {}
        self.pvsystemid[1] = "systemid1"
        self.pvinverterid[1] = "inverter1"
        self.pvdisv1 = False
        self.pvtemp = False
        self.pvuplimit = 5

        #influxdb default
        self.influx = False
        self.influx2 = False
        self.ifdbname = "grottdb"
        self.ifip = "localhost"
        self.ifport = 8086
        self.ifuser = "grott"
        self.ifpsw  = "growatt2020"
        self.iftoken  = "influx_token"
        self.iforg  = "grottorg"
        self.ifbucket = "grottdb"

        #extension
        #self.extension = False
        self.addparm("extension","extension",False,"gextension")
        #self.extname = "grottext"
        self.addparm("extension","extname","grottext","gextname")
        #self.extvar = {"ip": "localhost", "port":8000}
        self.addparm("extension","extvar",'{"none": "none"}',"gextvar")


    def resetdebuglevel(self):
        #Reset loggerlevel if changed during parm processing
        #verbose == True if loglevel == "debug" (For compat reason, till all messages are displayed via logger)
        #if self.loglevel.upper() == "DEBUG" : self.verbose = True
        if self.loglevel.upper() in ("DEBUG","DEBUGV") : self.changeparm("verbose",True)
        elif self.verbose == True : self.changeparm("loglevel","DEBUG")
        logger.setLevel(self.loglevel.upper())

    def addparm(self,type,parm,value,environ=None,show="show") :
        #nieuw parameter format conf.parm[parm] = {"type" : parmtype,"value": parmvalue, "environ" : environ_var/none, "show" : True/False}]
        self.parm[parm] = {"type" : type,"value": value, "environ" : environ, "show" : show}
        logger.debug("config parameter added: {0} = {1}".format(parm,self.parm[parm]))
        #set conf.parm
        setattr(self, parm, value)

    def changeparm(self,parm,value) :
        #set new parameter value
        self.parm[parm]["value"] = value
        logger.debug("config parameter changed: {0} = {1}".format(parm,self.parm[parm]))
        #change conf.parm
        setattr(self, parm, value)

    def print(self,list="all"):
        """Print configuration settins"""
        logger.info("Grottsettings:\n")
        #logger.info("_Generic:")
        if list == "all" :
            printlist = self.parmtype
            if self.mode in ["proxy","sniffer"]:
                printlist.remove("Server")
            if self.mode in ["serversa"] :
                for item in ("MQTT","PVOutput","influx","extension"):
                    try:
                        printlist.remove(item)
                    except Exception as e:
                        logger.debug("item already deleted: %s",item)
        else:
            printlist = list

        #for parmtype in self.parmtype:
        for parmtype in printlist:
            logger.info(f"_{parmtype}:")
            # parmname = "self."key
            # exec(f"{[parmvalue]} = {parmname}")
            for key in self.parm :
                if self.parm[key]["environ"] == None : self.parm[key]["environ"] =""
                #if self.parm[key]["type"] == parmtype and self.parm[key]["show"]:
                if self.parm[key]["type"] == parmtype :
                    #get real value
                    value = getattr(self,key)
                    if self.parm[key]["show"] == "show" :
                        logger.info(("\t{0:<20}{1}{2:<21}{3}".format(key,"",self.parm[key]["environ"],value)))
                    else:
                        logger.info(("\t{0:<20}{1}{2:<21}{3}".format(key,"",self.parm[key]["environ"],"**secret**")))
        # print("oud")
        #logger.info("\t\tVersion:{0:>20}{1:<30}".format("",self.verrel))
        #logger.info("\t\tVersion:{0:>20}{1:<30}".format("",self.parm["generic"]["verrel"]))
        # print(self.verbose)
        # logger.info("\t\tverbose:{0:>20}{1:<30}".format("",["False","True"][self.verbose]))
        # logger.info("\t\tloglevel:\t\t%s",self.loglevel)
        #logger.info("\t\ttrace:  \t\t%s",self.trace)
        # logger.info("\t\tconfigfile:\t\t%s",self.cfgfile)
        # logger.info("\t\tminrecl:\t\t%s",self.minrecl)
        #logger.info("\tdecrypt:\t\t%s",self.decrypt)
        #logger.info("\tcompat:\t\t%s",self.compat)
        # logger.info("\t\tinvtype:\t\t%s",self.invtype)
        # logger.info("\t\tinvtypemap:\t\t%s",self.invtypemap)
        # logger.info("\t\tinclude_all:\t\t%s",self.includeall)
        # logger.info("\t\tblockcmd:\t\t%s",self.blockcmd)
        # logger.info("\t\tnoipf:   \t\t%s",self.noipf)
        # logger.info("\t\ttime:    \t\t%s",self.gtime)
        # logger.info("\t\tsendbuf:\t\t%s",self.sendbuf)
        # logger.info("\t\ttimezone:\t\t%s",self.tmzone)
        #logger.info("\tvalueoffset:\t\t%s",self.valueoffset)
        #logger.info("\toffset:\t\t%s",self.offset)
        # logger.info("\t\tinverterid:\t\t%s",self.inverterid)
        # logger.info("\t\tmode:    \t\t%s",self.mode)
        # logger.info("\t\tgrottip: \t\t%s",self.grottip)
        # logger.info("\t\tgrottport\t\t%s",self.grottport)
        #logger.info("\tSN\t\t%s",self.SN)
        #growatt
        #if (self.mode in ("server","serversa")) and (self.serverpassthrough) :
        # logger.info("_Growattserver:")
        # logger.info("\t\tgrowattip:\t\t%s",self.growattip)
        # logger.info("\t\tgrowattport:\t\t%s",self.growattport)
        #grottserver
        # if self.mode in ("server","serversa"):
        #     logger.info("_Grottserver:")
        #     #logger.info("\t\tconfserver:\t\t%s",self.confserver)
        #     logger.info("\t\tserverpassthrough:\t%s",self.serverpassthrough)
        #     logger.info("\t\tserverip:\t\t%s",self.serverip)
        #     logger.info("\t\tserverport:\t\t%s",self.serverport)
        #     logger.info("\t\thttpport:\t\t%s",self.httpport)
        #     logger.info("\t\tserverrespwait\t\t%s",self.serverrespwait)
        #     logger.info("\t\tserverirespwait:\t%s",self.serverirespwait)
        #     logger.info("\t\tserverlrespwait:\t%s",self.serverlrespwait)
        #Mqtt
        # if not self.nomqtt :
        #     logger.info("_MQTT:")
        #     logger.info("\t\tnomqtt:   \t\t%s",self.nomqtt)
        #     logger.info("\t\tmqttip:   \t\t%s",self.mqttip)
        #     logger.info("\t\tmqttport:\t\t%s",self.mqttport)
        #     logger.info("\t\tmqtttopic:\t\t%s",self.mqtttopic)
        #     logger.info("\t\tmqttmtopic:\t\t%s",self.mqttmtopic)
        #     logger.info("\t\tmqttmtopicname:\t\t%s",self.mqttmtopicname)
        #     logger.info("\t\tmqttinverterintopic:\t\t%s",self.mqttinverterintopic)
        #     logger.info("\t\tmqtttretain:\t\t%s",self.mqttretain)
        #     logger.info("\t\tmqtttauth:\t\t%s",self.mqttauth)
        #     logger.info("\t\tmqttuser:\t\t%s",self.mqttuser)
        #     logger.info("\t\tmqttpsw:\t\t%s","**secret**")                                                 #scrambleoutputiftested!
        #pvoutput
        if self.pvoutput :
            logger.info("_PVOutput:")
            logger.info("\t\tpvoutput:\t\t%s",self.pvoutput)
            logger.info("\t\tpvdisv1:\t\t%s",self.pvdisv1)
            logger.info("\t\tpvtemp:   \t\t%s",self.pvtemp)
            logger.info("\t\tpvurl:    \t\t%s",self.pvurl)
            logger.info("\t\tpvapikey:\t\t%s",self.pvapikey)
            logger.info("\t\tpvinverters:\t\t%s",self.pvinverters)
            if self.pvinverters==1:
                logger.info("\t\tpvsystemid:\t\t%s",self.pvsystemid[1])
            else:
                logger.info("\t\tpvsystemid:\t\t%s",self.pvsystemid)
                logger.info("\t\tpvinvertid:\t\t%s",self.pvinverterid)
        #Influx
        if self.influx :
            logger.info("_Influxdb:")
            logger.info("\t\tinflux: \t\t%s",self.influx)
            logger.info("\t\tinflux2:\t\t%s",self.influx2)
            logger.info("\t\tdatabase:\t\t%s",self.ifdbname)
            logger.info("\t\tip:      \t\t%s",self.ifip)
            logger.info("\t\tport:    \t\t%s",self.ifport)
            logger.info("\t\tuser:    \t\t%s",self.ifuser)
            logger.info("\t\tpassword:\t\t%s","**secret**")
            #logger.info("\tpassword:\t\t%s",self.ifpsw)
            logger.info("\t\torganization:\t\t%s",self.iforg)
            logger.info("\t\tbucket:  \t\t%s",self.ifbucket)
            logger.info("\t\ttoken:   \t\t%s","**secret**")
            #logger.info("\ttoken:\t\t%s",self.iftoken)
        #extension
        # if self.extension :
        #     logger.info("_Extension:")
        #     logger.info("\t\textension:\t\t%s",self.extension)
        #     logger.info("\t\textname:\t\t%s",self.extname)
        #     logger.info("\t\textvar:  \t\t%s",self.extvar)
        #     #add empty row
        #     logger.info("")

    def parserinit(self):
        """Process commandline parameters"""
        parser = argparse.ArgumentParser(prog='grott')
        parser.add_argument('-v','--verbose',help="set verbose",action='store_true')
        parser.add_argument('--version', action='version', version=self.verrel)
        parser.add_argument('-l','--log',help="set log level",metavar="[loglevel]")
        parser.add_argument('-c',help="set config file if not specified config file is grott.ini",metavar="[config file]")
        parser.add_argument('-o',help="set output file, if not specified output is stdout",metavar="[output file]")
        #get args
        args, unknown = parser.parse_known_args()
        #process args
        if (args.c != None) : self.cfgfile=args.c
        #if (args.o != None) : sys.stdout = open(args.o, 'wb',0) changed to support unbuffered output in windows !!!
        if (args.o != None) : sys.stdout = io.TextIOWrapper(open(args.o, 'wb', 0), write_through=True)
        if (args.log != None) :
            self.loglevel=args.log.upper()
            if self.loglevel.upper() in ("DEBUG","DEBUGV") : self.verbose = True
        elif (args.verbose != None) :
            self.verbose = args.verbose
            print(args.verbose)
            if self.verbose : self.loglevel = "DEBUG"
        logger.setLevel(self.loglevel.upper())
        #show args
        logger.info("Grott Command line parameters processed:")
        logger.info("\t- verbose:   \t\t%s", self.verbose)
        logger.info("\t- loglevel:   \t\t%s", self.loglevel)
        logger.info("\t- config file:\t\t%s", self.cfgfile)
        logger.info("\t- output file:\t\t%s", sys.stdout)

    def confpost(self):
        """Post processing after all parameters settings are read"""
        #set default grottip address
        if self.grottip == "default" :
            self.changeparm("grottip",'0.0.0.0')
        #set the grott ip/poort as the grottserver IP/poort while the server will be the entry point.
        #httplisterner will also use the same ip address.
        if self.mode == "server":
            self.changeparm("serverip",self.grottip)
            self.changeparm("serverport",self.grottport)
        # correct settings if changed by parameter processing
        # might better be moved to the processing sections?

        logger.info("Correct parameter settings if needed")

        #290 if hasattr(self, "amode"):
        #290     self.mode = self.amode
        #290 if hasattr(self, "ablockcmd") and self.ablockcmd == True:
        #290     self.blockcmd = self.ablockcmd
        #290 if hasattr(self, "anoipf") and self.anoipf == True:
        #290     self.noipf = self.anoipf
        #290 if hasattr(self, "ainverterid"):
        #290     self.inverterid = self.ainverterid
        #290 if hasattr(self, "anomqtt") and self.anomqtt:
        #290     self.nomqtt = self.anomqtt
        #290 if hasattr(self, "apvoutput") and self.apvoutput:
        #290     self.pvoutput = self.apvoutput
        #Correct Bool if changed to string during parsing process
        # if self.verbose == True or self.verbose == "True" : self.verbose = True
        # else : self.verbose = False
        self.verbose = str2bool(self.verbose)
        #290 self.trace = str2bool(self.trace)
        #290 self.decrypt = str2bool(self.decrypt)
        #290 self.compat = str2bool(self.compat)
        self.includeall = str2bool(self.includeall)
        self.blockcmd = str2bool(self.blockcmd)
        self.noipf = str2bool(self.noipf)
        self.sendbuf = str2bool(self.sendbuf)
        #
        self.serverpassthrough = str2bool(self.serverpassthrough)
        #
        self.nomqtt = str2bool(self.nomqtt)
        self.mqttmtopic = str2bool(self.mqttmtopic)
        self.mqttauth = str2bool(self.mqttauth)
        self.mqttretain = str2bool(self.mqttretain)
        #
        self.pvoutput = str2bool(self.pvoutput)
        self.pvdisv1 = str2bool(self.pvdisv1)
        self.pvtemp = str2bool(self.pvtemp)
        #
        self.influx = str2bool(self.influx)
        self.influx2 = str2bool(self.influx2)
        self.extension = str2bool(self.extension)
        #Prepare invert settings
        self.SN = "".join(['{:02x}'.format(ord(x)) for x in self.inverterid])
        #3.0.0 self.offset = 6
        #set offset for older inverter types or after record change by Growatt
        #3.0.0 if self.compat: self.offset = int(self.valueoffset)
        #grott in standalone server mode no additional processing
        if self.mode == "serversa" :
            self.nomqtt = True
            self.pvoutput = False
            self.influxdb = False
            self.influxdb2 = False
    def procconf(self):
        logger.info("Grott process configuration file")
        config = configparser.ConfigParser()
        config.read(self.cfgfile)
        if config.has_option("Generic","minrecl"): self.minrecl = config.getint("Generic","minrecl")
        if config.has_option("Generic","verbose"): self.verbose = config.getboolean("Generic","verbose")
        if config.has_option("Generic","loglevel"): self.loglevel = config.get("Generic","loglevel")
        if config.has_option("Generic","decrypt"): self.decrypt = config.getboolean("Generic","decrypt")
        if config.has_option("Generic","compat"): self.compat = config.getboolean("Generic","compat")
        if config.has_option("Generic","includeall"): self.includeall = config.getboolean("Generic","includeall")
        if config.has_option("Generic","invtype"): self.invtype = config.get("Generic","invtype")
        if config.has_option("Generic","invtypemap"): self.invtypemap = eval(config.get("Generic","invtypemap"))
        if config.has_option("Generic","inverterid"): self.inverterid = config.get("Generic","inverterid")
        if config.has_option("Generic","blockcmd"): self.blockcmd = config.get("Generic","blockcmd")
        if config.has_option("Generic","noipf"): self.noipf = config.get("Generic","noipf")
        if config.has_option("Generic","time"): self.gtime = config.get("Generic","time")
        if config.has_option("Generic","sendbuf"): self.sendbuf = config.get("Generic","sendbuf")
        if config.has_option("Generic","timezone"): self.tmzone = config.get("Generic","timezone")
        if config.has_option("Generic","mode"): self.mode = config.get("Generic","mode")
        if config.has_option("Generic","ip"): self.grottip = config.get("Generic","ip")
        if config.has_option("Generic","port"): self.grottport = config.getint("Generic","port")
        if config.has_option("Generic","valueoffset"): self.valueoffset = config.get("Generic","valueoffset")
        #
        if config.has_option("Growatt","ip"): self.growattip = config.get("Growatt","ip")
        if config.has_option("Growatt","port"): self.growattport = config.getint("Growatt","port")
        #Server
        if config.has_option("Server","serverpassthrough"): self.serverpassthrough = config.getboolean("Server","serverpassthrough")
        if config.has_option("Server","serverip"): self.serverip = config.get("Server","serverip")
        if config.has_option("Server","serverport"): self.serverport = config.getint("Server","serverport")
        if config.has_option("Server","httpport"): self.httpport = config.getint("Server","httpport")
        if config.has_option("Server","apirespwait"): self.apirespwait = config.getfloat("Server","apirespwait")
        if config.has_option("Server","inverterrespwait"): self.inverterrespwait = config.getint("Server","inverterrespwait")
        if config.has_option("Server","dataloggerrespwait"): self.dataloggerrespwait = config.getint("Server","dataloggerrespwait")
        if config.has_option("Server","ConnectionTimeout"): self.ConnectionTimeout = config.getint("Server","ConnectionTimeout")
        #mqtt
        if config.has_option("MQTT","nomqtt"): self.nomqtt = config.get("MQTT","nomqtt")
        if config.has_option("MQTT","ip"): self.mqttip = config.get("MQTT","ip")
        if config.has_option("MQTT","port"): self.mqttport = config.getint("MQTT","port")
        if config.has_option("MQTT","topic"): self.mqtttopic = config.get("MQTT","topic")
        if config.has_option("MQTT","mtopic"): self.mqttmtopic = config.get("MQTT","mtopic")
        if config.has_option("MQTT","mtopicname"): self.mqttmtopicname = config.get("MQTT","mtopicname")
        if config.has_option("MQTT","inverterintopic"): self.mqttinverterintopic = config.getboolean("MQTT","inverterintopic")
        if config.has_option("MQTT","retain"): self.mqttretain = config.getboolean("MQTT","retain")
        if config.has_option("MQTT","auth"): self.mqttauth = config.getboolean("MQTT","auth")
        if config.has_option("MQTT","user"): self.mqttuser = config.get("MQTT","user")
        if config.has_option("MQTT","password"): self.mqttpsw = config.get("MQTT","password")
        if config.has_option("PVOutput","pvoutput"): self.pvoutput = config.get("PVOutput","pvoutput")
        if config.has_option("PVOutput","pvtemp"): self.pvtemp = config.get("PVOutput","pvtemp")
        if config.has_option("PVOutput","pvdisv1"): self.pvdisv1 = config.get("PVOutput","pvdisv1")
        if config.has_option("PVOutput","pvinverters"): self.pvinverters = config.getint("PVOutput","pvinverters")
        if config.has_option("PVOutput","apikey"): self.pvapikey = config.get("PVOutput","apikey")
        if config.has_option("PVOutput", "pvuplimit"): self.pvuplimit = config.getint("PVOutput", "pvuplimit")
        # if more inverter are installed at the same interface (shinelink) get systemids
        #if self.pvinverters > 1 :
        for x in range(self.pvinverters+1) :
            if config.has_option("PVOutput","systemid"+str(x)): self.pvsystemid[x] = config.get("PVOutput","systemid" + str(x))
            if config.has_option("PVOutput","inverterid"+str(x)): self.pvinverterid[x] = config.get("PVOutput","inverterid" + str(x))
        if self.pvinverters == 1 :
            if config.has_option("PVOutput","systemid"): self.pvsystemid[1] = config.get("PVOutput","systemid")
        #INFLUX
        if config.has_option("influx","influx"): self.influx = config.get("influx","influx")
        if config.has_option("influx","influx2"): self.influx2 = config.get("influx","influx2")
        if config.has_option("influx","dbname"): self.ifdbname = config.get("influx","dbname")
        if config.has_option("influx","ip"): self.ifip = config.get("influx","ip")
        if config.has_option("influx","port"): self.ifport = int(config.get("influx","port"))
        if config.has_option("influx","user"): self.ifuser = config.get("influx","user")
        if config.has_option("influx","password"): self.ifpsw = config.get("influx","password")
        if config.has_option("influx","org"): self.iforg = config.get("influx","org")
        if config.has_option("influx","bucket"): self.ifbucket = config.get("influx","bucket")
        if config.has_option("influx","token"): self.iftoken = config.get("influx","token")
        #extensionINFLUX
        if config.has_option("extension","extension"): self.extension = config.get("extension","extension")
        if config.has_option("extension","extname"): self.extname = config.get("extension","extname")
        if config.has_option("extension","extvar"): self.extvar = eval(config.get("extension","extvar"))

    def getenv(self, envvar):
        envval = os.getenv(envvar)

        if self.verbose: print(f"\n\tPulled '{envvar}={envval}' from the environment")
        return envval

    def procenv(self):
        logger.info("Grott process environmental variables")
        if os.getenv('gmode') in ("sniff", "proxy", "server", "serversa") :  self.mode = self.getenv('gmode')
        if os.getenv('gverbose') != None :  self.verbose = self.getenv('gverbose')
        if os.getenv('gminrecl') != None :
            if 0 <= int(os.getenv('gminrecl')) <= 255  :     self.minrecl = self.getenv('gminrecl')
        if os.getenv('gdecrypt') != None : self.decrypt = self.getenv('gdecrypt')
        if os.getenv('gcompat') != None :  self.compat = self.getenv('gcompat')
        if os.getenv('gincludeall') != None :  self.includeall = self.getenv('gincludeall')
        if os.getenv('ginvtype') != None :  self.invtype = self.getenv('ginvtype')
        if os.getenv('ginvtypemap') != None :  self.invtypemap = eval(self.getenv('ginvtypemap'))
        if os.getenv('gblockcmd') != None : self.blockcmd = self.getenv('gblockcmd')
        if os.getenv('gnoipf') != None : self.noipf = self.getenv('gnoipf')
        if os.getenv('gtime') in ("auto", "server") : self.gtime = self.getenv('gtime')
        if os.getenv('gtimezone') != None : self.tmzone = self.getenv('gtimezone')
        if os.getenv('gsendbuf') != None : self.sendbuf = self.getenv('gsendbuf')
        if os.getenv('ginverterid') != None :  self.inverterid = self.getenv('ginverterid')
        if os.getenv('ggrottip') != None :
            try:
                ipaddress.ip_address(os.getenv('ggrottip'))
                self.grottip = self.getenv('ggrottip')
            except:
                if self.verbose : print("\nGrott IP address env invalid")
        if os.getenv('ggrottport') != None :
            if 0 <= int(os.getenv('ggrottport')) <= 65535  :  self.grottport = self.getenv('ggrottport')
        if os.getenv('gvalueoffset') != None :
            if 0 <= int(os.getenv('gvalueoffset')) <= 255  :  self.valueoffset = self.getenv('gvalueoffset')
        if os.getenv('ggrowattip') != None :
            try:
                ipaddress.ip_address(os.getenv('ggrowattip'))
                self.growattip = self.getenv('ggrowattip')
            except:
                if self.verbose : print("\nGrott Growatt server IP address env invalid")
        if os.getenv('ggrowattport') != None :
            if 0 <= int(os.getenv('ggrowattport')) <= 65535  :  self.growattport = int(self.getenv('ggrowattport'))
            else :
                if self.verbose : print("\nGrott Growatt server Port address env invalid")
        #handle Serever environmentals
        if os.getenv('ConnectionTimeout') != None :  self.nomqtt = self.getenv('ConnectionTimeout')
        #handle mqtt environmentals
        if os.getenv('gnomqtt') != None :  self.nomqtt = self.getenv('gnomqtt')
        if os.getenv('gmqttip') != None :
            try:
                ipaddress.ip_address(os.getenv('gmqttip'))
                self.mqttip = self.getenv('gmqttip')
            except:
                if self.verbose : print("\nGrott MQTT server IP address env invalid")
        if os.getenv('gmqttport') != None :
            if 0 <= int(os.getenv('gmqttport')) <= 65535  :  self.mqttport = int(self.getenv('gmqttport'))
            else :
                if self.verbose : print("\nGrott MQTT server Port address env invalid")

        if os.getenv('gmqtttopic') != None :  self.mqtttopic = self.getenv('gmqtttopic')
        if os.getenv('gmqttinverterintopic') != None : self.mqttinverterintopic = self.getenv('gmqttinverterintopic')
        if os.getenv('gmqttmtopic') != None :  self.mqttmtopic = self.getenv('gmqttmtopic')
        if os.getenv('gmqttmtopicname') != None :  self.mqttmtopicname = self.getenv('gmqttmtopicname')
        if os.getenv('gmqttretain') != None :  self.mqttretain = self.getenv('gmqttretain')
        if os.getenv('gmqttauth') != None :  self.mqttauth = self.getenv('gmqttauth')
        if os.getenv('gmqttuser') != None :  self.mqttuser = self.getenv('gmqttuser')
        if os.getenv('gmqttpassword') != None : self.mqttpsw = self.getenv('gmqttpassword')
        #Handle PVOutput variables
        if os.getenv('gpvoutput') != None :  self.pvoutput = self.getenv('gpvoutput')
        if os.getenv('gpvtemp') != None :  self.pvtemp = self.getenv('gpvtemp')
        if os.getenv('gpvdisv1') != None :  self.pvdisv1 = self.getenv('gpvdisv1')
        if os.getenv('gpvapikey') != None :  self.pvapikey = self.getenv('gpvapikey')
        if os.getenv('gpvinverters') != None :  self.pvinverters = int(self.getenv('gpvinverters'))
        for x in range(self.pvinverters+1) :
                if os.getenv('gpvsystemid'+str(x)) != None :  self.pvsystemid[x] = self.getenv('gpvsystemid'+ str(x))
                if os.getenv('gpvinverterid'+str(x)) != None :  self.pvinverterid[x] = self.getenv('gpvinverterid'+ str(x))
        if self.pvinverters == 1 :
            if os.getenv('gpvsystemid') != None :  self.pvsystemid[1] = self.getenv('gpvsystemid')
        if os.getenv('pvuplimit') != None :  self.pvuplimit = int(self.getenv('pvuplimit'))
        #Handle Influx
        if os.getenv('ginflux') != None :  self.influx = self.getenv('ginflux')
        if os.getenv('ginflux2') != None :  self.influx2 = self.getenv('ginflux2')
        if os.getenv('gifdbname') != None :  self.ifdbname = self.getenv('gifdbname')
        if os.getenv('gifip') != None :
            try:
                ipaddress.ip_address(os.getenv('gifip'))
                self.ifip = self.getenv('gifip')
            except:
                if self.verbose : print("\nGrott InfluxDB server IP address env invalid")
        if os.getenv('gifport') != None :
            if 0 <= int(os.getenv('gifport')) <= 65535  :  self.ifport = int(self.getenv('gifport'))
            else :
                if self.verbose : print("\nGrott InfluxDB server Port address env invalid")
        if os.getenv('gifuser') != None :  self.ifuser = self.getenv('gifuser')
        if os.getenv('gifpassword') != None :  self.ifpsw = self.getenv('gifpassword')
        if os.getenv('giforg') != None :  self.iforg = self.getenv('giforg')
        if os.getenv('gifbucket') != None :  self.ifbucket = self.getenv('gifbucket')
        if os.getenv('giftoken') != None :  self.iftoken = self.getenv('giftoken')
        #Handle Extension
        if os.getenv('gextension') != None :  self.extension = self.getenv('gextension')
        if os.getenv('gextname') != None :  self.extname = self.getenv('gextname')
        if os.getenv('gextvar') != None :  self.extvar = eval(self.getenv('gextvar'))

    def procinflux(self):
        #Influx db initialisation
        if self.ifip == "localhost" : self.ifip = '0.0.0.0'
        if self.influx2 == False:
            logger.info("Grott InfluxDB V1 initiating started")
            try:
                from influxdb import InfluxDBClient
            except:
                return(4,"Grott Influxdb Library not installed in Python")

            self.influxclient = InfluxDBClient(host=self.ifip, port=self.ifport, timeout=3, username=self.ifuser, password=self.ifpsw)

            try:
                databases = [db['name'] for db in self.influxclient.get_list_database()]
            except Exception as e:
                return(4,"Grott can not connect to InfluxDB")

            if self.ifdbname not in databases:
                logger.info("Grott %s database not yet defined, will be created",self.ifdbname)
                try:
                    self.influxclient.create_database(self.ifdbname)
                except Exception as e:
                    return(4,"influxDB error: {0} - {1}".format(e.code,e.content))

            self.influxclient.switch_database(self.ifdbname)
            return(0,"InfluxDB V1 initiation completed for: "+self.ifdbname)

        else:
            #influxDB V2 initiatlisation
            logger.info("Grott InfluxDB V2 initiating started")
            try:
                from influxdb_client import InfluxDBClient
                from influxdb_client.client.write_api import SYNCHRONOUS
            except:
                return(4,"Grott Influxdb-client Library not installed in Python")

            #self.influxclient = InfluxDBClient(url='192.168.0.211:8086',org=self.iforg, token=self.iftoken)
            self.influxclient = InfluxDBClient(url="{}:{}".format(self.ifip, self.ifport),org=self.iforg, token=self.iftoken)
            self.ifbucket_api = self.influxclient.buckets_api()
            self.iforganization_api = self.influxclient.organizations_api()
            self.ifwrite_api = self.influxclient.write_api(write_options=SYNCHRONOUS)

            try:
                buckets = self.ifbucket_api.find_bucket_by_name(self.ifbucket)
                organizations = self.iforganization_api.find_organizations()
                #print(organizations)
                if buckets == None:
                    #print("\t - " + "influxDB bucket ", self.ifbucket, "not defined")
                    #self.influx = False
                    #raise SystemExit("Grott Influxdb initialisation error")
                    return(4,"influxDB bucket {0}, not defined".format(self.ifbucket))

                orgfound = False
                for org in organizations:
                    if org.name == self.iforg:
                        orgfound = True
                        break
                if not orgfound:
                    return(4,"influxDB organization : {0} not defined or no authorised".format(self.iforg))

            except Exception as e:
                #if self.verbose :  print("\t - " + "Grott error: can not contact InfluxDB",e.message)
                #self.influx = False                       # no influx processing any more till restart (and errors repared)
                #raise SystemExit("Grott Influxdb initialisation error")
                return(4,"Grott error: can not contact InfluxDB: {0} - {1}".format(e.status,e.message))

            return(0,"InfluxDB V2 initiation completed for - {0}: {1}".format(self.iforg,self.ifdbname))



    def set_recwl(self):
        #define record that will not be blocked or inspected if blockcmd is specified
        self.recwl = {"0103",                                    #announce record
                         "0104",                                    #data record
                         "0116",                                    #ping
                         "0105",                                    #identify/display inverter config
                         "0119",                                    #identify/display datalogger config
                         "0120",                                    #Smart Monitor Record
                         "0150",                                    #Archived record
                         "5003",                                    #announce record
                         "5004",                                    #data record
                         "5016",                                    #ping
                         "5005",                                    #identify/display inverter config
                         "5019",                                    #identify/display datalogger config
                         "501b",                                    #SDM630 with Raillog
                         "5050",                                    #Archived record
                         "5103",                                    #announce record
                         "5104",                                    #data record
                         "5116",                                    #ping
                         "5105",                                    #identify/display inverter config
                         "5119",                                    #identify/display datalogger config
                         "5129",                                    #announce record
                         "5150",                                    #Archived record
                         "5103",                                    #announce record
                         "5104",                                    #data record
                         "5216",                                    #ping
                         "5105",                                    #identify/display inverter config
                         "5219",                                    #identify/display datalogger config
                         "5229",                                    #announce record
                         "5250"                                     #Archived record

        }

        try:
            with open('recwl.txt') as f:
                self.recwl = f.read().splitlines()
            logger.info("Grott read external record whitelist: 'recwl.txt'")
        except:
            logger.info("Grott external record whitelist 'recwl.txt' not found")
        logger.debug("\t- Grott records whitelisted : \n {0}".format(format_multi_line("\t", str(self.recwl))))

    def set_reclayouts(self):
        #define record layout to be used based on byte 4,6,7 of the header T+byte4+byte6+byte7
        self.recorddict = {}

        self.recorddict1 = {"T02NNNN": {
            "decrypt"           : {"value" :"False"},
            "datalogserial"     : {"value" :16, "length" : 10, "type" : "text", "incl" : "yes"},
            "pvserial"          : {"value" :36, "length" : 10, "type" : "text"},
            "date"              : {"value" :56, "divide" : 10},
            "recortype1"        : {"value" :70, "length" : 2, "type" : "num","incl" : "no"},
            "recortype2"        : {"value" :74, "length" : 2, "type" : "num","incl" : "no"},
            "pvstatus"          : {"value" :78, "length" : 2, "type" : "num"},
            "pvpowerin"         : {"value" :82, "length" : 4, "type" : "num", "divide" : 10},
            "pv1voltage"        : {"value" :90, "length" : 2, "type" : "num", "divide" : 10},
            "pv1current"        : {"value" :94, "length" : 2, "type" : "num", "divide" : 10},
            "pv1watt"           : {"value" :98, "length" : 4, "type" : "num", "divide" : 10},
            "pv2voltage"        : {"value" :106, "length" : 2, "type" : "num", "divide" : 10},
            "pv2current"        : {"value" :110, "length" : 2, "type" : "num", "divide" : 10},
            "pv2watt"           : {"value" :114, "length" : 4, "type" : "num", "divide" : 10},
            "pvpowerout"        : {"value" :122, "length" : 4, "type" : "num", "divide" : 10},
            "pvfrequentie"      : {"value" :130, "length" : 2, "type" : "num", "divide" : 100},
            "pvgridvoltage"     : {"value" :134, "length" : 2, "type" : "num", "divide" : 10},
            "pvgridcurrent"     : {"value" :138, "length" : 2, "type" : "num", "divide" : 10},
            "pvgridpower"       : {"value" :142, "length" : 4, "type" : "num", "divide" : 10},
            "pvgridvoltage2"    : {"value" :150, "length" : 2, "type" : "num", "divide" : 10},
            "pvgridcurrent2"    : {"value" :154, "length" : 2, "type" : "num", "divide" : 10},
            "pvgridpower2"      : {"value" :158, "length" : 4, "type" : "num", "divide" : 10},
            "pvgridvoltage3"    : {"value" :166, "length" : 2, "type" : "num", "divide" : 10},
            "pvgridcurrent3"    : {"value" :170, "length" : 2, "type" : "num", "divide" : 10},
            "pvgridpower3"      : {"value" :174, "length" : 4, "type" : "num", "divide" : 10},
            "pvenergytoday"     : {"value" :182, "length" : 4, "type" : "num", "divide" : 10},
            "pvenergytotal"     : {"value" :190, "length" : 4, "type" : "num", "divide" : 10},
            "totworktime"       : {"value" :198, "length" : 4, "type" : "num", "divide" : 7200},
            "pvtemperature"     : {"value" :206, "length" : 2, "type" : "num", "divide" : 10},
            "isof"              : {"value" :210, "length" : 2, "type" : "num", "divide" : 1,"incl" : "no"},
            "gfcif"             : {"value" :214, "length" : 2, "type" : "num", "divide" : 1,"incl" : "no"},
            "dcif"              : {"value" :218, "length" : 2, "type" : "num", "divide" : 1,"incl" : "no"},
            "vpvfault"          : {"value" :222, "length" : 2, "type" : "num", "divide" : 1,"incl" : "no"},
            "vacfault"          : {"value" :226, "length" : 2, "type" : "num", "divide" : 1,"incl" : "no"},
            "facfault"          : {"value" :230, "length" : 2, "type" : "num", "divide" : 1,"incl" : "no"},
            "tmpfault"          : {"value" :234, "length" : 2, "type" : "num", "divide" : 1,"incl" : "no"},
            "faultcode"         : {"value" :238, "length" : 2, "type" : "num", "divide" : 1,"incl" : "no"},
            "pvipmtemperature"  : {"value" :242, "length" : 2, "type" : "num", "divide" : 10},
            "pbusvolt"          : {"value" :246, "length" : 2, "type" : "num", "divide" : 10,"incl" : "no"},
            "nbusvolt"          : {"value" :250, "length" : 2, "type" : "num", "divide" : 10,"incl" : "no"},
            "epv1today"         : {"value" :278, "length" : 4, "type" : "num", "divide" : 10},
            "epv1total"         : {"value" :286, "length" : 4, "type" : "num", "divide" : 10},
            "epv2today"         : {"value" :294, "length" : 4, "type" : "num", "divide" : 10},
            "epv2total"         : {"value" :302, "length" : 4, "type" : "num", "divide" : 10},
            "epvtotal"          : {"value" :310, "length" : 4, "type" : "num", "divide" : 10},
            "rac"               : {"value" :318, "length" : 4, "type" : "num", "divide" : 1,"incl" : "no"},
            "eractoday"         : {"value" :326, "length" : 4, "type" : "num", "divide" : 1,"incl" : "no"},
            "eractotal"         : {"value" :334, "length" : 4, "type" : "num", "divide" : 1,"incl" : "no"}
            } }

        self.recorddict2 = {"T05NNNN": {
            "decrypt"           : {"value" :"True"},
            "datalogserial"     : {"value" :16, "length" : 10, "type" : "text", "incl" : "yes"},
            "pvserial"          : {"value" :36, "length" : 10, "type" : "text"},
            "date"              : {"value" :56, "divide" : 10},
            "recortype1"        : {"value" :70, "length" : 2, "type" : "num","incl" : "no"},
            "recortype2"        : {"value" :74, "length" : 2, "type" : "num","incl" : "no"},
            "pvstatus"          : {"value" :78, "length" : 2, "type" : "num"},
            "pvpowerin"         : {"value" :82, "length" : 4, "type" : "num", "divide" : 10},
            "pv1voltage"        : {"value" :90, "length" : 2, "type" : "num", "divide" : 10},
            "pv1current"        : {"value" :94, "length" : 2, "type" : "num", "divide" : 10},
            "pv1watt"           : {"value" :98, "length" : 4, "type" : "num", "divide" : 10},
            "pv2voltage"        : {"value" :106, "length" : 2, "type" : "num", "divide" : 10},
            "pv2current"        : {"value" :110, "length" : 2, "type" : "num", "divide" : 10},
            "pv2watt"           : {"value" :114, "length" : 4, "type" : "num", "divide" : 10},
            "pvpowerout"        : {"value" :122, "length" : 4, "type" : "numx", "divide" : 10},
            "pvfrequentie"      : {"value" :130, "length" : 2, "type" : "num", "divide" : 100},
            "pvgridvoltage"     : {"value" :134, "length" : 2, "type" : "num", "divide" : 10},
            "pvgridcurrent"     : {"value" :138, "length" : 2, "type" : "num", "divide" : 10},
            "pvgridpower"       : {"value" :142, "length" : 4, "type" : "num", "divide" : 10},
            "pvgridvoltage2"    : {"value" :150, "length" : 2, "type" : "num", "divide" : 10},
            "pvgridcurrent2"    : {"value" :154, "length" : 2, "type" : "num", "divide" : 10},
            "pvgridpower2"      : {"value" :158, "length" : 4, "type" : "num", "divide" : 10},
            "pvgridvoltage3"    : {"value" :166, "length" : 2, "type" : "num", "divide" : 10},
            "pvgridcurrent3"    : {"value" :170, "length" : 2, "type" : "num", "divide" : 10},
            "pvgridpower3"      : {"value" :174, "length" : 4, "type" : "num", "divide" : 10},
            "pvenergytoday"     : {"value" :182, "length" : 4, "type" : "num", "divide" : 10},
            "pvenergytotal"     : {"value" :190, "length" : 4, "type" : "num", "divide" : 10},
            "totworktime"       : {"value" :198, "length" : 4, "type" : "num", "divide" : 7200},
            "pvtemperature"     : {"value" :206, "length" : 2, "type" : "num", "divide" : 10},
            "isof"              : {"value" :210, "length" : 2, "type" : "num", "divide" : 1,"incl" : "no"},
            "gfcif"             : {"value" :214, "length" : 2, "type" : "num", "divide" : 1,"incl" : "no"},
            "dcif"              : {"value" :218, "length" : 2, "type" : "num", "divide" : 1,"incl" : "no"},
            "vpvfault"          : {"value" :222, "length" : 2, "type" : "num", "divide" : 1,"incl" : "no"},
            "vacfault"          : {"value" :226, "length" : 2, "type" : "num", "divide" : 1,"incl" : "no"},
            "facfault"          : {"value" :230, "length" : 2, "type" : "num", "divide" : 1,"incl" : "no"},
            "tmpfault"          : {"value" :234, "length" : 2, "type" : "num", "divide" : 1,"incl" : "no"},
            "faultcode"         : {"value" :238, "length" : 2, "type" : "num", "divide" : 1,"incl" : "no"},
            "pvipmtemperature"  : {"value" :242, "length" : 2, "type" : "num", "divide" : 10},
            "pbusvolt"          : {"value" :246, "length" : 2, "type" : "num", "divide" : 10,"incl" : "no"},
            "nbusvolt"          : {"value" :250, "length" : 2, "type" : "num", "divide" : 10,"incl" : "no"},
            "epv1today"         : {"value" :278, "length" : 4, "type" : "num", "divide" : 10},
            "epv1total"         : {"value" :286, "length" : 4, "type" : "num", "divide" : 10},
            "epv2today"         : {"value" :294, "length" : 4, "type" : "num", "divide" : 10},
            "epv2total"         : {"value" :302, "length" : 4, "type" : "num", "divide" : 10},
            "epvtotal"          : {"value" :310, "length" : 4, "type" : "num", "divide" : 10},
            "rac"               : {"value" :318, "length" : 4, "type" : "num", "divide" : 1,"incl" : "no"},
            "eractoday"         : {"value" :326, "length" : 4, "type" : "num", "divide" : 1,"incl" : "no"},
            "eractotal"         : {"value" :334, "length" : 4, "type" : "num", "divide" : 1,"incl" : "no"}
            } }

        self.recorddict4 = {"T05NNNNX": {
            "decrypt"           : {"value" :"True"},
            "datalogserial"     : {"value" :16, "length" : 10, "type" : "text", "incl" : "yes"},
            "pvserial"          : {"value" :36, "length" : 10, "type" : "text"},
            "date"              : {"value" :56, "divide" : 10},
            "recortype1"        : {"value" :70, "length" : 2, "type" : "num","incl" : "no"},
            "recortype2"        : {"value" :74, "length" : 2, "type" : "num","incl" : "no"},
            "pvstatus"          : {"value" :78, "length" : 2, "type" : "num"},
            "pvpowerin"         : {"value" :82, "length" : 4, "type" : "num", "divide" : 10},
            "pv1voltage"        : {"value" :90, "length" : 2, "type" : "num", "divide" : 10},
            "pv1current"        : {"value" :94, "length" : 2, "type" : "num", "divide" : 10},
            "pv1watt"           : {"value" :98, "length" : 4, "type" : "num", "divide" : 10},
            "pv2voltage"        : {"value" :106, "length" : 2, "type" : "num", "divide" : 10},
            "pv2current"        : {"value" :110, "length" : 2, "type" : "num", "divide" : 10},
            "pv2watt"           : {"value" :114, "length" : 4, "type" : "num", "divide" : 10},
            "pvpowerout"        : {"value" :170, "length" : 4, "type" : "numx", "divide" : 10},
            "pvfrequentie"      : {"value" :178, "length" : 2, "type" : "num", "divide" : 100},
            "pvgridvoltage"     : {"value" :182, "length" : 2, "type" : "num", "divide" : 10},
            "pvgridcurrent"     : {"value" :186, "length" : 2, "type" : "num", "divide" : 10},
            "pvgridpower"       : {"value" :190, "length" : 4, "type" : "num", "divide" : 10},
            "pvgridvoltage2"    : {"value" :198, "length" : 2, "type" : "num", "divide" : 10},
            "pvgridcurrent2"    : {"value" :202, "length" : 2, "type" : "num", "divide" : 10},
            "pvgridpower2"      : {"value" :206, "length" : 4, "type" : "num", "divide" : 10},
            "pvgridvoltage3"    : {"value" :214, "length" : 2, "type" : "num", "divide" : 10},
            "pvgridcurrent3"    : {"value" :218, "length" : 2, "type" : "num", "divide" : 10},
            "pvgridpower3"      : {"value" :222, "length" : 4, "type" : "num", "divide" : 10},
            "totworktime"       : {"value" :266, "length" : 4, "type" : "num", "divide" : 7200},
            "pvenergytoday"     : {"value" :274, "length" : 4, "type" : "num", "divide" : 10},
            "pvenergytotal"     : {"value" :282, "length" : 4, "type" : "num", "divide" : 10},
            "epvtotal"          : {"value" :290, "length" : 4, "type" : "num", "divide" : 10},
            "epv1today"         : {"value" :298, "length" : 4, "type" : "num", "divide" : 10},
            "epv1total"         : {"value" :306, "length" : 4, "type" : "num", "divide" : 10},
            "epv2today"         : {"value" :314, "length" : 4, "type" : "num", "divide" : 10},
            "epv2total"         : {"value" :322, "length" : 4, "type" : "num", "divide" : 10},
            "pvtemperature"     : {"value" :450, "length" : 2, "type" : "num", "divide" : 10},
            "pvipmtemperature"  : {"value" :466, "length" : 2, "type" : "num", "divide" : 10},
            "pbusvolt"          : {"value" :470, "length" : 2, "type" : "num", "divide" : 10,"incl" : "no"},
            "nbusvolt"          : {"value" :474, "length" : 2, "type" : "num", "divide" : 10,"incl" : "no"}
            } }

        self.recorddict3 = {"T06NNNN": {
            "decrypt"           : {"value" :"True"},
            "datalogserial"     : {"value" :16, "length" : 10, "type" : "text","incl" : "yes"},
            "pvserial"          : {"value" :76, "length" : 10, "type" : "text"},
            "date"              : {"value" :136, "divide" : 10},
            "recortype1"        : {"value" :150, "length" : 2, "type" : "num","incl" : "no"},
            "recortype2"        : {"value" :154, "length" : 2, "type" : "num","incl" : "no"},
            "pvstatus"          : {"value" :158, "length" : 2, "type" : "num"},
            "pvpowerin"         : {"value" :162, "length" : 4, "type" : "num", "divide" : 10},
            "pv1voltage"        : {"value" :170, "length" : 2, "type" : "num", "divide" : 10},
            "pv1current"        : {"value" :174, "length" : 2, "type" : "num", "divide" : 10},
            "pv1watt"           : {"value" :178, "length" : 4, "type" : "num", "divide" : 10},
            "pv2voltage"        : {"value" :186, "length" : 2, "type" : "num", "divide" : 10},
            "pv2current"        : {"value" :190, "length" : 2, "type" : "num", "divide" : 10},
            "pv2watt"           : {"value" :194, "length" : 4, "type" : "num", "divide" : 10},
            "pvpowerout"        : {"value" :202, "length" : 4, "type" : "numx", "divide" : 10},
            "pvfrequentie"      : {"value" :210, "length" : 2, "type" : "num", "divide" : 100},
            "pvgridvoltage"     : {"value" :214, "length" : 2, "type" : "num", "divide" : 10},
            "pvgridcurrent"     : {"value" :218, "length" : 2, "type" : "num", "divide" : 10},
            "pvgridpower"       : {"value" :222, "length" : 4, "type" : "num", "divide" : 10},
            "pvgridvoltage2"    : {"value" :230, "length" : 2, "type" : "num", "divide" : 10},
            "pvgridcurrent2"    : {"value" :234, "length" : 2, "type" : "num", "divide" : 10},
            "pvgridpower2"      : {"value" :238, "length" : 4, "type" : "num", "divide" : 10},
            "pvgridvoltage3"    : {"value" :246, "length" : 2, "type" : "num", "divide" : 10},
            "pvgridcurrent3"    : {"value" :250, "length" : 2, "type" : "num", "divide" : 10},
            "pvgridpower3"      : {"value" :254, "length" : 4, "type" : "num", "divide" : 10},
            "pvenergytoday"     : {"value" :262, "length" : 4, "type" : "num", "divide" : 10},
            "pvenergytotal"     : {"value" :270, "length" : 4, "type" : "num", "divide" : 10},
            "totworktime"       : {"value" :278, "length" : 4, "type" : "num", "divide" : 7200},
            "pvtemperature"     : {"value" :286, "length" : 2, "type" : "num", "divide" : 10},
            "isof"              : {"value" :290, "length" : 2, "type" : "num", "divide" : 1,"incl" : "no"},
            "gfcif"             : {"value" :294, "length" : 2, "type" : "num", "divide" : 1,"incl" : "no"},
            "dcif"              : {"value" :298, "length" : 2, "type" : "num", "divide" : 1,"incl" : "no"},
            "vpvfault"          : {"value" :302, "length" : 2, "type" : "num", "divide" : 1,"incl" : "no"},
            "vacfault"          : {"value" :306, "length" : 2, "type" : "num", "divide" : 1,"incl" : "no"},
            "facfault"          : {"value" :310, "length" : 2, "type" : "num", "divide" : 1,"incl" : "no"},
            "tmpfault"          : {"value" :314, "length" : 2, "type" : "num", "divide" : 1,"incl" : "no"},
            "faultcode"         : {"value" :318, "length" : 2, "type" : "num", "divide" : 1,"incl" : "no"},
            "pvipmtemperature"  : {"value" :322, "length" : 2, "type" : "num", "divide" : 10},
            "pbusvolt"          : {"value" :326, "length" : 2, "type" : "num", "divide" : 10,"incl" : "no"},
            "nbusvolt"          : {"value" :330, "length" : 2, "type" : "num", "divide" : 10,"incl" : "no"},
            "epv1today"         : {"value" :358, "length" : 4, "type" : "num", "divide" : 10},
            "epv1total"         : {"value" :366, "length" : 4, "type" : "num", "divide" : 10},
            "epv2today"         : {"value" :374, "length" : 4, "type" : "num", "divide" : 10},
            "epv2total"         : {"value" :382, "length" : 4, "type" : "num", "divide" : 10},
            "epvtotal"          : {"value" :390, "length" : 4, "type" : "num", "divide" : 10},
            } }

        self.recorddict5 = {"T06NNNNX": {
            "decrypt"           : {"value" :"True"},
            "datalogserial"     : {"value" :16, "length" : 10, "type" : "text","incl" : "yes"},
            "pvserial"          : {"value" :76, "length" : 10, "type" : "text"},
            "date"              : {"value" :136, "divide" : 10},
            "recortype1"        : {"value" :150, "length" : 2, "type" : "num","incl" : "no"},
            "recortype2"        : {"value" :154, "length" : 2, "type" : "num","incl" : "no"},
            "pvstatus"          : {"value" :158, "length" : 2, "type" : "num"},
            "pvpowerin"         : {"value" :162, "length" : 4, "type" : "num", "divide" : 10},
            "pv1voltage"        : {"value" :170, "length" : 2, "type" : "num", "divide" : 10},
            "pv1current"        : {"value" :174, "length" : 2, "type" : "num", "divide" : 10},
            "pv1watt"           : {"value" :178, "length" : 4, "type" : "num", "divide" : 10},
            "pv2voltage"        : {"value" :186, "length" : 2, "type" : "num", "divide" : 10},
            "pv2current"        : {"value" :190, "length" : 2, "type" : "num", "divide" : 10},
            "pv2watt"           : {"value" :194, "length" : 4, "type" : "num", "divide" : 10},
            "pvpowerout"        : {"value" :250, "length" : 4, "type" : "numx", "divide" : 10},
            "pvfrequentie"      : {"value" :258, "length" : 2, "type" : "num", "divide" : 100},
            "pvgridvoltage"     : {"value" :262, "length" : 2, "type" : "num", "divide" : 10},
            "pvgridcurrent"     : {"value" :266, "length" : 2, "type" : "num", "divide" : 10},
            "pvgridpower"       : {"value" :270, "length" : 4, "type" : "num", "divide" : 10},
            "pvgridvoltage2"    : {"value" :278, "length" : 2, "type" : "num", "divide" : 10},
            "pvgridcurrent2"    : {"value" :282, "length" : 2, "type" : "num", "divide" : 10},
            "pvgridpower2"      : {"value" :286, "length" : 4, "type" : "num", "divide" : 10},
            "pvgridvoltage3"    : {"value" :294, "length" : 2, "type" : "num", "divide" : 10},
            "pvgridcurrent3"    : {"value" :298, "length" : 2, "type" : "num", "divide" : 10},
            "pvgridpower3"      : {"value" :302, "length" : 4, "type" : "num", "divide" : 10},
            "totworktime"       : {"value" :346, "length" : 4, "type" : "num", "divide" : 7200},
            "pvenergytoday"     : {"value" :354, "length" : 4, "type" : "num", "divide" : 10},
            "pvenergytotal"     : {"value" :362, "length" : 4, "type" : "num", "divide" : 10},
            "epvtotal"          : {"value" :370, "length" : 4, "type" : "num", "divide" : 10},
            "epv1today"         : {"value" :378, "length" : 4, "type" : "num", "divide" : 10},
            "epv1total"         : {"value" :386, "length" : 4, "type" : "num", "divide" : 10},
            "epv2today"         : {"value" :394, "length" : 4, "type" : "num", "divide" : 10},
            "epv2total"         : {"value" :402, "length" : 4, "type" : "num", "divide" : 10},
            "pvtemperature"     : {"value" :530, "length" : 2, "type" : "num", "divide" : 10},
            "pvipmtemperature"  : {"value" :546, "length" : 2, "type" : "num", "divide" : 10},
            "pbusvolt"          : {"value" :550, "length" : 2, "type" : "num", "divide" : 10,"incl" : "no"},
            "nbusvolt"          : {"value" :554, "length" : 2, "type" : "num", "divide" : 10,"incl" : "no"}
            } }

        self.recorddict6 = {"T06NNNNXSPH": {
            "decrypt"           : {"value" :"True"},
            "datalogserial"     : {"value" :16, "length" : 10, "type" : "text","incl" : "yes"},
            "pvserial"          : {"value" :76, "length" : 10, "type" : "text"},
            "date"              : {"value" :136, "divide" : 10},
            "recortype1"        : {"value" :150, "length" : 2, "type" : "num","incl" : "no"},
            "recortype2"        : {"value" :154, "length" : 2, "type" : "num","incl" : "no"},
            "pvstatus"          : {"value" :158, "length" : 2, "type" : "num"},
            "pvpowerin"         : {"value" :162, "length" : 4, "type" : "num", "divide" : 10},
            "pv1voltage"        : {"value" :170, "length" : 2, "type" : "num", "divide" : 10},
            "pv1current"        : {"value" :174, "length" : 2, "type" : "num", "divide" : 10},
            "pv1watt"           : {"value" :178, "length" : 4, "type" : "num", "divide" : 10},
            "pv2voltage"        : {"value" :186, "length" : 2, "type" : "num", "divide" : 10},
            "pv2current"        : {"value" :190, "length" : 2, "type" : "num", "divide" : 10},
            "pv2watt"           : {"value" :194, "length" : 4, "type" : "num", "divide" : 10},
            "pvpowerout"        : {"value" :298, "length" : 4, "type" : "numx", "divide" : 10},
            "pvfrequentie"      : {"value" :306, "length" : 2, "type" : "num", "divide" : 100},
            "pvgridvoltage"     : {"value" :310, "length" : 2, "type" : "num", "divide" : 10},
            "pvgridcurrent"     : {"value" :314, "length" : 2, "type" : "num", "divide" : 10},
            "pvgridpower"       : {"value" :318, "length" : 4, "type" : "num", "divide" : 10},
            "pvgridvoltage2"    : {"value" :326, "length" : 2, "type" : "num", "divide" : 10},
            "pvgridcurrent2"    : {"value" :330, "length" : 2, "type" : "num", "divide" : 10},
            "pvgridpower2"      : {"value" :334, "length" : 4, "type" : "num", "divide" : 10},
            "pvgridvoltage3"    : {"value" :342, "length" : 2, "type" : "num", "divide" : 10},
            "pvgridcurrent3"    : {"value" :346, "length" : 2, "type" : "num", "divide" : 10},
            "pvgridpower3"      : {"value" :350, "length" : 4, "type" : "num", "divide" : 10},
            "totworktime"       : {"value" :386, "length" : 4, "type" : "num", "divide" : 7200},
            "eactoday"          : {"value" :370, "length" : 4, "type" : "num", "divide" : 10},
            "pvenergytoday"     : {"value" :370, "length" : 4, "type" : "num", "divide" : 10},
            "eactotal"          : {"value" :378, "length" : 4, "type" : "num", "divide" : 10},
            "epvtotal"          : {"value" :522, "length" : 4, "type" : "num", "divide" : 10},
            "epv1today"         : {"value" :394, "length" : 4, "type" : "num", "divide" : 10},
            "epv1total"         : {"value" :402, "length" : 4, "type" : "num", "divide" : 10},
            "epv2today"         : {"value" :410, "length" : 4, "type" : "num", "divide" : 10},
            "epv2total"         : {"value" :418, "length" : 4, "type" : "num", "divide" : 10},
            "pvtemperature"     : {"value" :530, "length" : 2, "type" : "num", "divide" : 10},
            "pvipmtemperature"  : {"value" :534, "length" : 2, "type" : "num", "divide" : 10},
            "pvboosttemp"       : {"value" :538, "length" : 2, "type" : "num", "divide" : 10},
            "bat_dsp"           : {"value" :546, "length" : 2, "type" : "num", "divide" : 10},
            "pbusvolt"          : {"value" :550, "length" : 2, "type" : "num", "divide" : 10,"incl" : "no"},
            "#nbusvolt"          : {"value" :554, "length" : 2, "type" : "num", "divide" : 10,"incl" : "no"},
            "#ipf"               : {"value" :558, "length" : 2, "type" : "num", "divide" : 10,"incl" : "no"},
            "#realoppercent"     : {"value" :562, "length" : 2, "type" : "num", "divide" : 100,"incl" : "no"},
            "#opfullwatt"        : {"value" :566, "length" : 4, "type" : "num", "divide" : 10,"incl" : "no"},
            "#deratingmode"      : {"value" :574, "length" : 2, "type" : "num", "divide" : 1,"incl" : "no"},
            "eacharge_today"     : {"value" :606, "length" : 4, "type" : "num", "divide" : 10},
            "eacharge_total"     : {"value" :614, "length" : 4, "type" : "num", "divide" : 10},
            "batterytype"        : {"value" :634, "length" : 2, "type" : "num", "divide" : 1},
            "uwsysworkmode"      : {"value" :666, "length" : 2, "type" : "num", "divide" : 1},
            "systemfaultword0"   : {"value" :670, "length" : 2, "type" : "num", "divide" : 1},
            "systemfaultword1"   : {"value" :674, "length" : 2, "type" : "num", "divide" : 1},
            "systemfaultword2"   : {"value" :678, "length" : 2, "type" : "num", "divide" : 1},
            "systemfaultword3"   : {"value" :682, "length" : 2, "type" : "num", "divide" : 1},
            "systemfaultword4"   : {"value" :686, "length" : 2, "type" : "num", "divide" : 1},
            "systemfaultword5"   : {"value" :690, "length" : 2, "type" : "num", "divide" : 1},
            "systemfaultword6"   : {"value" :694, "length" : 2, "type" : "num", "divide" : 1},
            "systemfaultword7"   : {"value" :698, "length" : 2, "type" : "num", "divide" : 1},
            "pdischarge1"        : {"value" :702, "length" : 4, "type" : "num", "divide" : 10},
            "p1charge1"          : {"value" :710, "length" : 4, "type" : "num", "divide" : 10},
            "vbat"               : {"value" :718, "length" : 2, "type" : "num", "divide" : 10},
            "SOC"                : {"value" :722, "length" : 2, "type" : "num", "divide" : 1},
            "pactouserr"         : {"value" :726, "length" : 4, "type" : "num", "divide" : 10},
            "#pactousers"        : {"value" :734, "length" : 4, "type" : "num", "divide" : 10,"incl" : "no"},
            "#pactousert"        : {"value" :742, "length" : 4, "type" : "num", "divide" : 10,"incl" : "no"},
            "pactousertot"       : {"value" :750, "length" : 4, "type" : "num", "divide" : 10},
            "pactogridr"         : {"value" :758, "length" : 4, "type" : "num", "divide" : 10},
            "#pactogrids"        : {"value" :766, "length" : 4, "type" : "num", "divide" : 10,"incl" : "no"},
            "#pactogridt"        : {"value" :774, "length" : 4, "type" : "num", "divide" : 10,"incl" : "no"},
            "pactogridtot"       : {"value" :782, "length" : 4, "type" : "num", "divide" : 10},
            "plocaloadr"         : {"value" :790, "length" : 4, "type" : "num", "divide" : 10},
            "#plocaloads"        : {"value" :798, "length" : 4, "type" : "num", "divide" : 10,"incl" : "no"},
            "#plocaloadt"        : {"value" :806, "length" : 4, "type" : "num", "divide" : 10,"incl" : "no"},
            "plocaloadtot"       : {"value" :814, "length" : 4, "type" : "num", "divide" : 10},
            "#ipm"               : {"value" :822, "length" : 2, "type" : "num", "divide" : 10,"incl" : "no"},
            "#battemp"           : {"value" :826, "length" : 2, "type" : "num", "divide" : 10,"incl" : "no"},
            "spdspstatus"        : {"value" :830, "length" : 2, "type" : "num", "divide" : 10},
            "spbusvolt"          : {"value" :834, "length" : 2, "type" : "num", "divide" : 10},
            "etouser_tod"        : {"value" :842, "length" : 4, "type" : "num", "divide" : 10},
            "etouser_tot"        : {"value" :850, "length" : 4, "type" : "num", "divide" : 10},
            "etogrid_tod"        : {"value" :858, "length" : 4, "type" : "num", "divide" : 10},
            "etogrid_tot"      : {"value" :866, "length" : 4, "type" : "num", "divide" : 10},
            "edischarge1_tod"  : {"value" :874, "length" : 4, "type" : "num", "divide" : 10},
            "edischarge1_tot"  : {"value" :882, "length" : 4, "type" : "num", "divide" : 10},
            "eharge1_tod"      : {"value" :890, "length" : 4, "type" : "num", "divide" : 10},
            "eharge1_tot"      : {"value" :898, "length" : 4, "type" : "num", "divide" : 10},
            "elocalload_tod"  : {"value" :906, "length" : 4, "type" : "num", "divide" : 10},
            "elocalload_tot"  : {"value" :914, "length" : 4, "type" : "num", "divide" : 10}
        } }

        self.recorddict7 = {"T05NNNNSPF": {
            "decrypt"           : {"value" :"True"},
            "datalogserial"     : {"value" :16, "length" : 10, "type" : "text", "divide" : 10,"incl" : "yes"},
            "pvserial"          : {"value" :36, "length" : 10, "type" : "text"},
            "date"              : {"value" :56, "divide" : 10},
            "recortype1"        : {"value" :70, "length" : 2, "type" : "num","incl" : "no"},
            "recortype2"        : {"value" :74, "length" : 2, "type" : "num","incl" : "no"},
            "pvstatus"          : {"value" :78, "length" : 2, "type" : "num"},
            "vpv1"              : {"value" :82, "length" : 2, "type" : "num", "divide" : 10},
            "vpv2"              : {"value" :86, "length" : 2, "type" : "num", "divide" : 10},
            "ppv1"              : {"value" :90, "length" : 4, "type" : "num", "divide" : 10},
            "ppv2"              : {"value" :98, "length" : 4, "type" : "num", "divide" : 10},
            "buck1curr"         : {"value" :106, "length" : 2, "type" : "num", "divide" : 10},
            "buck2curr"         : {"value" :110, "length" : 2, "type" : "num", "divide" : 10},
            "op_watt"           : {"value" :114, "length" : 4, "type" : "num", "divide" : 10},
            "pvpowerout"        : {"value" :114, "length" : 4, "type" : "num", "divide" : 10},
            "op_va"             : {"value" :122, "length" : 4, "type" : "num", "divide" : 10},
            "acchr_watt"        : {"value" :130, "length" : 4, "type" : "num", "divide" : 10},
            "acchr_VA"          : {"value" :138, "length" : 4, "type" : "num", "divide" : 10},
            "bat_Volt"          : {"value" :146, "length" : 2, "type" : "num", "divide" : 100},
            "batterySoc"        : {"value" :150, "length" : 2, "type" : "num", "divide" : 1},
            "bus_volt"          : {"value" :154, "length" : 2, "type" : "num", "divide" : 10},
            "grid_volt"         : {"value" :158, "length" : 2, "type" : "num", "divide" : 10},
            "line_freq"         : {"value" :162, "length" : 2, "type" : "num", "divide" : 100},
            "outputvolt"        : {"value" :166, "length" : 2, "type" : "num", "divide" : 10},
            "pvgridvoltage"     : {"value" :166, "length" : 2, "type" : "num", "divide" : 10},
            "outputfreq"        : {"value" :170, "length" : 2, "type" : "num", "divide" : 100},
            "invtemp"           : {"value" :178, "length" : 2, "type" : "num", "divide" : 10},
            "dcdctemp"          : {"value" :182, "length" : 2, "type" : "num", "divide" : 10},
            "loadpercent"       : {"value" :186, "length" : 2, "type" : "num", "divide" : 10},
            "buck1_ntc"         : {"value" :206, "length" : 2, "type" : "num", "divide" : 10},
            "buck2_ntc"         : {"value" :210, "length" : 2, "type" : "num", "divide" : 10},
            "OP_Curr"           : {"value" :214, "length" : 2, "type" : "num", "divide" : 10},
            "Inv_Curr"          : {"value" :218, "length" : 2, "type" : "num", "divide" : 10},
            "AC_InWatt"         : {"value" :222, "length" : 4, "type" : "num", "divide" : 10},
            "AC_InVA"           : {"value" :230, "length" : 4, "type" : "num", "divide" : 10},
            "faultBit"          : {"value" :238, "length" : 2, "type" : "num", "divide" : 1},
            "warningBit"        : {"value" :242, "length" : 2, "type" : "num", "divide" : 1},
            "faultValue"        : {"value" :246, "length" : 2, "type" : "num", "divide" : 1},
            "warningValue"      : {"value" :250, "length" : 2, "type" : "num", "divide" : 1},
            "constantPowerOK"   : {"value" :266, "length" : 2, "type" : "num", "divide" : 1},
            "epv1tod"           : {"value" :270, "length" : 4, "type" : "num", "divide" : 10,"incl" : "no"},
            "epv1tot"           : {"value" :278, "length" : 4, "type" : "num", "divide" : 10,"incl" : "no"},
            "epvToday"          : {"value" :278, "length" : 4, "type" : "num", "divide" : 10},
            "pvenergytoday"     : {"value" :278, "length" : 4, "type" : "num", "divide" : 10},
            "epv2tod"           : {"value" :286, "length" : 4, "type" : "num", "divide" : 10,"incl" : "no"},
            "epvTotal"          : {"value" :286, "length" : 4, "type" : "num", "divide" : 10},
            "pvenergytotal"     : {"value" :286, "length" : 4, "type" : "num", "divide" : 10},
            "epv2tot"           : {"value" :294, "length" : 4, "type" : "num", "divide" : 10,"incl" : "no"},
            "eacCharToday"      : {"value" :310, "length" : 4, "type" : "num", "divide" : 10},
            "eacCharTotal"      : {"value" :318, "length" : 4, "type" : "num", "divide" : 10},
            "ebatDischarToday"  : {"value" :326, "length" : 4, "type" : "num", "divide" : 10},
            "ebatDischarTotal"  : {"value" :334, "length" : 4, "type" : "num", "divide" : 10},
            "eacDischarToday"   : {"value" :342, "length" : 4, "type" : "num", "divide" : 10},
            "eacDischarTotal"   : {"value" :350, "length" : 4, "type" : "num", "divide" : 10},
            "ACCharCurr"        : {"value" :358, "length" : 2, "type" : "num", "divide" : 10},
            "ACDischarWatt"     : {"value" :362, "length" : 4, "type" : "num", "divide" : 10},
            "ACDischarVA"       : {"value" :370, "length" : 4, "type" : "num", "divide" : 10},
            "BatDischarWatt"    : {"value" :378, "length" : 4, "type" : "num", "divide" : 10},
            "BatDischarVA"      : {"value" :386, "length" : 4, "type" : "num", "divide" : 10},
            "BatWatt"           : {"value" :394, "length" : 4, "type" : "numx", "divide" : 10},
            "invfanspeed"       : {"value" :414, "length" : 2, "type" : "num", "divide" : 1}
        } }

        self.recorddict8 = {"T06NNNNSPF": {
            "decrypt"           : {"value" :"True"},
            "datalogserial"     : {"value" :16, "length" : 10, "type" : "text","incl" : "yes"},
            "pvserial"          : {"value" :76, "length" : 10, "type" : "text"},
            "date"              : {"value" :136, "divide" : 10},
            "recortype1"        : {"value" :150, "length" : 2, "type" : "num","incl" : "no"},
            "recortype2"        : {"value" :154, "length" : 2, "type" : "num","incl" : "no"},
            "pvstatus"          : {"value" :158, "length" : 2, "type" : "num"},
            "vpv1"              : {"value" :162, "length" : 2, "type" : "num", "divide" : 10},
            "vpv2"              : {"value" :166, "length" : 2, "type" : "num", "divide" : 10},
            "ppv1"              : {"value" :170, "length" : 4, "type" : "num", "divide" : 10},
            "ppv2"              : {"value" :178, "length" : 4, "type" : "num", "divide" : 10},
            "buck1curr"         : {"value" :186, "length" : 2, "type" : "num", "divide" : 10},
            "buck2curr"         : {"value" :190, "length" : 2, "type" : "num", "divide" : 10},
            "op_watt"           : {"value" :194, "length" : 4, "type" : "num", "divide" : 10},
            "pvpowerout"        : {"value" :194, "length" : 4, "type" : "num", "divide" : 10},
            "op_va"             : {"value" :204, "length" : 4, "type" : "num", "divide" : 10},
            "acchr_watt"        : {"value" :210, "length" : 4, "type" : "num", "divide" : 10},
            "acchr_VA"          : {"value" :218, "length" : 4, "type" : "num", "divide" : 10},
            "bat_Volt"          : {"value" :226, "length" : 2, "type" : "num", "divide" : 100},
            "batterySoc"        : {"value" :230, "length" : 2, "type" : "num", "divide" : 1},
            "bus_volt"          : {"value" :234, "length" : 2, "type" : "num", "divide" : 10},
            "grid_volt"         : {"value" :238, "length" : 2, "type" : "num", "divide" : 10},
            "line_freq"         : {"value" :242, "length" : 2, "type" : "num", "divide" : 100},
            "outputvolt"        : {"value" :246, "length" : 2, "type" : "num", "divide" : 10},
            "pvgridvoltage"     : {"value" :246, "length" : 2, "type" : "num", "divide" : 10},
            "outputfreq"        : {"value" :250, "length" : 2, "type" : "num", "divide" : 100},
            "invtemp"           : {"value" :258, "length" : 2, "type" : "num", "divide" : 10},
            "dcdctemp"          : {"value" :262, "length" : 2, "type" : "num", "divide" : 10},
<<<<<<< HEAD
            "loadpercent"       : {"value" :266, "length" : 2, "type" : "num", "divide" : 10},
            "buck1_ntc"         : {"value" :286, "length" : 2, "type" : "num", "divide" : 10},
            "buck2_ntc"         : {"value" :290, "length" : 2, "type" : "num", "divide" : 10},
            "OP_Curr"           : {"value" :294, "length" : 2, "type" : "num", "divide" : 10},
            "Inv_Curr"          : {"value" :298, "length" : 2, "type" : "num", "divide" : 10},
            "AC_InWatt"         : {"value" :302, "length" : 4, "type" : "num", "divide" : 10},
            "AC_InVA"           : {"value" :310, "length" : 4, "type" : "num", "divide" : 10},
            "faultBit"          : {"value" :318, "length" : 2, "type" : "num", "divide" : 1},
            "warningBit"        : {"value" :322, "length" : 2, "type" : "num", "divide" : 1},
            "faultValue"        : {"value" :326, "length" : 2, "type" : "num", "divide" : 1},
            "warningValue"      : {"value" :330, "length" : 2, "type" : "num", "divide" : 1},
            "constantPowerOK"   : {"value" :346, "length" : 2, "type" : "num", "divide" : 1},
            "epvtoday"          : {"value" :358, "length" : 4, "type" : "num", "divide" : 10},
            "pvenergytoday"     : {"value" :358, "length" : 4, "type" : "num", "divide" : 10},
            "epvtotal"          : {"value" :366, "length" : 4, "type" : "num", "divide" : 10},
            "eacCharToday"      : {"value" :390, "length" : 4, "type" : "num", "divide" : 10},
            "eacCharTotal"      : {"value" :398, "length" : 4, "type" : "num", "divide" : 10},
            "ebatDischarToday"  : {"value" :406, "length" : 4, "type" : "num", "divide" : 10},
            "ebatDischarTotal"  : {"value" :414, "length" : 4, "type" : "num", "divide" : 10},
            "eacDischarToday"   : {"value" :422, "length" : 4, "type" : "num", "divide" : 10},
            "eacDischarTotal"   : {"value" :430, "length" : 4, "type" : "num", "divide" : 10},
            "ACCharCurr"        : {"value" :438, "length" : 2, "type" : "num", "divide" : 10},
            "ACDischarWatt"     : {"value" :442, "length" : 4, "type" : "num", "divide" : 10},
            "ACDischarVA"       : {"value" :450, "length" : 4, "type" : "num", "divide" : 10},
            "BatDischarWatt"    : {"value" :458, "length" : 4, "type" : "num", "divide" : 10},
            "BatDischarVA"      : {"value" :466, "length" : 4, "type" : "num", "divide" : 10},
            "BatWatt"           : {"value" :474, "length" : 4, "type" : "numx", "divide" : 10},
            "invfanspeed"       : {"value" :494, "length" : 2, "type" : "num", "divide" : 1}
=======
            "loadpercent"       : {"value" :266, "length" : 2, "type" : "num", "divide" : 10},                
            "buck1_ntc"         : {"value" :286, "length" : 2, "type" : "num", "divide" : 10},                
            "buck2_ntc"         : {"value" :290, "length" : 2, "type" : "num", "divide" : 10},                
            "OP_Curr"           : {"value" :294, "length" : 2, "type" : "num", "divide" : 10},                
            "Inv_Curr"          : {"value" :298, "length" : 2, "type" : "num", "divide" : 10},               
            "AC_InWatt"         : {"value" :302, "length" : 4, "type" : "num", "divide" : 10},                
            "AC_InVA"           : {"value" :310, "length" : 4, "type" : "num", "divide" : 10},                
            "faultBit"          : {"value" :318, "length" : 2, "type" : "num", "divide" : 1},                
            "warningBit"        : {"value" :322, "length" : 2, "type" : "num", "divide" : 1},                
            "faultValue"        : {"value" :326, "length" : 2, "type" : "num", "divide" : 1},                
            "warningValue"      : {"value" :330, "length" : 2, "type" : "num", "divide" : 1},                
            "constantPowerOK"   : {"value" :346, "length" : 2, "type" : "num", "divide" : 1},                
            "epvtoday"          : {"value" :358, "length" : 4, "type" : "num", "divide" : 10}, 
            "pvenergytoday"     : {"value" :358, "length" : 4, "type" : "num", "divide" : 10}, 
            "epvtotal"          : {"value" :366, "length" : 4, "type" : "num", "divide" : 10},                
            "eacCharToday"      : {"value" :390, "length" : 4, "type" : "num", "divide" : 10},    
            "eacCharTotal"      : {"value" :398, "length" : 4, "type" : "num", "divide" : 10},  
            "ebatDischarToday"  : {"value" :406, "length" : 4, "type" : "num", "divide" : 10},  
            "ebatDischarTotal"  : {"value" :414, "length" : 4, "type" : "num", "divide" : 10},  
            "eacDischarToday"   : {"value" :422, "length" : 4, "type" : "num", "divide" : 10},  
            "eacDischarTotal"   : {"value" :430, "length" : 4, "type" : "num", "divide" : 10},  
            "ACCharCurr"        : {"value" :438, "length" : 2, "type" : "num", "divide" : 10},  
            "ACDischarWatt"     : {"value" :442, "length" : 4, "type" : "num", "divide" : 10},  
            "ACDischarVA"       : {"value" :450, "length" : 4, "type" : "num", "divide" : 10},  
            "BatDischarWatt"    : {"value" :458, "length" : 4, "type" : "num", "divide" : 10},  
            "BatDischarVA"      : {"value" :466, "length" : 4, "type" : "num", "divide" : 10},  
            "BatWatt"           : {"value" :474, "length" : 4, "type" : "numx", "divide" : 10},                                                
            "invfanspeed"       : {"value" :494, "length" : 2, "type" : "num", "divide" : 1},
            "eopDischrToday"    : {"value" :506, "length" : 4, "type" : "num", "divide" : 10},
            "eopDischrTotal"    : {"value" :514, "length" : 4, "type" : "num", "divide" : 10}
>>>>>>> fb52e2d4
        }}

        self.recorddict9 = {"T06NNNNXTL3": {
            "decrypt"           : {"value" :"True"},
            "datalogserial"     : {"value" :16, "length" : 10, "type" : "text", "incl" : "yes"},
            "pvserial"          : {"value" :76, "length" : 10, "type" : "text"},
            "date"              : {"value" :136, "divide" : 10},
            "recortype1"        : {"value" :150, "length" : 2, "type" : "num","incl" : "no"},
            "recortype2"        : {"value" :154, "length" : 2, "type" : "num","incl" : "no"},
            "pvstatus"          : {"value" :158, "length" : 2, "type" : "num"},
            "pvpowerin"         : {"value" :162, "length" : 4, "type" : "num", "divide" : 10},
            "pv1voltage"        : {"value" :170, "length" : 2, "type" : "num", "divide" : 10},
            "pv1current"        : {"value" :174, "length" : 2, "type" : "num", "divide" : 10},
            "pv1watt"           : {"value" :178, "length" : 4, "type" : "num", "divide" : 10},
            "pv2voltage"        : {"value" :186, "length" : 2, "type" : "num", "divide" : 10},
            "pv2current"        : {"value" :190, "length" : 2, "type" : "num", "divide" : 10},
            "pv2watt"           : {"value" :194, "length" : 4, "type" : "num", "divide" : 10},
            "pv3voltage"        : {"value" :202, "length" : 2, "type" : "num", "divide" : 10,"incl" : "no"},
            "pv3current"        : {"value" :206, "length" : 2, "type" : "num", "divide" : 10,"incl" : "no"},
            "pv3watt"           : {"value" :210, "length" : 4, "type" : "num", "divide" : 10,"incl" : "no"},
            "pvpowerout"        : {"value" :298, "length" : 4, "type" : "numx", "divide" : 10},
            "pvfrequentie"      : {"value" :306, "length" : 2, "type" : "num", "divide" : 100},
            "pvgridvoltage"     : {"value" :310, "length" : 2, "type" : "num", "divide" : 10},
            "pvgridcurrent"     : {"value" :314, "length" : 2, "type" : "num", "divide" : 10},
            "pvgridpower"       : {"value" :318, "length" : 4, "type" : "num", "divide" : 10},
            "pvgridvoltage2"    : {"value" :326, "length" : 2, "type" : "num", "divide" : 10},
            "pvgridcurrent2"    : {"value" :330, "length" : 2, "type" : "num", "divide" : 10},
            "pvgridpower2"      : {"value" :334, "length" : 4, "type" : "num", "divide" : 10},
            "pvgridvoltage3"    : {"value" :342, "length" : 2, "type" : "num", "divide" : 10},
            "pvgridcurrent3"    : {"value" :346, "length" : 2, "type" : "num", "divide" : 10},
            "pvgridpower3"      : {"value" :350, "length" : 4, "type" : "num", "divide" : 10},
            "Vac_RS"            : {"value" :358, "length" : 2, "type" : "num", "divide" : 10},
            "Vac_ST"            : {"value" :362, "length" : 2, "type" : "num", "divide" : 10},
            "Vac_TR"            : {"value" :366, "length" : 2, "type" : "num", "divide" : 10},
            "pvenergytoday"     : {"value" :370, "length" : 4, "type" : "num", "divide" : 10},
            "pvenergytotal"     : {"value" :378, "length" : 4, "type" : "num", "divide" : 10},
            "totworktime"       : {"value" :386, "length" : 4, "type" : "num", "divide" : 7200},
            "epv1today"         : {"value" :394, "length" : 4, "type" : "num", "divide" : 10},
            "epv1total"         : {"value" :402, "length" : 4, "type" : "num", "divide" : 10},
            "epv2today"         : {"value" :410, "length" : 4, "type" : "num", "divide" : 10},
            "epv2total"         : {"value" :418, "length" : 4, "type" : "num", "divide" : 10},
            "epvtotal"          : {"value" :522, "length" : 4, "type" : "num", "divide" : 10},
            "pvtemperature"     : {"value" :530, "length" : 2, "type" : "num", "divide" : 10},
            "pvipmtemperature"  : {"value" :534, "length" : 2, "type" : "num", "divide" : 10},
            "pvboottemperature" : {"value" :538, "length" : 2, "type" : "num", "divide" : 10},
            "temp4"             : {"value" :542, "length" : 2, "type" : "num", "divide" : 10,"incl" : "no"},
            "uwBatVolt_DSP"     : {"value" :546, "length" : 2, "type" : "num", "divide" : 10},
            "pbusvolt"          : {"value" :550, "length" : 2, "type" : "num", "divide" : 1},
            "nbusvolt"          : {"value" :554, "length" : 2, "type" : "num", "divide" : 1}
        }}

        self.recorddict10 = {"T06NN20": {
            "decrypt"           : {"value" :"True"},
            "datalogserial"     : {"value" :16, "length" : 10, "type" : "text","incl" : "yes"},
            "pvserial"          : {"value" :76, "length" : 10, "type" : "text"},
            "date"              : {"value" :136, "divide" : 10},
            "voltage_l1"        : {"value" :160, "length" : 4, "type" : "num", "divide" : 10},
            "voltage_l2"        : {"value" :168, "length" : 4, "type" : "num", "divide" : 10,"incl" : "yes"},
            "voltage_l3"        : {"value" :176, "length" : 4, "type" : "num", "divide" : 10,"incl" : "yes"},
            "Current_l1"        : {"value" :184, "length" : 4, "type" : "num", "divide" : 10},
            "Current_l2"        : {"value" :192, "length" : 4, "type" : "num", "divide" : 10,"incl" : "yes"},
            "Current_l3"        : {"value" :200, "length" : 4, "type" : "num", "divide" : 10,"incl" : "yes"},
            "act_power_l1"      : {"value" :208, "length" : 4, "type" : "numx", "divide" : 10},
            "act_power_l2"      : {"value" :216, "length" : 4, "type" : "numx", "divide" : 10,"incl" : "yes"},
            "act_power_l3"      : {"value" :224, "length" : 4, "type" : "numx", "divide" : 10,"incl" : "yes"},
            "app_power_l1"      : {"value" :232, "length" : 4, "type" : "numx", "divide" : 10},
            "app_power_l2"      : {"value" :240, "length" : 4, "type" : "numx", "divide" : 10,"incl" : "yes"},
            "app_power_l3"      : {"value" :248, "length" : 4, "type" : "numx", "divide" : 10,"incl" : "yes"},
            "react_power_l1"    : {"value" :256, "length" : 4, "type" : "numx","divide" : 10},
            "react_power_l2"    : {"value" :264, "length" : 4, "type" : "numx","divide" : 10,"incl" : "yes"},
            "react_power_l3"    : {"value" :272, "length" : 4, "type" : "numx","divide" : 10,"incl" : "yes"},
            "powerfactor_l1"    : {"value" :280, "length" : 4, "type" : "numx", "divide" : 1},
            "powerfactor_l2"    : {"value" :288, "length" : 4, "type" : "numx", "divide" : 1,"incl" : "yes"},
            "powerfactor_l3"    : {"value" :296, "length" : 4, "type" : "numx", "divide" : 1,"incl" : "yes"},
            "pos_rev_act_power" : {"value" :304, "length" : 4, "type" : "numx", "divide" : 10},
            "pos_act_power"     : {"value" :304, "length" : 4, "type" : "numx", "divide" : 10,"incl" : "yes"},
            "rev_act_power"     : {"value" :304, "length" : 4, "type" : "numx", "divide" : 10,"incl" : "yes"},
            "app_power"         : {"value" :312, "length" : 4, "type" : "numx", "divide" : 10},
            "react_power"       : {"value" :320, "length" : 4, "type" : "numx", "divide" : 10},
            "powerfactor"       : {"value" :328, "length" : 4, "type" : "numx", "divide" : 1},
            "frequency"         : {"value" :336, "length" : 4, "type" : "num", "divide" : 10},
            "L1-2_voltage"      : {"value" :344, "length" : 4, "type" : "num", "divide" : 10,"incl" : "yes"},
            "L2-3_voltage"      : {"value" :352, "length" : 4, "type" : "num", "divide" : 10,"incl" : "yes"},
            "L3-1_voltage"      : {"value" :360, "length" : 4, "type" : "num", "divide" : 10,"incl" : "yes"},
            "pos_act_energy"    : {"value" :368, "length" : 4, "type" : "numx", "divide" : 10},
            "rev_act_energy"    : {"value" :376, "length" : 4, "type" : "numx", "divide" : 10},
            "pos_act_energy_kvar" : {"value" :384, "length" : 4, "type" : "numx", "divide" : 10,"incl" : "no"},
            "rev_act_energy_kvar" : {"value" :392, "length" : 4, "type" : "numx", "divide" : 10,"incl" : "no"},
            "app_energy_kvar"   : {"value" :400, "length" : 4, "type" : "numx", "divide" : 10,"incl" : "no"},
            "act_energy_kwh"    : {"value" :408, "length" : 4, "type" : "numx", "divide" : 10,"incl" : "no"},
            "react_energy_kvar" : {"value" :416, "length" : 4, "type" : "numx", "divide" : 10,"incl" : "no"}
        }}

        self.recorddict11 = {"T06NN1b": {
            "decrypt"           	: {"value" :"True"},
            #"rectype"		    	: {"value": "log","type" : "text","incl" : "no"},
            "datalogserial"         : {"value" :16, "length" : 10, "type" : "text","incl" : "yes"},
            "device"                : {"value": "SDM630","type" : "def","incl" : "no"},
            #"pvserial"          	: {"value" :36, "length" : 10, "type" : "text"},
            #"recortype1"        	: {"value" :70, "length" : 2, "type" : "num","incl" : "no"},
            #"recortype2"        	: {"value" :74, "length" : 2, "type" : "num","incl" : "no"},
            "logstart"            	: {"value" :96,"type" : "def","incl" : "no"},
            "active_energy"     	: {"pos" :1, "type" : "log"},
            "reactive_energy"    	: {"pos" :2, "type" : "log"},
            "activePowerL1"     	: {"pos" :3, "type" : "log"},
            "activePowerL2"     	: {"pos" :4, "type" : "log"},
            "activePowerL3"     	: {"pos" :5, "type" : "log"},
            "reactivePowerL1"   	: {"pos" :6, "type" : "log"},
            "reactivePowerL2"   	: {"pos" :7, "type" : "log"},
            "reactivePowerL3"   	: {"pos" :8, "type" : "log"},
            "apperentPowerL1"   	: {"pos" :9, "type" : "log"},
            "apperentPowerL2"     	: {"pos" :10, "type" : "log"},
            "apperentPowerL3"     	: {"pos" :11, "type" : "log"},
            "powerFactorL1"     	: {"pos" :12, "type" : "log"},
            "powerFactorL2"     	: {"pos" :13, "type" : "log"},
            "powerFactorL3"    		: {"pos" :14, "type" : "log"},
            "voltageL1"           	: {"pos" :15, "type" : "log"},
            "voltageL2"            	: {"pos" :16, "type" : "log"},
            "voltageL3"            	: {"pos" :17, "type" : "log"},
            "currentL1"            	: {"pos" :18, "type" : "log"},
            "currentL2"            	: {"pos" :19, "type" : "log"},
            "currentL3"            	: {"pos" :20, "type" : "log"},
            "power"             	: {"pos" :21, "type" : "log"},
            "active_power"         	: {"pos" :21, "type" : "logpos"},
            "reverse_active_power" 	: {"pos" :21, "type" : "logneg"},
            "apparent_power"       	: {"pos" :22, "type" : "log"},
            "reactive_power"       	: {"pos" :23, "type" : "log"},
            "power_factor"         	: {"pos" :24, "type" : "log"},
            "frequency"            	: {"pos" :25, "type" : "log"},
            "posiActivePower"      	: {"pos" :26, "type" : "log"},
            "reverActivePower"     	: {"pos" :27, "type" : "log"},
            "posiReactivePower"    	: {"pos" :28, "type" : "log"},
            "reverReactivePower"   	: {"pos" :29, "type" : "log"},
            "apparentEnergy"       	: {"pos" :30, "type" : "log"},
            "totalActiveEnergyL1"	: {"pos" :31, "type" : "log"},
            "totalActiveEnergyL2"  	: {"pos" :32, "type" : "log"},
            "totalActiveEnergyL3"  	: {"pos" :33, "type" : "log"},
            "totalRectiveEnergyL1" 	: {"pos" :34, "type" : "log"},
            "totalRectiveEnergyL2" 	: {"pos" :35, "type" : "log"},
            "totalRectiveEnergyL3" 	: {"pos" :36, "type" : "log"},
            "total_energy"     		: {"pos" :37, "type" : "log"},
            "l1Voltage2"     		: {"pos" :38, "type" : "log"},
            "l2Voltage3"     		: {"pos" :39, "type" : "log"},
            "l3Voltage1"     		: {"pos" :40, "type" : "log"},
            "pos41"    				: {"pos" :41, "type" : "log","incl" : "no"},
            "pos42"     			: {"pos" :42, "type" : "log","incl" : "no"},
            "pos43"     			: {"pos" :43, "type" : "log","incl" : "no"},
            "pos44"     			: {"pos" :44, "type" : "log","incl" : "no"},
            "pos45"     			: {"pos" :45, "type" : "log","incl" : "no"},
            "pos46"     			: {"pos" :46, "type" : "log","incl" : "no"},
            "pos47"     			: {"pos" :47, "type" : "log","incl" : "no"},
            "pos48"     			: {"pos" :48, "type" : "log","incl" : "no"},
            "pos49"     			: {"pos" :49, "type" : "log","incl" : "no"},
            "pos50"     			: {"pos" :50, "type" : "log","incl" : "no"},
            "pos51"     			: {"pos" :51, "type" : "log","incl" : "no"},
            "pos52"     			: {"pos" :52, "type" : "log","incl" : "no"},
            "pos53"     			: {"pos" :53, "type" : "log","incl" : "no"},
            "pos54"     			: {"pos" :54, "type" : "log","incl" : "no"},
            "pos55"     			: {"pos" :55, "type" : "log","incl" : "no"},
            "pos56"     			: {"pos" :56, "type" : "log","incl" : "no"},
            "pos57"     			: {"pos" :57, "type" : "log","incl" : "no"},
            "pos58"     			: {"pos" :58, "type" : "log","incl" : "no"},
            "pos59"					: {"pos" :59, "type" : "log","incl" : "no"},
            "pos60" 			    : {"pos" :60, "type" : "log","incl" : "no"},
            "pos61"     			: {"pos" :61, "type" : "log","incl" : "no"},
            "pos62"     			: {"pos" :62, "type" : "log","incl" : "no"},
            "pos63"     			: {"pos" :63, "type" : "log","incl" : "no"},
            "pos64"     			: {"pos" :64, "type" : "log","incl" : "no"},
            "pos65"     			: {"pos" :65, "type" : "log","incl" : "no"},
            "pos66"     			: {"pos" :66, "type" : "log","incl" : "no"}
        }}

        self.recorddict12 = {"T05NNNNXSPH": {
            "decrypt"           : {"value" :"True"},
            "datalogserial"     : {"value" :16, "length" : 10, "type" : "text","incl" : "yes"},
            "pvserial"          : {"value" :36, "length" : 10, "type" : "text"},
            "date"              : {"value" :56, "divide" : 10},
            "recortype1"        : {"value" :70, "length" : 2, "type" : "num","incl" : "no"},
            "recortype2"        : {"value" :74, "length" : 2, "type" : "num","incl" : "no"},
            "pvstatus"          : {"value" :78, "length" : 2, "type" : "num"},
            "pvpowerin"         : {"value" :82, "length" : 4, "type" : "num", "divide" : 10},
            "pv1voltage"        : {"value" :90, "length" : 2, "type" : "num", "divide" : 10},
            "pv1current"        : {"value" :94, "length" : 2, "type" : "num", "divide" : 10},
            "pv1watt"           : {"value" :98, "length" : 4, "type" : "num", "divide" : 10},
            "pv2voltage"        : {"value" :106, "length" : 2, "type" : "num", "divide" : 10},
            "pv2current"        : {"value" :110, "length" : 2, "type" : "num", "divide" : 10},
            "pv2watt"           : {"value" :114, "length" : 4, "type" : "num", "divide" : 10},
            "pvpowerout"        : {"value" :218, "length" : 4, "type" : "numx", "divide" : 10},
            "pvfrequentie"      : {"value" :226, "length" : 2, "type" : "num", "divide" : 100},
            "pvgridvoltage"     : {"value" :230, "length" : 2, "type" : "num", "divide" : 10},
            "pvgridcurrent"     : {"value" :234, "length" : 2, "type" : "num", "divide" : 10},
            "pvgridpower"       : {"value" :238, "length" : 4, "type" : "num", "divide" : 10},
            "pvgridvoltage2"    : {"value" :246, "length" : 2, "type" : "num", "divide" : 10},
            "pvgridcurrent2"    : {"value" :250, "length" : 2, "type" : "num", "divide" : 10},
            "pvgridpower2"      : {"value" :254, "length" : 4, "type" : "num", "divide" : 10},
            "pvgridvoltage3"    : {"value" :262, "length" : 2, "type" : "num", "divide" : 10},
            "pvgridcurrent3"    : {"value" :266, "length" : 2, "type" : "num", "divide" : 10},
            "pvgridpower3"      : {"value" :270, "length" : 4, "type" : "num", "divide" : 10},
            "totworktime"       : {"value" :306, "length" : 4, "type" : "num", "divide" : 7200},
            "eactoday"          : {"value" :290, "length" : 4, "type" : "num", "divide" : 10},
            "pvenergytoday"     : {"value" :290, "length" : 4, "type" : "num", "divide" : 10},
            "eactotal"          : {"value" :298, "length" : 4, "type" : "num", "divide" : 10},
            "epvtotal"          : {"value" :442, "length" : 4, "type" : "num", "divide" : 10},
            "epv1today"         : {"value" :314, "length" : 4, "type" : "num", "divide" : 10},
            "epv1total"         : {"value" :322, "length" : 4, "type" : "num", "divide" : 10},
            "epv2today"         : {"value" :330, "length" : 4, "type" : "num", "divide" : 10},
            "epv2total"         : {"value" :338, "length" : 4, "type" : "num", "divide" : 10},
            "pvtemperature"     : {"value" :450, "length" : 2, "type" : "num", "divide" : 10},
            "pvipmtemperature"  : {"value" :454, "length" : 2, "type" : "num", "divide" : 10},
            "pvboosttemp"       : {"value" :458, "length" : 2, "type" : "num", "divide" : 10},
            "bat_dsp"           : {"value" :466, "length" : 2, "type" : "num", "divide" : 10},
            "pbusvolt"          : {"value" :470, "length" : 2, "type" : "num", "divide" : 10,"incl" : "no"},
            "#nbusvolt"          : {"value" :474, "length" : 2, "type" : "num", "divide" : 10,"incl" : "no"},
            "#ipf"               : {"value" :478, "length" : 2, "type" : "num", "divide" : 10,"incl" : "no"},
            "#realoppercent"     : {"value" :482, "length" : 2, "type" : "num", "divide" : 100,"incl" : "no"},
            "#opfullwatt"        : {"value" :486, "length" : 4, "type" : "num", "divide" : 10,"incl" : "no"},
            "#deratingmode"      : {"value" :494, "length" : 2, "type" : "num", "divide" : 1,"incl" : "no"},
            "eacharge_today"     : {"value" :526, "length" : 4, "type" : "num", "divide" : 10},
            "eacharge_total"     : {"value" :534, "length" : 4, "type" : "num", "divide" : 10},
            "batterytype"        : {"value" :554, "length" : 2, "type" : "num", "divide" : 1},
            "uwsysworkmode"      : {"value" :586, "length" : 2, "type" : "num", "divide" : 1},
            "systemfaultword0"   : {"value" :590, "length" : 2, "type" : "num", "divide" : 1},
            "systemfaultword1"   : {"value" :594, "length" : 2, "type" : "num", "divide" : 1},
            "systemfaultword2"   : {"value" :588, "length" : 2, "type" : "num", "divide" : 1},
            "systemfaultword3"   : {"value" :602, "length" : 2, "type" : "num", "divide" : 1},
            "systemfaultword4"   : {"value" :606, "length" : 2, "type" : "num", "divide" : 1},
            "systemfaultword5"   : {"value" :610, "length" : 2, "type" : "num", "divide" : 1},
            "systemfaultword6"   : {"value" :614, "length" : 2, "type" : "num", "divide" : 1},
            "systemfaultword7"   : {"value" :618, "length" : 2, "type" : "num", "divide" : 1},
            "pdischarge1"        : {"value" :622, "length" : 4, "type" : "num", "divide" : 10},
            "p1charge1"          : {"value" :630, "length" : 4, "type" : "num", "divide" : 10},
            "vbat"               : {"value" :738, "length" : 2, "type" : "num", "divide" : 10},
            "SOC"                : {"value" :742, "length" : 2, "type" : "num", "divide" : 1},
            "pactouserr"         : {"value" :746, "length" : 4, "type" : "num", "divide" : 10},
            "#pactousers"        : {"value" :654, "length" : 4, "type" : "num", "divide" : 10,"incl" : "no"},
            "#pactousert"        : {"value" :662, "length" : 4, "type" : "num", "divide" : 10,"incl" : "no"},
            "pactousertot"       : {"value" :670, "length" : 4, "type" : "num", "divide" : 10},
            "pactogridr"         : {"value" :678, "length" : 4, "type" : "num", "divide" : 10},
            "#pactogrids"        : {"value" :686, "length" : 4, "type" : "num", "divide" : 10,"incl" : "no"},
            "#pactogridt"        : {"value" :694, "length" : 4, "type" : "num", "divide" : 10,"incl" : "no"},
            "pactogridtot"       : {"value" :702, "length" : 4, "type" : "num", "divide" : 10},
            "plocaloadr"         : {"value" :710, "length" : 4, "type" : "num", "divide" : 10},
            "#plocaloads"        : {"value" :718, "length" : 4, "type" : "num", "divide" : 10,"incl" : "no"},
            "#plocaloadt"        : {"value" :726, "length" : 4, "type" : "num", "divide" : 10,"incl" : "no"},
            "plocaloadtot"       : {"value" :734, "length" : 4, "type" : "num", "divide" : 10},
            "#ipm"               : {"value" :742, "length" : 2, "type" : "num", "divide" : 10,"incl" : "no"},
            "#battemp"           : {"value" :746, "length" : 2, "type" : "num", "divide" : 10,"incl" : "no"},
            "spdspstatus"        : {"value" :750, "length" : 2, "type" : "num", "divide" : 10},
            "spbusvolt"          : {"value" :754, "length" : 2, "type" : "num", "divide" : 10},
            "etouser_tod"        : {"value" :762, "length" : 4, "type" : "num", "divide" : 10},
            "etouser_tot"        : {"value" :770, "length" : 4, "type" : "num", "divide" : 10},
            "etogrid_tod"        : {"value" :778, "length" : 4, "type" : "num", "divide" : 10},
            "etogrid_tot"      : {"value" :786, "length" : 4, "type" : "num", "divide" : 10},
            "edischarge1_tod"  : {"value" :794, "length" : 4, "type" : "num", "divide" : 10},
            "edischarge1_tot"  : {"value" :802, "length" : 4, "type" : "num", "divide" : 10},
            "eharge1_tod"      : {"value" :810, "length" : 4, "type" : "num", "divide" : 10},
            "eharge1_tot"      : {"value" :818, "length" : 4, "type" : "num", "divide" : 10},
            "elocalload_tod"  : {"value" :826, "length" : 4, "type" : "num", "divide" : 10},
            "elocalload_tot"  : {"value" :834, "length" : 4, "type" : "num", "divide" : 10}
        } }

        self.recorddict13 = {"T06NNNNXSPA": {
            "decrypt"           : {"value" :"True"},
            "datalogserial"     : {"value" :16, "length" : 10, "type" : "text","incl" : "yes"},
            "pvserial"          : {"value" :76, "length" : 10, "type" : "text"},
            "date"              : {"value" :136, "divide" : 10},
            "group1start"         : {"value" :150, "length" : 2, "type" : "num","incl" : "no"},
            "group1end"           : {"value" :154, "length" : 2, "type" : "num","incl" : "no"},
            "pvstatus"           : {"value" :158, "length" : 2, "type" : "num"},
            "uwsysworkmode"      : {"value" :158, "length" : 2, "type" : "num", "divide" : 1},
            "systemfaultword0"   : {"value" :162, "length" : 2, "type" : "num", "divide" : 1},
            "systemfaultword1"   : {"value" :166, "length" : 2, "type" : "num", "divide" : 1},
            "systemfaultword2"   : {"value" :170, "length" : 2, "type" : "num", "divide" : 1},
            "systemfaultword3"   : {"value" :174, "length" : 2, "type" : "num", "divide" : 1},
            "systemfaultword4"   : {"value" :178, "length" : 2, "type" : "num", "divide" : 1},
            "systemfaultword5"   : {"value" :182, "length" : 2, "type" : "num", "divide" : 1},
            "systemfaultword6"   : {"value" :186, "length" : 2, "type" : "num", "divide" : 1},
            "systemfaultword7"   : {"value" :190, "length" : 2, "type" : "num", "divide" : 1},
            "pdischarge1"        : {"value" :194, "length" : 4, "type" : "num", "divide" : 10},
            "pcharge1"           : {"value" :202, "length" : 4, "type" : "num", "divide" : 10},
            "vbat"               : {"value" :210, "length" : 2, "type" : "num", "divide" : 10},
            "SOC"                : {"value" :214, "length" : 2, "type" : "num", "divide" : 1},
            "pactouserr"         : {"value" :218, "length" : 4, "type" : "num", "divide" : 10},
            "pactousers"         : {"value" :226, "length" : 4, "type" : "num", "divide" : 10},
            "pactousert"         : {"value" :234, "length" : 4, "type" : "num", "divide" : 10},
            "pactousertot"       : {"value" :242, "length" : 4, "type" : "num", "divide" : 10},
            "pactogridr"         : {"value" :250, "length" : 4, "type" : "num", "divide" : 10},
            "pactogrids "        : {"value" :258, "length" : 4, "type" : "num", "divide" : 10},
            "pactogrid t"        : {"value" :266, "length" : 4, "type" : "num", "divide" : 10},
            "pactogridtot"       : {"value" :274, "length" : 4, "type" : "num", "divide" : 10},
            "plocaloadr"         : {"value" :282, "length" : 4, "type" : "num", "divide" : 10},
            "plocaloads"        : {"value" :290, "length" : 4, "type" : "num", "divide" : 10},
            "plocaloadt"        : {"value" :298, "length" : 4, "type" : "num", "divide" : 10},
            "plocaloadtot"       : {"value" :306, "length" : 4, "type" : "num", "divide" : 10},
            "ipm"                : {"value" :314, "length" : 2, "type" : "num", "divide" : 10},
            "battemp "           : {"value" :318, "length" : 2, "type" : "num", "divide" : 10},
            "spdspstatus"        : {"value" :322, "length" : 2, "type" : "num", "divide" : 10},
            "spbusvolt"          : {"value" :328, "length" : 2, "type" : "num", "divide" : 10},
            "etouser_tod"        : {"value" :334, "length" : 4, "type" : "num", "divide" : 10},
            "etouser_tot"        : {"value" :342, "length" : 4, "type" : "num", "divide" : 10},
            "etogrid_tod"        : {"value" :350, "length" : 4, "type" : "num", "divide" : 10},
            "etogrid_tot"        : {"value" :358, "length" : 4, "type" : "num", "divide" : 10},
            "edischarge1_tod"    : {"value" :366, "length" : 4, "type" : "num", "divide" : 10},
            "edischarge1_tot"    : {"value" :374, "length" : 4, "type" : "num", "divide" : 10},
            "eharge1_tod"        : {"value" :382, "length" : 4, "type" : "num", "divide" : 10},
            "eharge1_tot"        : {"value" :390, "length" : 4, "type" : "num", "divide" : 10},
            "elocalload_tod"     : {"value" :398, "length" : 4, "type" : "num", "divide" : 10},
            "elocalload_tot"     : {"value" :406, "length" : 4, "type" : "num", "divide" : 10},
            "dwexportlimitap"    : {"value" :414, "length" : 4, "type" : "num", "divide" : 10},
            "epsfac"             : {"value" :426, "length" : 2, "type" : "num", "divide" : 100},
            "epsvac1"            : {"value" :430, "length" : 2, "type" : "num", "divide" : 10},
            "epsiac1"            : {"value" :434, "length" : 2, "type" : "num", "divide" : 10},
            "epspac1"            : {"value" :438, "length" : 4, "type" : "num", "divide" : 10},
            "epsvac2"            : {"value" :446, "length" : 2, "type" : "num", "divide" : 10},
            "epsiac2"            : {"value" :450, "length" : 2, "type" : "num", "divide" : 10},
            "epspac2"            : {"value" :454, "length" : 4, "type" : "num", "divide" : 10},
            "epsvac3"            : {"value" :462, "length" : 2, "type" : "num", "divide" : 10},
            "epsiac3"            : {"value" :466, "length" : 2, "type" : "num", "divide" : 10},
            "epspac3"            : {"value" :470, "length" : 4, "type" : "num", "divide" : 10},
            "loadpercent"        : {"value" :478, "length" : 2, "type" : "num", "divide" : 1},
            "pf"                 : {"value" :482, "length" : 2, "type" : "num", "divide" : 10},
            "bmsstatusold"       : {"value" :486, "length" : 2, "type" : "num", "divide" : 1},
            "bmsstatus"          : {"value" :490, "length" : 2, "type" : "num", "divide" : 1},
            "bmserrorold"        : {"value" :494, "length" : 2, "type" : "num", "divide" : 1},
            "bmserror"           : {"value" :498, "length" : 2, "type" : "num", "divide" : 1},
            "bmssoc"             : {"value" :502, "length" : 2, "type" : "num", "divide" : 1},
            "bmsbatteryvolt"     : {"value" :506, "length" : 2, "type" : "num", "divide" : 100},
            "bmsbatterycurr"     : {"value" :510, "length" : 2, "type" : "num", "divide" : 100},
            "bmsbatterytemp"     : {"value" :514, "length" : 2, "type" : "num", "divide" : 100},
            "bmsmaxcurr"         : {"value" :518, "length" : 2, "type" : "num", "divide" : 100},
            "bmsgaugerm"         : {"value" :522, "length" : 2, "type" : "num", "divide" : 1},
            "bmsgaugefcc"        : {"value" :526, "length" : 2, "type" : "num", "divide" : 1},
            "bmsfw"              : {"value" :530, "length" : 2, "type" : "num", "divide" : 1},
            "bmsdeltavolt"       : {"value" :534, "length" : 2, "type" : "num", "divide" : 1},
            "bmscyclecnt"        : {"value" :538, "length" : 2, "type" : "num", "divide" : 1},
            "bmssoh"             : {"value" :542, "length" : 2, "type" : "num", "divide" : 1},
            "bmsconstantvolt"    : {"value" :546, "length" : 2, "type" : "num", "divide" : 100},
            "bmswarninfoold"     : {"value" :550, "length" : 2, "type" : "num", "divide" : 1},
            "bmswarninfo"        : {"value" :554, "length" : 2, "type" : "num", "divide" : 1},
            "bmsgaugeiccurr"     : {"value" :558, "length" : 2, "type" : "num", "divide" : 1},
            "bmsmcuversion"      : {"value" :562, "length" : 2, "type" : "num", "divide" : 100},
            "bmsgaugeversion"    : {"value" :566, "length" : 2, "type" : "num", "divide" : 1},
            "bmswgaugefrversionl": {"value" :570, "length" : 2, "type" : "num", "divide" : 1},
            "bmswgaugefrversionh": {"value" :574, "length" : 2, "type" : "num", "divide" : 1},
            "bmsbmsinfo"         : {"value" :578, "length" : 2, "type" : "num", "divide" : 1},
            "bmspackinfo"        : {"value" :582, "length" : 2, "type" : "num", "divide" : 1},
            "bmsusingcap"        : {"value" :586, "length" : 2, "type" : "num", "divide" : 1},
            "bmscell1volt"       : {"value" :590, "length" : 2, "type" : "num", "divide" : 100},
            "bmscell2volt"       : {"value" :594, "length" : 2, "type" : "num", "divide" : 100},
            "bmscell3volt"       : {"value" :598, "length" : 2, "type" : "num", "divide" : 100},
            "bmscell4volt"       : {"value" :602, "length" : 2, "type" : "num", "divide" : 100},
            "bmscell5volt"       : {"value" :606, "length" : 2, "type" : "num", "divide" : 100},
            "bmscell6volt"       : {"value" :610, "length" : 2, "type" : "num", "divide" : 100},
            "bmscell7volt"       : {"value" :614, "length" : 2, "type" : "num", "divide" : 100},
            "bmscell8volt"       : {"value" :618, "length" : 2, "type" : "num", "divide" : 100},
            "bmscell9volt"       : {"value" :622, "length" : 2, "type" : "num", "divide" : 100},
            "bmscell10volt"      : {"value" :626, "length" : 2, "type" : "num", "divide" : 100},
            "bmscell11volt"      : {"value" :630, "length" : 2, "type" : "num", "divide" : 100},
            "bmscell12volt"      : {"value" :634, "length" : 2, "type" : "num", "divide" : 100},
            "bmscell13volt"      : {"value" :638, "length" : 2, "type" : "num", "divide" : 100},
            "bmscell14volt"      : {"value" :642, "length" : 2, "type" : "num", "divide" : 100},
            "bmscell15volt"      : {"value" :646, "length" : 2, "type" : "num", "divide" : 100},
            "bmscell16volt"      : {"value" :650, "length" : 2, "type" : "num", "divide" : 100},
            "acchargeenergytodayh": {"value" :654, "length" : 2, "type" : "num", "divide" : 10,"incl" : "no"},                 #deze is een beetjevreemd omdat de high en Low over groepem heen gedefinieerd zijn en uit elkaar liggen
            "group2start"        : {"value" :658, "length" : 2, "type" : "num","incl" : "no"},
            "group2end"          : {"value" :662, "length" : 2, "type" : "num","incl" : "no"},
            "acchargeenergytoday": {"value" :666, "length" : 2, "type" : "num", "divide" : 1},                                 # vooralsnog ervan uitgegaan dat low alleen genoeg is!
            "acchargeenergytotal": {"value" :670, "length" : 4, "type" : "num", "divide" : 1},
            "acchargepower"      : {"value" :678,"length" : 4, "type" : "num", "divide" : 1},
            "70%_invpoweradjust" : {"value" :686,"length" : 2, "type" : "num", "divide" : 1},
            "extraacpowertogrid" : {"value" :690, "length" : 4, "type" : "num", "divide" : 1},
            "eextratoday"        : {"value" :698, "length" : 4, "type" : "num", "divide" : 10},
            "eextratotal"        : {"value" :704, "length" : 4, "type" : "num", "divide" : 10},
            "esystemtoday"       : {"value" :712, "length" : 4, "type" : "num", "divide" : 10},
            "esystemtotal"       : {"value" :720, "length" : 4, "type" : "num", "divide" : 10},
            "group3start"        : {"value" :1166, "length" : 2, "type" : "num","incl" : "no"},
            "group3end"          : {"value" :1170, "length" : 2, "type" : "num","incl" : "no"},
            "inverterstatus"     : {"value" :1174, "length" : 2, "type" : "num", "divide" : 1},
            "pacs"               : {"value" :1314, "length" : 4, "type" : "numx", "divide" : 10},
            "fac"                : {"value" :1322, "length" : 2, "type" : "num", "divide" : 100},
            "vac1"               : {"value" :1326, "length" : 2, "type" : "num", "divide" : 10},
            "iac1"               : {"value" :1330, "length" : 2, "type" : "num", "divide" : 10},
            "pac1"               : {"value" :1334, "length" : 4, "type" : "num", "divide" : 10},
            "eactoday"           : {"value" :1386, "length" : 4, "type" : "num", "divide" : 10},
            "eactot"             : {"value" :1394, "length" : 4, "type" : "num", "divide" : 10},
            "timetotal"          : {"value" :1402, "length" : 4, "type" : "num", "divide" : 7200},
            "Temp1"              : {"value" :1546, "length" : 2, "type" : "num", "divide" : 10},
            "Temp2"              : {"value" :1550, "length" : 2, "type" : "num", "divide" : 10},
            "Temp3"              : {"value" :1554, "length" : 2, "type" : "num", "divide" : 10},
            "Temp4"              : {"value" :1558, "length" : 2, "type" : "num", "divide" : 10},
            "uwbatvoltdsp"       : {"value" :1562, "length" : 2, "type" : "num", "divide" : 10},
            "pbusvoltage"        : {"value" :1566, "length" : 2, "type" : "num", "divide" : 10},
            "nbusvoltage"        : {"value" :1570, "length" : 2, "type" : "num", "divide" : 10},
            "remotectrlen"       : {"value" :1574, "length" : 2, "type" : "num", "divide" : 1},
            "remotectrlpower"    : {"value" :1578, "length" : 2, "type" : "num", "divide" : 1},
            "extraacpowertogrid" : {"value" :1582, "length" : 4, "type" : "num", "divide" : 10},
            "eextratoday"        : {"value" :1590, "length" : 4, "type" : "num", "divide" : 10},
            "eextratotal"        : {"value" :1598, "length" : 4, "type" : "num", "divide" : 10},
            "esystemtoday"       : {"value" :1606, "length" : 4, "type" : "num", "divide" : 10},
            "esystemtotal"       : {"value" :1614, "length" : 4, "type" : "num", "divide" : 10},
            "eacchargetoday"     : {"value" :1622, "length" : 4, "type" : "num", "divide" : 10},
            "eacchargetotal"     : {"value" :1630, "length" : 4, "type" : "num", "divide" : 10},
            "acchargepower"      : {"value" :1638, "length" : 4, "type" : "num", "divide" : 10},
            "priority"           : {"value" :1646, "length" : 2, "type" : "num", "divide" : 1},
            "batterytype"        : {"value" :1650, "length" : 2, "type" : "num", "divide" : 1},
            "autoproofreadcmd"   : {"value" :1654, "length" : 2, "type" : "num", "divide" : 1}
        } }

        self.recorddict14 = {"T06NNNNXMIN": {
            "decrypt"           : {"value" :"true"},
            "pvserial"          : {"value" :76, "length" : 10, "type" : "text", "divide" : 10},
            "date"              : {"value" :136, "divide" : 10},
            "group1start"       : {"value" :150, "length" : 2, "type" : "num","incl" : "no"},
            "group1end"         : {"value" :154, "length" : 2, "type" : "num","incl" : "no"},
            "pvstatus"          : {"value" : 158,"length" : 2,"type" : "num","divide" : 1},
            "pvpowerin"         : {"value" : 162,"length" : 4,"type" : "num","divide" : 10},
            "pv1voltage"        : {"value" : 170,"length" : 2,"type" : "num","divide" : 10},
            "pv1current"        : {"value" : 174,"length" : 2,"type" : "num","divide" : 10},
            "pv1watt"           : {"value" : 178,"length" : 4,"type" : "num","divide" : 10},
            "pv2voltage"        : {"value" : 186,"length" : 2,"type" : "num","divide" : 10},
            "pv2current"        : {"value" : 190,"length" : 2,"type" : "num","divide" : 10},
            "pv2watt"           : {"value" : 194,"length" : 4,"type" : "num","divide" : 10},
            "pv3voltage"        : {"value" : 202,"length" : 2,"type" : "num","divide" : 10},
            "pv3current"        : {"value" : 206,"length" : 2,"type" : "num","divide" : 10},
            "pv3watt"           : {"value" : 210,"length" : 4,"type" : "num","divide" : 10},
            "pv4voltage"        : {"value" : 218,"length" : 2,"type" : "num","divide" : 10},
            "pv4current"        : {"value" : 222,"length" : 2,"type" : "num","divide" : 10},
            "pv4watt"           : {"value" : 226,"length" : 4,"type" : "num","divide" : 10},
            "pvpowerout"        : {"value" : 250,"length" : 4,"type" : "num","divide" : 10},
            "pvfrequentie"      : {"value" : 258,"length" : 2,"type" : "num","divide" : 100},
            "pvgridvoltage"     : {"value" : 262,"length" : 2,"type" : "num","divide" : 10},
            "pvgridcurrent"     : {"value" : 266,"length" : 2,"type" : "num","divide" : 10},
            "pvgridpower"       : {"value" : 270,"length" : 4,"type" : "num","divide" : 10},
            "pvgridvoltage2"    : {"value" : 278,"length" : 2,"type" : "num","divide" : 10},
            "pvgridcurrent2"    : {"value" : 282,"length" : 2,"type" : "num","divide" : 10},
            "pvgridpower2"      : {"value" : 286,"length" : 4,"type" : "num","divide" : 10},
            "pvgridvoltage3"    : {"value" : 294,"length" : 2,"type" : "num","divide" : 10},
            "pvgridcurrent3"    : {"value" : 298,"length" : 2,"type" : "num","divide" : 10},
            "pvgridpower3"      : {"value" : 302,"length" : 4,"type" : "num","divide" : 10},
            "vacrs"            : {"value" : 310,"length" : 2,"type" : "num","divide" : 10},
            "vacst"            : {"value" : 314,"length" : 2,"type" : "num","divide" : 10},
            "vactr"            : {"value" : 318,"length" : 2,"type" : "num","divide" : 10},
            "ptousertotal"      : {"value" : 322,"length" : 4,"type" : "num","divide" : 10},
            "ptogridtotal"      : {"value" : 330,"length" : 4,"type" : "num","divide" : 10},
            "ptoloadtotal"      : {"value" : 338,"length" : 4,"type" : "num","divide" : 10},
            "totworktime"       : {"value" : 346,"length" : 4,"type" : "num","divide" : 7200},
            "pvenergytoday"     : {"value" : 354,"length" : 4,"type" : "num","divide" : 10},
            "pvenergytotal"     : {"value" : 362,"length" : 4,"type" : "num","divide" : 10},
            "epvtotal"          : {"value" : 370,"length" : 4,"type" : "num","divide" : 10},
            "epv1today"         : {"value" : 378,"length" : 4,"type" : "num","divide" : 10},
            "epv1total"         : {"value" : 386,"length" : 4,"type" : "num","divide" : 10},
            "epv2today"         : {"value" : 394,"length" : 4,"type" : "num","divide" : 10},
            "epv2total"         : {"value" : 402,"length" : 4,"type" : "num","divide" : 10},
            "epv3today"         : {"value" : 410,"length" : 4,"type" : "num","divide" : 10},
            "epv3total"         : {"value" : 418,"length" : 4,"type" : "num","divide" : 10},
            "etousertoday"      : {"value" : 426,"length" : 4,"type" : "num","divide" : 10},
            "etousertotal"      : {"value" : 434,"length" : 4,"type" : "num","divide" : 10},
            "etogridtoday"      : {"value" : 442,"length" : 4,"type" : "num","divide" : 10},
            "etogridtotal"      : {"value" : 450,"length" : 4,"type" : "num","divide" : 10},
            "eloadtoday"        : {"value" : 458,"length" : 4,"type" : "num","divide" : 10},
            "eloadtotal"        : {"value" : 466,"length" : 4,"type" : "num","divide" : 10},
            "deratingmode"      : {"value" : 502,"length" : 2,"type" : "num","divide" : 1},
            "iso"               : {"value" : 506,"length" : 2,"type" : "num","divide" : 1},
            "dcir"              : {"value" : 510,"length" : 2,"type" : "num","divide" : 10},
            "dcis"              : {"value" : 514,"length" : 2,"type" : "num","divide" : 10},
            "dcit"              : {"value" : 518,"length" : 2,"type" : "num","divide" : 10},
            "gfci"              : {"value" : 522,"length" : 4,"type" : "num","divide" : 1},
            "pvtemperature"     : {"value" : 530,"length" : 2,"type" : "num","divide" : 10},
            "pvipmtemperature"  : {"value" : 534,"length" : 2,"type" : "num","divide" : 10},
            "temp3"             : {"value" : 538,"length" : 2,"type" : "num","divide" : 10},
            "temp4"             : {"value" : 542,"length" : 2,"type" : "num","divide" : 10},
            "temp5"             : {"value" : 546,"length" : 2,"type" : "num","divide" : 10},
            "pbusvoltage"       : {"value" : 550,"length" : 2,"type" : "num","divide" : 10},
            "nbusvoltage"       : {"value" : 554,"length" : 2,"type" : "num","divide" : 10},
            "ipf"               : {"value" : 558,"length" : 2,"type" : "num","divide" : 1},
            "realoppercent"     : {"value" : 562,"length" : 2,"type" : "num","divide" : 1},
            "opfullwatt"        : {"value" : 566,"length" : 4,"type" : "num","divide" : 10},
            "standbyflag"       : {"value" : 574,"length" : 2,"type" : "num","divide" : 1},
            "faultcode"         : {"value" : 578,"length" : 2,"type" : "num","divide" : 1},
            "warningcode"       : {"value" : 582,"length" : 2,"type" : "num","divide" : 1},
            "systemfaultword0"  : {"value" : 586,"length" : 2,"type" : "num","divide" : 1},
            "systemfaultword1"  : {"value" : 590,"length" : 2,"type" : "num","divide" : 1},
            "systemfaultword2"  : {"value" : 594,"length" : 2,"type" : "num","divide" : 1},
            "systemfaultword3"  : {"value" : 598,"length" : 2,"type" : "num","divide" : 1},
            "systemfaultword4"  : {"value" : 602,"length" : 2,"type" : "num","divide" : 1},
            "systemfaultword5"  : {"value" : 606,"length" : 2,"type" : "num","divide" : 1},
            "systemfaultword6"  : {"value" : 610,"length" : 2,"type" : "num","divide" : 1},
            "systemfaultword7"  : {"value" : 614,"length" : 2,"type" : "num","divide" : 1},
            "invstartdelaytime" : {"value" : 618,"length" : 2,"type" : "num","divide" : 1},
            "bdconoffstate"     : {"value" : 630,"length" : 2,"type" : "num","divide" : 1},
            "drycontactstate"   : {"value" : 634,"length" : 2,"type" : "num","divide" : 1},
            "group2start"       : {"value" :658, "length" : 2, "type" : "num","incl" : "no"},
            "group2end"         : {"value" :662, "length" : 2, "type" : "num","incl" : "no"},
            "edischrtoday"      : {"value" : 666,"length" : 4,"type" : "num","divide" : 10},
            "edischrtotal"      : {"value" : 674,"length" : 4,"type" : "num","divide" : 10},
            "echrtoday"         : {"value" : 682,"length" : 4,"type" : "num","divide" : 10},
            "echrtotal"         : {"value" : 690,"length" : 4,"type" : "num","divide" : 10},
            "eacchrtoday"       : {"value" : 698,"length" : 4,"type" : "num","divide" : 10},
            "eacchrtotal"       : {"value" : 706,"length" : 4,"type" : "num","divide" : 10},
            "priority"          : {"value" : 742,"length" : 2,"type" : "num","divide" : 1},
            "epsfac"            : {"value" : 746,"length" : 2,"type" : "num","divide" : 100},
            "epsvac1"           : {"value" : 750,"length" : 2,"type" : "num","divide" : 10},
            "epsiac1"           : {"value" : 754,"length" : 2,"type" : "num","divide" : 10},
            "epspac1"           : {"value" : 758,"length" : 4,"type" : "num","divide" : 10},
            "epsvac2"           : {"value" : 766,"length" : 2,"type" : "num","divide" : 10},
            "epsiac2"           : {"value" : 770,"length" : 2,"type" : "num","divide" : 10},
            "epspac2"           : {"value" : 774,"length" : 4,"type" : "num","divide" : 10},
            "epsvac3"           : {"value" : 782,"length" : 2,"type" : "num","divide" : 10},
            "epsiac3"           : {"value" : 786,"length" : 2,"type" : "num","divide" : 10},
            "epspac3"           : {"value" : 790,"length" : 4,"type" : "num","divide" : 10},
            "epspac"            : {"value" : 798,"length" : 4,"type" : "num","divide" : 10},
            "loadpercent"       : {"value" : 806,"length" : 2,"type" : "num","divide" : 10},
            "pf"                : {"value" : 810,"length" : 2,"type" : "num","divide" : 10},
            "dcv"               : {"value" : 814,"length" : 2,"type" : "num","divide" : 1},
            "bdc1_sysstatemode" : {"value" : 830,"length" : 2,"type" : "num","divide" : 1},
            "bdc1_faultcode"    : {"value" : 834,"length" : 2,"type" : "num","divide" : 1},
            "bdc1_warncode"     : {"value" : 838,"length" : 2,"type" : "num","divide" : 1},
            "bdc1_vbat"         : {"value" : 842,"length" : 2,"type" : "num","divide" : 100},
            "bdc1_ibat"         : {"value" : 846,"length" : 2,"type" : "num","divide" : 10},
            "bdc1_soc"          : {"value" : 850,"length" : 2,"type" : "num","divide" : 1},
            "bdc1_vbus1"        : {"value" : 854,"length" : 2,"type" : "num","divide" : 10},
            "bdc1_vbus2"        : {"value" : 858,"length" : 2,"type" : "num","divide" : 10},
            "bdc1_ibb"          : {"value" : 862,"length" : 2,"type" : "num","divide" : 10},
            "bdc1_illc"         : {"value" : 866,"length" : 2,"type" : "num","divide" : 10},
            "bdc1_tempa"        : {"value" : 870,"length" : 2,"type" : "num","divide" : 10},
            "bdc1_tempb"        : {"value" : 874,"length" : 2,"type" : "num","divide" : 10},
            "bdc1_pdischr"      : {"value" : 878,"length" : 4,"type" : "num","divide" : 10},
            "bdc1_pchr"         : {"value" : 886,"length" : 4,"type" : "num","divide" : 10},
            "bdc1_edischrtotal" : {"value" : 894,"length" : 4,"type" : "num","divide" : 10},
            "bdc1_echrtotal"    : {"value" : 902,"length" : 4,"type" : "num","divide" : 10},
            "bdc1_flag"          : {"value" : 914,"length" : 2,"type" : "num","divide" : 1},
            "bdc2_sysstatemode" : {"value" : 922,"length" : 2,"type" : "num","divide" : 1},
            "bdc2_faultcode"    : {"value" : 926,"length" : 2,"type" : "num","divide" : 1},
            "bdc2_warncode"     : {"value" : 930,"length" : 2,"type" : "num","divide" : 1},
            "bdc2_vbat"         : {"value" : 934,"length" : 2,"type" : "num","divide" : 100},
            "bdc2_ibat"         : {"value" : 938,"length" : 2,"type" : "num","divide" : 10},
            "bdc2_soc"          : {"value" : 942,"length" : 2,"type" : "num","divide" : 1},
            "bdc2_vbus1"        : {"value" : 946,"length" : 2,"type" : "num","divide" : 10},
            "bdc2_vbus2"        : {"value" : 950,"length" : 2,"type" : "num","divide" : 10},
            "bdc2_ibb"          : {"value" : 954,"length" : 2,"type" : "num","divide" : 10},
            "bdc2_illc"         : {"value" : 958,"length" : 2,"type" : "num","divide" : 10},
            "bdc2_tempa"        : {"value" : 962,"length" : 2,"type" : "num","divide" : 10},
            "bdc2_tempb"        : {"value" : 966,"length" : 2,"type" : "num","divide" : 10},
            "bdc2_pdischr"      : {"value" : 970,"length" : 4,"type" : "num","divide" : 10},
            "bdc2_pchr"         : {"value" : 978,"length" : 4,"type" : "num","divide" : 10},
            "bdc2_edischrtotal" : {"value" : 986,"length" : 4,"type" : "num","divide" : 10},
            "bdc2_echrtotal"    : {"value" : 994,"length" : 4,"type" : "num","divide" : 10},
            "bdc2_flag"          : {"value" : 1006,"length" : 4,"type" : "num","divide" : 1},
            "bms_status"         : {"value" : 1014,"length" : 2,"type" : "num","divide" : 1},
            "bms_error"          : {"value" : 1018,"length" : 2,"type" : "num","divide" : 1},
            "bms_warninfo"       : {"value" : 1022,"length" : 2,"type" : "num","divide" : 1},
            "bms_soc"            : {"value" : 1026,"length" : 2,"type" : "num","divide" : 1},
            "bms_batteryvolt"    : {"value" : 1030,"length" : 2,"type" : "num","divide" : 100},
            "bms_batterycurr"    : {"value" : 1034,"length" : 2,"type" : "numx","divide" : 100},
            "bms_batterytemp"    : {"value" : 1038,"length" : 2,"type" : "num","divide" : 10},
            "bms_maxcurr"        : {"value" : 1042,"length" : 2,"type" : "num","divide" : 100},
            "bms_deltavolt"      : {"value" : 1046,"length" : 2,"type" : "num","divide" : 100},
            "bms_cyclecnt"       : {"value" : 1050,"length" : 2,"type" : "num","divide" : 1},
            "bms_soh"            : {"value" : 1054,"length" : 2,"type" : "num","divide" : 1},
            "bms_constantvolt"   : {"value" : 1058,"length" : 2,"type" : "num","divide" : 100},
            "bms_bms_info"        : {"value" : 1062,"length" : 2,"type" : "num","divide" : 1},
            "bms_packinfo"       : {"value" : 1066,"length" : 2,"type" : "num","divide" : 1},
            "bms_usingcap"       : {"value" : 1070,"length" : 2,"type" : "num","divide" : 1},
            "bms_fw"             : {"value" : 1074,"length" : 2,"type" : "num","divide" : 1},
            "bms_mcuversion"     : {"value" : 1078,"length" : 2,"type" : "num","divide" : 1},
            "bms_commtype"       : {"value" : 1082,"length" : 2,"type" : "num","divide" : 1}
	      } }

        self.recorddict.update(self.recorddict1)
        self.recorddict.update(self.recorddict2)
        self.recorddict.update(self.recorddict3)
        self.recorddict.update(self.recorddict4)
        self.recorddict.update(self.recorddict5)
        self.recorddict.update(self.recorddict6)
        self.recorddict.update(self.recorddict7)
        self.recorddict.update(self.recorddict8)
        self.recorddict.update(self.recorddict9)
        self.recorddict.update(self.recorddict10)
        self.recorddict.update(self.recorddict11)
        self.recorddict.update(self.recorddict12)                   #T05NNNNXSPH
        self.recorddict.update(self.recorddict13)                   #T06NNNNXSPA
        self.recorddict.update(self.recorddict14)

                # Layout definitions for automatic record detection
        self.alodict = {}

        #Define Layout for auto Layout generation
        # default base protocol 00,02
        self.ALO02 = { "ALO02" : {
            "decrypt"           : {"value" : "False"},
            "datalogserial"     : {"value" :16, "length" : 10, "type" : "text", "incl" : "yes"},
            "pvserial"          : {"value" :36, "length" : 10, "type" : "text"},
            "date"              : {"value" :56, "divide" : 10},
            "datastart"       : {"value"   :70, "length" : 2, "type" : "num","incl" : "no"},
            } }

        # base protocol 05
        self.ALO05 = { "ALO05" : {
            "decrypt"           : {"value" : "True"},
            "datalogserial"     : {"value" :16, "length" : 10, "type" : "text", "incl" : "yes"},
            "pvserial"          : {"value" :36, "length" : 10, "type" : "text"},
            "date"              : {"value" :56, "divide" : 10},
            "datastart"       : {"value"   :70, "length" : 2, "type" : "num","incl" : "no"},
            } }

        # base protocol 06

        self.ALO06    = { "ALO06" :  {
            "decrypt"           : {"value" :"True"},
            "datalogserial"     : {"value" :16, "length" : 10, "type" : "text", "incl" : "yes"},
            "pvserial"          : {"value" :76, "length" : 10, "type" : "text", "divide" : 10},
            "date"              : {"value" :136, "divide" : 10},
            "datastart"         : {"value" :150, "length" : 2, "type" : "num","incl" : "no"},
            } }

        self.ALO_0_44V1 = {"ALO_0_44V1": {
            "pvstatus"          : {"value" :78, "length" : 2, "type" : "numx","register" : 0},
            "pvstatus2"          : {"value" :80, "length" : 2, "type" : "numx","register" : 0},
            "pvpowerin"         : {"value" :82, "length" : 4, "type" : "numx", "divide" : 10, "register" : 1},
            "pv1voltage"        : {"value" :90, "length" : 2, "type" : "numx", "divide" : 10, "register" : 3},
            "pv1current"        : {"value" :94, "length" : 2, "type" : "numx", "divide" : 10, "register" : 4},
            "pv1watt"           : {"value" :98, "length" : 4, "type" : "numx", "divide" : 10, "register" : 5},
            "pv2voltage"        : {"value" :106, "length" : 2, "type" : "numx", "divide" : 10, "register" : 7},
            "pv2current"        : {"value" :110, "length" : 2, "type" : "numx", "divide" : 10, "register" : 8},
            "pv2watt"           : {"value" :114, "length" : 4, "type" : "numx", "divide" : 10, "register" : 9},
            "pvpowerout"        : {"value" :122, "length" : 4, "type" : "numx", "divide" : 10, "register" : 11},
            "pvfrequentie"      : {"value" :130, "length" : 2, "type" : "numx", "divide" : 100, "register" : 13},
            "pvgridvoltage"     : {"value" :134, "length" : 2, "type" : "numx", "divide" : 10, "register" : 14},
            "pvgridcurrent"     : {"value" :138, "length" : 2, "type" : "numx", "divide" : 10, "register" : 15},
            "pvgridpower"       : {"value" :142, "length" : 4, "type" : "numx", "divide" : 10, "register" : 16},
            "pvgridvoltage2"    : {"value" :150, "length" : 2, "type" : "numx", "divide" : 10, "register" : 18},
            "pvgridcurrent2"    : {"value" :154, "length" : 2, "type" : "numx", "divide" : 10, "register" : 19},
            "pvgridpower2"      : {"value" :158, "length" : 4, "type" : "numx", "divide" : 10, "register" : 20},
            "pvgridvoltage3"    : {"value" :166, "length" : 2, "type" : "numx", "divide" : 10, "register" : 22},
            "pvgridcurrent3"    : {"value" :170, "length" : 2, "type" : "numx", "divide" : 10, "register" : 23},
            "pvgridpower3"      : {"value" :174, "length" : 4, "type" : "numx", "divide" : 10, "register" : 24},
            "pvenergytoday"     : {"value" :182, "length" : 4, "type" : "numx", "divide" : 10, "register" : 26},
            "pvenergytotal"     : {"value" :190, "length" : 4, "type" : "numx", "divide" : 10, "register" : 28},
            "totworktime"       : {"value" :198, "length" : 4, "type" : "numx", "divide" : 7200, "register" : 30},
            "pvtemperature"     : {"value" :206, "length" : 2, "type" : "numx", "divide" : 10, "register" : 32},
            "isof"              : {"value" :210, "length" : 2, "type" : "numx", "divide" : 1, "register" : 33,"incl" : "no"},
            "gfcif"             : {"value" :214, "length" : 2, "type" : "numx", "divide" : 1, "register" : 34,"incl" : "no"},
            "dcif"              : {"value" :218, "length" : 2, "type" : "numx", "divide" : 1, "register" : 35,"incl" : "no"},
            "vpvfault"          : {"value" :222, "length" : 2, "type" : "numx", "divide" : 1, "register" : 36,"incl" : "no"},
            "vacfault"          : {"value" :226, "length" : 2, "type" : "numx", "divide" : 1, "register" : 37,"incl" : "no"},
            "facfault"          : {"value" :230, "length" : 2, "type" : "numx", "divide" : 1, "register" : 38,"incl" : "no"},
            "tmpfault"          : {"value" :234, "length" : 2, "type" : "numx", "divide" : 1, "register" : 39,"incl" : "no"},
            "faultcode"         : {"value" :238, "length" : 2, "type" : "numx", "divide" : 1, "register" : 40,"incl" : "no"},
            "pvipmtemperature"  : {"value" :242, "length" : 2, "type" : "numx", "divide" : 10, "register" : 41},
            "pbusvolt"          : {"value" :246, "length" : 2, "type" : "numx", "divide" : 10, "register" : 42,"incl" : "no"},
            "nbusvolt"          : {"value" :250, "length" : 2, "type" : "numx", "divide" : 10, "register" : 43,"incl" : "no"},
            "checkstep"         : {"value" :254, "length" : 2, "type" : "numx", "divide" : 10, "register" : 44,"incl" : "no"},
            } }


        self.ALO_45_89V1 = {"ALO_45_89V1": {
            "IPF"               : {"value" :318, "length" : 2, "type" : "numx", "divide" : 1, "register" : 45,"incl" : "no"},
            "ResetCHK"          : {"value" :318, "length" : 2, "type" : "numx", "divide" : 1, "register" : 46,"incl" : "no"},
            "DeratingMode"      : {"value" :318, "length" : 2, "type" : "numx", "divide" : 1, "register" : 47,"incl" : "no"},
            "epv1today"         : {"value" :278, "length" : 4, "type" : "numx", "divide" : 10, "register" : 48},
            "epv1total"         : {"value" :286, "length" : 4, "type" : "numx", "divide" : 10, "register" : 50},
            "epv2today"         : {"value" :294, "length" : 4, "type" : "numx", "divide" : 10, "register" : 52},
            "epv2total"         : {"value" :302, "length" : 4, "type" : "numx", "divide" : 10, "register" : 54},
            "epvtotal"          : {"value" :310, "length" : 4, "type" : "numx", "divide" : 10, "register" : 56},
            "rac"               : {"value" :318, "length" : 4, "type" : "numx", "divide" : 10, "register" : 58,"incl" : "no"},
            "eractoday"         : {"value" :326, "length" : 4, "type" : "numx", "divide" : 10, "register" : 60,"incl" : "no"},
            "eractotal"         : {"value" :334, "length" : 4, "type" : "numx", "divide" : 10, "register" : 62,"incl" : "no"}
            } }

#Layout voor protocol v2

        self.ALO_0_124 = {"ALO_0_124": {
            "pvstatus"          : {"value" :78, "length" : 2, "type" : "numx", "divide" : 10,"register" : 0,},
            "pvpowerin"         : {"value" :82, "length" : 4, "type" : "numx", "divide" : 10, "register" : 1},
            "pv1voltage"        : {"value" :90, "length" : 2, "type" : "numx", "divide" : 10, "register" : 3},
            "pv1current"        : {"value" :94, "length" : 2, "type" : "numx", "divide" : 10, "register" : 4},
            "pv1watt"           : {"value" :98, "length" : 4, "type" : "numx", "divide" : 10, "register" : 5},
            "pv2voltage"        : {"value" :106, "length" : 2, "type" : "numx", "divide" : 10, "register" : 7},
            "pv2current"        : {"value" :110, "length" : 2, "type" : "numx", "divide" : 10, "register" : 8},
            "pv2watt"           : {"value" :114, "length" : 4, "type" : "numx", "divide" : 10, "register" : 9},
            "pv3voltage"        : {"value" :122, "length" : 2, "type" : "numx", "divide" : 10, "register" : 11, "incl" : "no"},
            "pv3current"        : {"value" :126, "length" : 2, "type" : "numx", "divide" : 10, "register" : 12, "incl" : "no"},
            "pv3watt"           : {"value" :130, "length" : 4, "type" : "numx", "divide" : 10, "register" : 13, "incl" : "no"},
            "pv4voltage"        : {"value" :106, "length" : 2, "type" : "numx", "divide" : 10, "register" : 15, "incl" : "no"},
            "pv4current"        : {"value" :110, "length" : 2, "type" : "numx", "divide" : 10, "register" : 16, "incl" : "no"},
            "pv4watt"           : {"value" :114, "length" : 4, "type" : "numx", "divide" : 10, "register" : 17, "incl" : "no"},
            "pvpowerout"        : {"value" :218, "length" : 4, "type" : "numx", "divide" : 10, "register" : 35},
            "pvfrequentie"      : {"value" :226, "length" : 2, "type" : "numx", "divide" : 100, "register" : 37},
            "pvgridvoltage"     : {"value" :230, "length" : 2, "type" : "numx", "divide" : 10, "register" : 38},
            "pvgridcurrent"     : {"value" :234, "length" : 2, "type" : "numx", "divide" : 10, "register" : 39},
            "pvgridpower"       : {"value" :238, "length" : 4, "type" : "numx", "divide" : 10, "register" : 40},
            "pvgridvoltage2"    : {"value" :246, "length" : 2, "type" : "numx", "divide" : 10, "register" : 42},
            "pvgridcurrent2"    : {"value" :250, "length" : 2, "type" : "numx", "divide" : 10, "register" : 43},
            "pvgridpower2"      : {"value" :254, "length" : 4, "type" : "numx", "divide" : 10, "register" : 44},
            "pvgridvoltage3"    : {"value" :262, "length" : 2, "type" : "numx", "divide" : 10, "register" : 46},
            "pvgridcurrent3"    : {"value" :266, "length" : 2, "type" : "numx", "divide" : 10, "register" : 47},
            "pvgridpower3"      : {"value" :270, "length" : 4, "type" : "numx", "divide" : 10, "register" : 48},
            "vacrs"             : {"value" :000, "length" : 2, "type" : "numx", "divide" : 10, "register" : 50},
            "vacst"             : {"value" :000, "length" : 2, "type" : "numx", "divide" : 10, "register" : 51},
            "vactr"             : {"value" :000, "length" : 2, "type" : "numx", "divide" : 10, "register" : 52},
            "eactoday"          : {"value" :290, "length" : 4, "type" : "numx", "divide" : 10, "register" : 53},
            "pvenergytoday"     : {"value" :290, "length" : 4, "type" : "numx", "divide" : 10, "register" : 53},
            "eactotal"          : {"value" :298, "length" : 4, "type" : "numx", "divide" : 10, "register" : 55},
            "pvenergytotal"     : {"value" :298, "length" : 4, "type" : "numx", "divide" : 10, "register" : 55},
            "totworktime"       : {"value" :306, "length" : 4, "type" : "numx", "divide" : 7200, "register" : 57},
            "epv1today"         : {"value" :314, "length" : 4, "type" : "numx", "divide" : 10, "register" : 59},
            "epv1total"         : {"value" :322, "length" : 4, "type" : "numx", "divide" : 10, "register" : 61},
            "epv2today"         : {"value" :330, "length" : 4, "type" : "numx", "divide" : 10, "register" : 63},
            "epv2total"         : {"value" :338, "length" : 4, "type" : "numx", "divide" : 10, "register" : 65},
            "epvtotal"          : {"value" :442, "length" : 4, "type" : "numx", "divide" : 10, "register" : 91},
            "pvtemperature"     : {"value" :450, "length" : 2, "type" : "numx", "divide" : 10, "register" : 93},
            "pvipmtemperature"  : {"value" :454, "length" : 2, "type" : "numx", "divide" : 10, "register" : 94},
            "pvboosttemp"       : {"value" :458, "length" : 2, "type" : "numx", "divide" : 10, "register" : 95},
            "temp4"            : {"value" :462, "length" : 2, "type" : "numx", "divide" : 10, "register" : 96, "incl" : "no"},
            "bat_dsp"           : {"value" :466, "length" : 2, "type" : "numx", "divide" : 10, "register" : 97},
            "pbusvolt"          : {"value" :470, "length" : 2, "type" : "numx", "divide" : 10, "register" : 98, "incl" : "no"},
            "nbusvolt"          : {"value" :474, "length" : 2, "type" : "numx", "divide" : 10, "register" : 99, "incl" : "no"},
            "ipf"               : {"value" :478, "length" : 2, "type" : "numx", "divide" : 10, "register" : 100, "incl" : "no"},
            "realoppercent"     : {"value" :482, "length" : 2, "type" : "numx", "divide" : 100, "register" : 101, "incl" : "no"},
            "opfullwatt"        : {"value" :486, "length" : 4, "type" : "numx", "divide" : 10, "register" : 102, "incl" : "no"},
            "deratingmode"      : {"value" :494, "length" : 2, "type" : "numx", "divide" : 1, "register" : 104, "incl" : "no"},
            "eacharge_today"     : {"value" :526, "length" : 4, "type" : "numx", "divide" : 10, "register" : 111},
            "eacharge_total"     : {"value" :534, "length" : 4, "type" : "numx", "divide" : 10, "register" : 113},
            "priority"           : {"value" :550, "length" : 2, "type" : "numx", "divide" : 1, "register" : 118},
            "batterytype"        : {"value" :554, "length" : 2, "type" : "numx", "divide" : 1, "register" : 119},

        }}

        self.ALO_1000_1124 = {"ALO_1000_1124": {
            "pvstatus"           : {"value" :78, "length" : 2, "type" : "numx","register" : 1000},
            "systemfaultword0"   : {"value" :162, "length" : 2, "type" : "numx", "divide" : 1, "register" : 1001, "incl" : "no"},
            "systemfaultword1"   : {"value" :166, "length" : 2, "type" : "numx", "divide" : 1, "register" : 1002, "incl" : "no"},
            "systemfaultword2"   : {"value" :170, "length" : 2, "type" : "numx", "divide" : 1, "register" : 1003, "incl" : "no"},
            "systemfaultword3"   : {"value" :174, "length" : 2, "type" : "numx", "divide" : 1, "register" : 1004, "incl" : "no"},
            "systemfaultword4"   : {"value" :178, "length" : 2, "type" : "numx", "divide" : 1, "register" : 1005, "incl" : "no"},
            "systemfaultword5"   : {"value" :182, "length" : 2, "type" : "numx", "divide" : 1, "register" : 1006, "incl" : "no"},
            "systemfaultword6"   : {"value" :186, "length" : 2, "type" : "numx", "divide" : 1, "register" : 1007, "incl" : "no"},
            "systemfaultword7"   : {"value" :190, "length" : 2, "type" : "numx", "divide" : 1, "register" : 1008, "incl" : "no"},
            "pdischarge1"        : {"value" :194, "length" : 4, "type" : "numx", "divide" : 10, "register" : 1009},
            "pcharge1"           : {"value" :202, "length" : 4, "type" : "numx", "divide" : 10, "register" : 1011},
            "vbat"               : {"value" :210, "length" : 2, "type" : "numx", "divide" : 10, "register" : 1013},
            "soc"                : {"value" :214, "length" : 2, "type" : "numx", "divide" : 1, "register" : 1014},
            "pactouserr"         : {"value" :218, "length" : 4, "type" : "numx", "divide" : 10, "register" : 1015},
            "pactousers"         : {"value" :226, "length" : 4, "type" : "numx", "divide" : 10, "register" : 1017},
            "pactousert"         : {"value" :234, "length" : 4, "type" : "numx", "divide" : 10, "register" : 1019},
            "pactousertot"       : {"value" :242, "length" : 4, "type" : "numx", "divide" : 10, "register" : 1021},
            "pactogridr"         : {"value" :250, "length" : 4, "type" : "numx", "divide" : 10, "register" : 1023},
            "pactogrids "        : {"value" :258, "length" : 4, "type" : "numx", "divide" : 10, "register" : 1025},
            "pactogridt"         : {"value" :266, "length" : 4, "type" : "numx", "divide" : 10, "register" : 1027},
            "pactogridtot"       : {"value" :274, "length" : 4, "type" : "numx", "divide" : 10, "register" : 1029},
            "plocaloadr"         : {"value" :282, "length" : 4, "type" : "numx", "divide" : 10, "register" : 1031},
            "plocaloads"         : {"value" :290, "length" : 4, "type" : "numx", "divide" : 10, "register" : 1033},
            "plocaloadt"         : {"value" :298, "length" : 4, "type" : "numx", "divide" : 10, "register" : 1035},
            "plocaloadtot"       : {"value" :306, "length" : 4, "type" : "numx", "divide" : 10, "register" : 1037},
            "ipmtmp"             : {"value" :314, "length" : 2, "type" : "numx", "divide" : 10, "register" : 1039},
            "battemp "           : {"value" :318, "length" : 2, "type" : "numx", "divide" : 10, "register" : 1040},
            "spdspstatus"        : {"value" :322, "length" : 2, "type" : "numx", "divide" : 10, "register" : 1041},
            "spbusvolt"          : {"value" :328, "length" : 2, "type" : "numx", "divide" : 10, "register" : 1042},
            "etousertod"         : {"value" :334, "length" : 4, "type" : "numx", "divide" : 10, "register" : 1044},
            "etousertot"         : {"value" :342, "length" : 4, "type" : "numx", "divide" : 10, "register" : 1046},
            "etogridtod"         : {"value" :350, "length" : 4, "type" : "numx", "divide" : 10, "register" : 1048},
            "etogridtot"         : {"value" :358, "length" : 4, "type" : "numx", "divide" : 10, "register" : 1050},
            "edischarge1tod"     : {"value" :366, "length" : 4, "type" : "numx", "divide" : 10, "register" : 1052},
            "edischarge1tot"     : {"value" :374, "length" : 4, "type" : "numx", "divide" : 10, "register" : 1054},
            "eharge1tod"         : {"value" :382, "length" : 4, "type" : "numx", "divide" : 10, "register" : 1056},
            "eharge1tot"         : {"value" :390, "length" : 4, "type" : "numx", "divide" : 10, "register" : 1058},
            "elocalloadtod"      : {"value" :398, "length" : 4, "type" : "numx", "divide" : 10, "register" : 1060},
            "elocalloadtot"      : {"value" :406, "length" : 4, "type" : "numx", "divide" : 10, "register" : 1062},
            "dwexportlimitap"    : {"value" :414, "length" : 4, "type" : "numx", "divide" : 10, "register" : 1064},
            "epsfac"             : {"value" :426, "length" : 2, "type" : "numx", "divide" : 100, "register" : 1067},
            "epsvac1"            : {"value" :430, "length" : 2, "type" : "numx", "divide" : 10, "register" : 1068},
            "epsiac1"            : {"value" :434, "length" : 2, "type" : "numx", "divide" : 10, "register" : 1069},
            "epspac1"            : {"value" :438, "length" : 4, "type" : "numx", "divide" : 10, "register" : 1070},
            "epsvac2"            : {"value" :446, "length" : 2, "type" : "numx", "divide" : 10, "register" : 1072},
            "epsiac2"            : {"value" :450, "length" : 2, "type" : "numx", "divide" : 10, "register" : 1073},
            "epspac2"            : {"value" :454, "length" : 4, "type" : "numx", "divide" : 10, "register" : 1074},
            "epsvac3"            : {"value" :462, "length" : 2, "type" : "numx", "divide" : 10, "register" : 1076},
            "epsiac3"            : {"value" :466, "length" : 2, "type" : "numx", "divide" : 10, "register" : 1077},
            "epspac3"            : {"value" :470, "length" : 4, "type" : "numx", "divide" : 10, "register" : 1078},
            "loadpercent"        : {"value" :478, "length" : 2, "type" : "numx", "divide" : 1, "register" : 1080},
            "pf"                 : {"value" :482, "length" : 2, "type" : "numx", "divide" : 10, "register" : 1081},
            "bmsstatusold"       : {"value" :486, "length" : 2, "type" : "numx", "divide" : 1, "register" : 1082},
            "bmsstatus"          : {"value" :490, "length" : 2, "type" : "numx", "divide" : 1, "register" : 1083},
            "bmserrorold"        : {"value" :494, "length" : 2, "type" : "numx", "divide" : 1, "register" : 1084},
            "bmserror"           : {"value" :498, "length" : 2, "type" : "numx", "divide" : 1, "register" : 1085},
            "bmssoc"             : {"value" :502, "length" : 2, "type" : "numx", "divide" : 1, "register" : 1086},
            "bmsbatteryvolt"     : {"value" :506, "length" : 2, "type" : "numx", "divide" : 100,  "register" : 1087},
            "bmsbatterycurr"     : {"value" :510, "length" : 2, "type" : "numx", "divide" : 100,  "register" : 1088},
            "bmsbatterytemp"     : {"value" :514, "length" : 2, "type" : "numx", "divide" : 100,  "register" : 1089},
            "bmsmaxcurr"         : {"value" :518, "length" : 2, "type" : "numx", "divide" : 100,  "register" : 1090},
            "bmsgaugerm"         : {"value" :522, "length" : 2, "type" : "numx", "divide" : 1, "register" : 1091},
            "bmsgaugefcc"        : {"value" :526, "length" : 2, "type" : "numx", "divide" : 1, "register" : 1092},
            "bmsfw"              : {"value" :530, "length" : 2, "type" : "numx", "divide" : 1, "register" : 1093},
            "bmsdeltavolt"       : {"value" :534, "length" : 2, "type" : "numx", "divide" : 1, "register" : 1094},
            "bmscyclecnt"        : {"value" :538, "length" : 2, "type" : "numx", "divide" : 1, "register" : 1095},
            "bmssoh"             : {"value" :542, "length" : 2, "type" : "numx", "divide" : 1, "register" : 1096},
            "bmsconstantvolt"    : {"value" :546, "length" : 2, "type" : "numx", "divide" : 100, "register" : 1097},
            "bmswarninfoold"     : {"value" :550, "length" : 2, "type" : "numx", "divide" : 1, "register" : 1098},
            "bmswarninfo"        : {"value" :554, "length" : 2, "type" : "numx", "divide" : 1, "register" : 1099},
            "bmsgaugeiccurr"     : {"value" :558, "length" : 2, "type" : "numx", "divide" : 1, "register" : 1100},
            "bmsmcuversion"      : {"value" :562, "length" : 2, "type" : "numx", "divide" : 1,  "register" : 1101},
            "bmsgaugeversion"    : {"value" :566, "length" : 2, "type" : "numx", "divide" : 1, "register" : 1102},
            "bmswgaugefrversionl": {"value" :570, "length" : 2, "type" : "numx", "divide" : 1, "register" : 1103},
            "bmswgaugefrversionh": {"value" :574, "length" : 2, "type" : "numx", "divide" : 1, "register" : 1104},
            "bmsbmsinfo"         : {"value" :578, "length" : 2, "type" : "numx", "divide" : 1, "register" : 1105},
            "bmspackinfo"        : {"value" :582, "length" : 2, "type" : "numx", "divide" : 1, "register" : 1106},
            "bmsusingcap"        : {"value" :586, "length" : 2, "type" : "numx", "divide" : 1, "register" : 1107},
            "uwMaxCellVolt"      : {"value" :590, "length" : 2, "type" : "numx", "divide" : 1,  "register" : 1108},
            "uwMinCellVolt"      : {"value" :594, "length" : 2, "type" : "numx", "divide" : 1,  "register" : 1109},
            "bModuleNum"         : {"value" :598, "length" : 2, "type" : "numx", "divide" : 1,  "register" : 1110},
            "BatNum"             : {"value" :602, "length" : 2, "type" : "numx", "divide" : 1,  "register" : 1112},
            "uwMaxVoltCellNo"    : {"value" :606, "length" : 2, "type" : "numx", "divide" : 1,  "register" : 1113},
            "uwMinVoltCellNo"    : {"value" :610, "length" : 2, "type" : "numx", "divide" : 1,  "register" : 1114},
            "uwMaxTemprCell_10T" : {"value" :614, "length" : 2, "type" : "numx", "divide" : 10,  "register" : 1115},
            "uwMaxTemprCellNo"   : {"value" :618, "length" : 2, "type" : "numx", "divide" : 10,  "register" : 1116},
            "uwMinTemprCelLNo"   : {"value" :622, "length" : 2, "type" : "numx", "divide" : 1,  "register" : 1117},
            "ProtectpackID"      : {"value" :626, "length" : 2, "type" : "numx", "divide" : 1,  "register" : 1118},
            "MaxSOC"             : {"value" :630, "length" : 2, "type" : "numx", "divide" : 1,  "register" : 1119},
            "MinSOC"             : {"value" :634, "length" : 2, "type" : "numx", "divide" : 1,  "register" : 1120},
            "BMS_Error2"         : {"value" :638, "length" : 2, "type" : "numx", "divide" : 1,  "register" : 1121},
            "BMS_Error3"         : {"value" :642, "length" : 2, "type" : "numx", "divide" : 1,  "register" : 1122},
            "BMS_WarnInfo2"      : {"value" :646, "length" : 2, "type" : "numx", "divide" : 1,  "register" : 1123},
            "ACChargeEnergyTodH" : {"value" :650, "length" : 2, "type" : "numx", "divide" : 1,  "register" : 1124}     #deze is een beetjevreemd omdat de high en Low over groeprn heen gedefinieerd zijn en uit elkaar liggen
         }}

        self.ALO_1125_1249 = {"ALO_1125_1249": {
            "acchargeenergytoday": {"value" :666, "length" : 2, "type" : "numx", "divide" : 1, "register" : 1125},                                 # vooralsnog ervan uitgegaan dat low alleen genoeg is!
            "acchargeenergytotal": {"value" :670, "length" : 4, "type" : "numx", "divide" : 1, "register" : 1126},
            "acchargepower"      : {"value" :678,"length" : 4, "type" : "numx", "divide" : 1, "register" : 1128},
            "70%_invpoweradjust" : {"value" :686,"length" : 2, "type" : "numx", "divide" : 1, "register" : 1130},
            "extraacpowertogrid" : {"value" :690, "length" : 4, "type" : "numx", "divide" : 1, "register" : 1131},
            "eextratoday"        : {"value" :698, "length" : 4, "type" : "numx", "divide" : 10, "register" : 1133},
            "eextratotal"        : {"value" :704, "length" : 4, "type" : "numx", "divide" : 10, "register" : 1135},
            "esystemtoday"       : {"value" :712, "length" : 4, "type" : "numx", "divide" : 10, "register" : 1137},
            "esystemtotal"       : {"value" :720, "length" : 4, "type" : "numx", "divide" : 10, "register" : 1139}
        }}

        self.ALO_2000_2124 = {"ALO_2000_2124": {
            "pvstatus"           : {"value" :1174, "length" : 2, "type" : "numx", "divide" : 1, "register" : 2000},
            "pac"                : {"value" :1314, "length" : 4, "type" : "numx", "divide" : 10, "register" : 2035},
            "fac"                : {"value" :1322, "length" : 2, "type" : "numx", "divide" : 100,  "register" : 2037},
            "vac1"               : {"value" :1326, "length" : 2, "type" : "numx", "divide" : 10, "register" : 2038},
            "iac1"               : {"value" :1330, "length" : 2, "type" : "numx", "divide" : 10, "register" : 2039},
            "pac1"               : {"value" :1334, "length" : 4, "type" : "numx", "divide" : 10, "register" : 2040},
            "eactoday"           : {"value" :1386, "length" : 4, "type" : "numx", "divide" : 10, "register" : 2053},
            "eactot"             : {"value" :1394, "length" : 4, "type" : "numx", "divide" : 10, "register" : 2055},
            "timetotal"          : {"value" :1402, "length" : 4, "type" : "numx", "divide" : 7200, "register" : 2057},
            "pvtemperature"       : {"value" :1546, "length" : 2, "type" : "numx", "divide" : 10, "register" : 2093},
            "pvimptemperature"   : {"value" :1550, "length" : 2, "type" : "numx", "divide" : 10, "register" : 2094},
            "boostemp"           : {"value" :1554, "length" : 2, "type" : "numx", "divide" : 10, "register" : 2095},
            "Temp4"              : {"value" :1558, "length" : 2, "type" : "numx", "divide" : 10, "register" : 2096},
            "uwbatvoltdsp"       : {"value" :1562, "length" : 2, "type" : "numx", "divide" : 10, "register" : 2097},
            "pbusvoltage"        : {"value" :1566, "length" : 2, "type" : "numx", "divide" : 10, "register" : 2098},
            "nbusvoltage"        : {"value" :1570, "length" : 2, "type" : "numx", "divide" : 10, "register" : 2099},
            "remotectrlen"       : {"value" :1574, "length" : 2, "type" : "numx", "divide" : 1, "register" : 2100},
            "remotectrlpower"    : {"value" :1578, "length" : 2, "type" : "numx", "divide" : 1, "register" : 2101},
            "extraacpowertogrid" : {"value" :1582, "length" : 4, "type" : "numx", "divide" : 10, "register" : 2102},
            "eextratoday"        : {"value" :1590, "length" : 4, "type" : "numx", "divide" : 10, "register" : 2104},
            "eextratotal"        : {"value" :1598, "length" : 4, "type" : "numx", "divide" : 10, "register" : 2106},
            "esystemtoday"       : {"value" :1606, "length" : 4, "type" : "numx", "divide" : 10, "register" : 2108},
            "esystemtotal"       : {"value" :1614, "length" : 4, "type" : "numx", "divide" : 10, "register" : 2110},
            "eacchargetoday"     : {"value" :1622, "length" : 4, "type" : "numx", "divide" : 10, "register" : 2112},
            "eacchargetotal"     : {"value" :1630, "length" : 4, "type" : "numx", "divide" : 10, "register" : 2114},
            "acchargepower"      : {"value" :1638, "length" : 4, "type" : "numx", "divide" : 10, "register" : 2116},
            "priority"           : {"value" :1646, "length" : 2, "type" : "numx", "divide" : 1, "register" : 2118},
            "batterytype"        : {"value" :1650, "length" : 2, "type" : "numx", "divide" : 1, "register" : 2119},
            "autoproofreadcmd"   : {"value" :1654, "length" : 2, "type" : "numx", "divide" : 1, "register" : 2120},
        }}

        self.ALO_3000_3124 = {"ALO_3000_3124": {
            "pvstatus"          : {"value" : 158,"length" : 2,"type" : "num","divide" : 1,"register" : 3000},
            "pvpowerin"         : {"value" : 162,"length": 4,"type" : "numx","divide" : 10,"register" : 3001},
            "pv1voltage"        :{"value" : 170,"length": 2,"type" : "numx","divide" : 10,"register" : 3003},
            "pv1current"        : {"value" : 174,"length": 2,"type" : "numx","divide" : 10,"register" : 3004},
            "pv1watt"           : {"value" : 178,"length": 4,"type" : "numx","divide" : 10,"register" : 3005},
            "pv2voltage"        : {"value" : 186,"length": 2,"type" : "numx","divide" : 10,"register" : 3007},
            "pv2current"        : {"value" : 190,"length": 2,"type" : "numx","divide" : 10,"register" : 3008},
            "pv2watt"           : {"value" : 194,"length": 4,"type" : "numx","divide" : 10,"register" : 3009},
            "pv3voltage"        : {"value" : 202,"length": 2,"type" : "numx","divide" : 10,"register" : 3011},
            "pv3current"        : {"value" : 206,"length": 2,"type" : "numx","divide" : 10,"register" : 3012},
            "pv3watt"           : {"value" : 210,"length": 4,"type" : "numx","divide" : 10,"register" : 3013},
            "pv4voltage"        : {"value" : 218,"length": 2,"type" : "numx","divide" : 10,"register" : 3015},
            "pv4current"        : {"value" : 222,"length": 2,"type" : "numx","divide" : 10,"register" : 3016},
            "pv4watt"           : {"value" : 226,"length": 4,"type" : "numx","divide" : 10,"register" : 3017},
            "qac"               : {"value" : 242,"length": 4,"type" : "numx","divide" : 10,"register" : 3021},
            "pac"               : {"value" : 250,"length": 4,"type" : "numx","divide" : 10,"register" : 3023},
            "pvpowerout"        : {"value" : 250,"length": 4,"type" : "numx","divide" : 10,"register" : 3023},
            "pvfrequency"       : {"value" : 258,"length": 2,"type" : "numx","divide" : 100,"register" : 3025},
            "pvgridvoltage"     : {"value" : 262,"length": 2,"type" : "numx","divide" : 10,"register" : 3026},
            "pvgridcurrent"     : {"value" : 266,"length": 2,"type" : "numx","divide" : 10,"register" : 3027},
            "pvgridpower"       : {"value" : 270,"length": 4,"type" : "numx","divide" : 10,"register" : 3028},
            "pvgridvoltage2"    : {"value" : 278,"length": 2,"type" : "numx","divide" : 10,"register" : 3030},
            "pvgridcurrent2"    : {"value" : 282,"length": 2,"type" : "numx","divide" : 10,"register" : 3031},
            "pvgridpower2"      : {"value" : 286,"length": 4,"type" : "numx","divide" : 10,"register" : 3032},
            "pvgridvoltage3"    : {"value" : 294,"length": 2,"type" : "numx","divide" : 10,"register" : 3034},
            "pvgridcurrent3"    : {"value" : 298,"length": 2,"type" : "numx","divide" : 10,"register" : 3035},
            "pvgridpower3"      : {"value" : 302,"length": 4,"type" : "numx","divide" : 10,"register" : 3036},
            "vacrs"             : {"value" : 310,"length": 2,"type" : "numx","divide" : 10,"register" : 3038},
            "vacst"             : {"value" : 314,"length": 2,"type" : "numx","divide" : 10,"register" : 3039},
            "vactr"             : {"value" : 318,"length": 2,"type" : "numx","divide" : 10,"register" : 3040},
            "ptousertotal"      : {"value" : 322,"length": 4,"type" : "numx","divide" : 10,"register" : 3041},
            "ptogridtotal"      : {"value" : 330,"length": 4,"type" : "numx","divide" : 10,"register" : 3043},
            "ptoloadtotal"      : {"value" : 338,"length": 4,"type" : "numx","divide" : 10,"register" : 3045},
            "totworktime"       : {"value" : 346,"length": 4,"type" : "numx","divide" : 7200,"register" : 3047},
            "eactoday"          : {"value" : 354,"length": 4,"type" : "numx","divide" : 10,"register" : 3049},
            "pvenergytoday"     : {"value" : 354,"length": 4,"type" : "numx","divide" : 10,"register" : 3049},
            "eactotal"          : {"value" : 362,"length": 4,"type" : "numx","divide" : 10,"register" : 3051},
            "pvenergytotal"     : {"value" : 362,"length": 4,"type" : "numx","divide" : 10,"register" : 3051},
            "epvtotal"          : {"value" : 370,"length": 4,"type" : "numx","divide" : 10,"register" : 3053},
            "epv1today"         : {"value" : 378,"length": 4,"type" : "numx","divide" : 10,"register" : 3055},
            "epv1total"         : {"value" : 386,"length": 4,"type" : "numx","divide" : 10,"register" : 3057},
            "epv2today"         : {"value" : 394,"length": 4,"type" : "numx","divide" : 10,"register" : 3059},
            "epv2total"         : {"value" : 402,"length": 4,"type" : "numx","divide" : 10,"register" : 3061},
            "epv3today"         : {"value" : 410,"length": 4,"type" : "numx","divide" : 10,"register" : 3063},
            "epv3total"         : {"value" : 418,"length": 4,"type" : "numx","divide" : 10,"register" : 3065},
            "etousertoday"      : {"value" : 426,"length": 4,"type" : "numx","divide" : 10,"register" : 3067},
            "etousertotal"      : {"value" : 434,"length": 4,"type" : "numx","divide" : 10,"register" : 3069},
            "etogridtoday"      : {"value" : 442,"length": 4,"type" : "numx","divide" : 10,"register" : 3071},
            "etogridtotal"      : {"value" : 450,"length": 4,"type" : "numx","divide" : 10,"register" : 3073},
            "eloadtoday"        : {"value" : 458,"length": 4,"type" : "numx","divide" : 10,"register" : 3075},
            "eloadtotal"        : {"value" : 466,"length": 4,"type" : "numx","divide" : 10,"register" : 3077},
            "epv4today"         : {"value" : 474,"length": 4,"type" : "numx","divide" : 10,"register" : 3079},
            "epv4total"         : {"value" : 482,"length": 4,"type" : "numx","divide" : 10,"register" : 3081},
            "epvtoday"          : {"value" : 490,"length": 4,"type" : "numx","divide" : 10,"register" : 3083},
            "reserved3085"      : {"value" : 498,"length": 2,"type" : "numx","divide" : 1,"register" : 3085, "incl" : "no"},
            "deratingmode"      : {"value" : 502,"length": 2,"type" : "numx","divide" : 1,"register" : 3086},
            "iso"               : {"value" : 506,"length": 2,"type" : "numx","divide" : 1,"register" : 3087},
            "dcir"              : {"value" : 510,"length": 2,"type" : "numx","divide" : 10,"register" : 3088},
            "dcis"              : {"value" : 514,"length": 2,"type" : "numx","divide" : 10,"register" : 3089},
            "dcit"              : {"value" : 518,"length": 2,"type" : "numx","divide" : 10,"register" : 3090},
            "gfci"              : {"value" : 522,"length": 2,"type" : "numx","divide" : 1,"register" : 3091},
            "busvoltage"        : {"value" : 526,"length": 2,"type" : "numx","divide" : 10,"register" : 3092},
            "pvtemperature"     : {"value" : 530,"length": 2,"type" : "numx","divide" : 10,"register" : 3093},
            "pvimptemperature"  : {"value" : 534,"length": 2,"type" : "numx","divide" : 10,"register" : 3094},
            "boosttemperature"  : {"value" : 538,"length": 2,"type" : "numx","divide" : 10,"register" : 3095},
            "temp4"             : {"value" : 542,"length": 2,"type" : "numx","divide" : 10,"register" : 3096},
            "comboardtemperature": {"value" : 546,"length": 2,"type" : "numx","divide" : 10,"register" : 3097},
            "pbusvoltage"       : {"value" : 550,"length": 2,"type" : "numx","divide" : 10,"register" : 3098},
            "nbusvoltage"       : {"value" : 554,"length": 2,"type" : "numx","divide" : 10,"register" : 3099},
            "ipf"               : {"value" : 558,"length": 2,"type" : "numx","divide" : 1,"register" : 3100},
            "realoppercent"     : {"value" : 562,"length": 2,"type" : "numx","divide" : 1,"register" : 3101},
            "opfullwatt"        : {"value" : 566,"length": 4,"type" : "numx","divide" : 10,"register" : 3102},
            "standbyflag"       : {"value" : 574,"length": 2,"type" : "numx","divide" : 1,"register" : 3104},
            "faultmaincode"     : {"value" : 578,"length": 2,"type" : "numx","divide" : 1,"register" : 3105},
            "warnmaincode"      : {"value" : 582,"length": 2,"type" : "numx","divide" : 1,"register" : 3106},
            "faultsubcode"      : {"value" : 586,"length": 2,"type" : "numx","divide" : 1,"register" : 3107},
            "warnsubcode"       : {"value" : 590,"length": 2,"type" : "numx","divide" : 1,"register" : 3108},
            "reserved3109"      : {"value" : 594,"length": 2,"type" : "numx","divide" : 1,"register" : 3109, "incl" : "no"},
            "reserved3110"      : {"value" : 598,"length": 2,"type" : "numx","divide" : 1,"register" : 3110, "incl" : "no"},
            "uwpresentfftvaxxxlue[channela]": {"value" : 602,"length": 2,"type" : "numx","divide" : 1,"register" : 3111},
            "bafcistatus"       : {"value" : 606,"length": 2,"type" : "numx","divide" : 1,"register" : 3112},
            "uwstrength[channela]": {"value" : 610,"length": 2,"type" : "numx","divide" : 1,"register" : 3113},
            "uwselfcheckvalue[channela]": {"value" : 614,"length": 2,"type" : "numx","divide" : 1,"register" : 3114},
            "invstartdelaytime" : {"value" : 618,"length": 2,"type" : "numx","divide" : 1,"register" : 3115},
            "reserved3116"      : {"value" : 622,"length": 2,"type" : "numx","divide" : 1,"register" : 3116, "incl" : "no"},
            "reserved3117"      : {"value" : 626,"length": 2,"type" : "numx","divide" : 1,"register" : 3117, "incl" : "no"},
            "bdconoffstate"     : {"value" : 630,"length": 2,"type" : "numx","divide" : 1,"register" : 3118},
            "drycontactstate"   : {"value" : 634,"length": 2,"type" : "numx","divide" : 1,"register" : 3119},
            "reserved3120"      : {"value" : 638,"length": 2,"type" : "numx","divide" : 1,"register" : 3120, "incl" : "no"},
            "pself"             : {"value" : 642,"length": 4,"type" : "numx","divide" : 10,"register" : 3121},
            "esystoday"         : {"value" : 650,"length": 4,"type" : "numx","divide" : 10,"register" : 3123}
        }}

        self.ALO_3125_3249 = {"ALO_3125_3249": {
            "edischrtoday"      : {"value" : 666,"length": 4,"type" : "numx","divide" : 10,"register" : 3125},
            "edischrtotal"      : {"value" : 674,"length": 4,"type" : "numx","divide" : 10,"register" : 3127},
            "echrtoday"         : {"value" : 682,"length": 4,"type" : "numx","divide" : 10,"register" : 3129},
            "echrtotal"         : {"value" : 690,"length": 4,"type" : "numx","divide" : 10,"register" : 3131},
            "eacchrtoday"       : {"value" : 698,"length": 4,"type" : "numx","divide" : 10,"register" : 3133},
            "eacchrtotal"       : {"value" : 706,"length": 4,"type" : "numx","divide" : 10,"register" : 3135},
            "esystotal"         : {"value" : 714,"length": 4,"type" : "numx","divide" : 1,"register" : 3137},
            "eselftoday"        : {"value" : 722,"length": 4,"type" : "numx","divide" : 10,"register" : 3139},
            "eselftotal"        : {"value" : 730,"length": 4,"type" : "numx","divide" : 10,"register" : 3141},
            "reserved3143"      : {"value" : 738,"length": 2,"type" : "numx","divide" : 1,"register" : 3143},
            "priority"          : {"value" : 742,"length": 2,"type" : "numx","divide" : 1,"register" : 3144},
            "epsfac"            : {"value" : 746,"length": 2,"type" : "numx","divide" : 100,"register" : 3145},
            "epsvac1"           : {"value" : 750,"length": 2,"type" : "numx","divide" : 10,"register" : 3146},
            "epsiac1"           : {"value" : 754,"length": 2,"type" : "numx","divide" : 10,"register" : 3147},
            "epspac1"           : {"value" : 742,"length": 4,"type" : "numx","divide" : 10,"register" : 3144},
            "epsvac2"           : {"value" : 766,"length": 2,"type" : "numx","divide" : 10,"register" : 3150},
            "epsiac2"           : {"value" : 770,"length": 2,"type" : "numx","divide" : 10,"register" : 3151},
            "epspac2"           : {"value" : 774,"length": 4,"type" : "numx","divide" : 10,"register" : 3152},
            "epsvac3"           : {"value" : 782,"length": 2,"type" : "numx","divide" : 10,"register" : 3154},
            "epsiac3"           : {"value" : 786,"length": 2,"type" : "numx","divide" : 10,"register" : 3155},
            "epspac3"           : {"value" : 790,"length": 4,"type" : "numx","divide" : 10,"register" : 3156},
            "epspac"            : {"value" : 798,"length": 4,"type" : "numx","divide" : 10,"register" : 3158},
            "loadpercent"       : {"value" : 806,"length": 2,"type" : "numx","divide" : 10,"register" : 3160},
            "pf"                : {"value" : 810,"length": 2,"type" : "numx","divide" : 10,"register" : 3161},
            "dcv"               : {"value" : 814,"length": 2,"type" : "numx","divide" : 1,"register" : 3162},
            "reserved3163"      : {"value" : 818,"length": 2,"type" : "numx","divide" : 1,"register" : 3163, "incl" : "no"},
            "newbdcflag"        : {"value" : 822,"length": 2,"type" : "numx","divide" : 1,"register" : 3164},
            "bdcderatingmode"   : {"value" : 826,"length": 2,"type" : "numx","divide" : 1,"register" : 3165},
            "sysstatemode"      : {"value" : 830,"length": 2,"type" : "numx","divide" : 1,"register" : 3166},
            "faultcode"         : {"value" : 834,"length": 2,"type" : "numx","divide" : 1,"register" : 3167},
            "warncode"          : {"value" : 838,"length": 2,"type" : "numx","divide" : 1,"register" : 3168},
            "vbat"              : {"value" : 842,"length": 2,"type" : "numx","divide" : 100,"register" : 3169},
            "ibat"              : {"value" : 846,"length": 2,"type" : "numx","divide" : 10,"register" : 3170},
            "soc"               : {"value" : 850,"length": 2,"type" : "numx","divide" : 1,"register" : 3171},
            "vbus1"             : {"value" : 854,"length": 2,"type" : "numx","divide" : 10,"register" : 3172},
            "vbus2"             : {"value" : 858,"length": 2,"type" : "numx","divide" : 10,"register" : 3173},
            "ibb"               : {"value" : 862,"length": 2,"type" : "numx","divide" : 10,"register" : 3174},
            "illc"              : {"value" : 866,"length": 2,"type" : "numx","divide" : 10,"register" : 3175},
            "tempa"             : {"value" : 870,"length": 2,"type" : "numx","divide" : 10,"register" : 3176},
            "tempb"             : {"value" : 874,"length": 2,"type" : "numx","divide" : 10,"register" : 3177},
            "pdischr"           : {"value" : 878,"length": 4,"type" : "numx","divide" : 10,"register" : 3178},
            "pchr"              : {"value" : 886,"length": 4,"type" : "numx","divide" : 10,"register" : 3180},
            "pchrxxxl"          : {"value" : 890,"length": 2,"type" : "numx","divide" : 1,"register" : 3181},
            "edischrtotalstor"  : {"value" : 894,"length": 4,"type" : "numx","divide" : 10,"register" : 3182},
            "echrtotalstor"     : {"value" : 902,"length": 4,"type" : "numx","divide" : 10,"register" : 3184},
            "reserved3186"      : {"value" : 910,"length": 2,"type" : "numx","divide" : 1,"register" : 3186, "incl" : "no"},
            "bdc1flag"          : {"value" : 914,"length": 2,"type" : "numx","divide" : 1,"register" : 3187},
            "vbus2low"          : {"value" : 918,"length": 2,"type" : "numx","divide" : 10,"register" : 3188},
            "bmsmaxvoltcellno"  : {"value" : 922,"length": 2,"type" : "numx","divide" : 1,"register" : 3189},
            "bmsminvoltcellno"  : {"value" : 926,"length": 2,"type" : "numx","divide" : 1,"register" : 3190},
            "bmsbatteryavgtemp" : {"value" : 930,"length": 2,"type" : "numx","divide" : 1,"register" : 3191},
            "bmsmaxcelltemp"    : {"value" : 934,"length": 2,"type" : "numx","divide" : 10,"register" : 3192},
            "bmsbatteryavgtemp2": {"value" : 938,"length": 2,"type" : "numx","divide" : 10,"register" : 3193},
            "bmsmaxcelltemp2"   : {"value" : 942,"length": 2,"type" : "numx","divide" : 1,"register" : 3194},
            "bmsbatteryavgtemp3": {"value" : 946,"length": 2,"type" : "numx","divide" : 1,"register" : 3195},
            "bmsmaxsoc"         : {"value" : 950,"length": 2,"type" : "numx","divide" : 1,"register" : 3196},
            "bmsminsoc"         : {"value" : 954,"length": 2,"type" : "numx","divide" : 1,"register" : 3197},
            "parallelbatterynum": {"value" : 958,"length": 2,"type" : "numx","divide" : 1,"register" : 3198},
            "bmsderatereason"   : {"value" : 962,"length": 2,"type" : "numx","divide" : 1,"register" : 3199},
            "bmsgaugefcc(ah)"   : {"value" : 966,"length": 2,"type" : "numx","divide" : 1,"register" : 3200},
            "bmsgaugerm(ah)"    : {"value" : 970,"length": 2,"type" : "numx","divide" : 1,"register" : 3201},
            "bmserror"          : {"value" : 974,"length": 2,"type" : "numx","divide" : 1,"register" : 3202},
            "bmswarn"           : {"value" : 978,"length": 2,"type" : "numx","divide" : 1,"register" : 3203},
            "bmsfault"          : {"value" : 982,"length": 2,"type" : "numx","divide" : 1,"register" : 3204},
            "bmsfault2"         : {"value" : 986,"length": 2,"type" : "numx","divide" : 1,"register" : 3205},
            "reserved3206"      : {"value" : 990,"length": 2,"type" : "numx","divide" : 1,"register" : 3206, "incl" : "no"},
            "reserved3207"      : {"value" : 994,"length": 2,"type" : "numx","divide" : 1,"register" : 3207, "incl" : "no"},
            "reserved3208"      : {"value" : 998,"length": 2,"type" : "numx","divide" : 1,"register" : 3208, "incl" : "no"},
            "reserved3209"      : {"value" : 1002,"length": 2,"type" : "numx","divide" : 1,"register" : 3209, "incl" : "no"},
            "batisostatus"      : {"value" : 1006,"length": 2,"type" : "numx","divide" : 1,"register" : 3210},
            "battneedchargerequestflag": {"value" : 1010,"length": 2,"type" : "numx","divide" : 1,"register" : 3211},
            "bmsstatus"         : {"value" : 1014,"length": 2,"type" : "numx","divide" : 1,"register" : 3212},
            "bmserror2"         : {"value" : 1018,"length": 2,"type" : "numx","divide" : 1,"register" : 3213},
            "bmswarn2"          : {"value" : 1022,"length": 2,"type" : "numx","divide" : 1,"register" : 3214},
            "bmssoc"            : {"value" : 1026,"length": 2,"type" : "numx","divide" : 1,"register" : 3215},
            "bmsbatteryvolt"    : {"value" : 1030,"length": 2,"type" : "numx","divide" : 100,"register" : 3216},
            "bmsbatterycurr"    : {"value" : 1034,"length": 2,"type" : "numx","divide" : 100,"register" : 3217},
            "bmsbatterytemp"    : {"value" : 1038,"length": 2,"type" : "numx","divide" : 10,"register" : 3218},
            "bmsmaxcurr"        : {"value" : 1042,"length": 2,"type" : "numx","divide" : 100,"register" : 3219},
            "bmsmaxdischrcurr"  : {"value" : 1046,"length": 2,"type" : "numx","divide" : 100,"register" : 3220},
            "bmscyclecnt"       : {"value" : 1050,"length": 2,"type" : "numx","divide" : 1,"register" : 3221},
            "bmssoh"            : {"value" : 1054,"length": 2,"type" : "numx","divide" : 1,"register" : 3222},
            "bmschargevoltlimit": {"value" : 1058,"length": 2,"type" : "numx","divide" : 100,"register" : 3223},
            "bmsdischargevoltlimit": {"value" : 1062,"length": 2,"type" : "numx","divide" : 1,"register" : 3224},
            "bmswarn3"          : {"value" : 1066,"length": 2,"type" : "numx","divide" : 1,"register" : 3225},
            "bmserror3"         : {"value" : 1070,"length": 2,"type" : "numx","divide" : 1,"register" : 3226},
            "reserved3227"      : {"value" : 1074,"length": 2,"type" : "numx","divide" : 1,"register" : 3227, "incl" : "no"},
            "reserved3228"      : {"value" : 1078,"length": 2,"type" : "numx","divide" : 1,"register" : 3228, "incl" : "no"},
            "reserved3229"      : {"value" : 1082,"length": 2,"type" : "numx","divide" : 1,"register" : 3229, "incl" : "no"},
            "bmssinglevoltmax"  : {"value" : 1086,"length": 2,"type" : "numx","divide" : 1,"register" : 3230},
            "bmssinglevoltmin"  : {"value" : 1090,"length": 2,"type" : "numx","divide" : 1,"register" : 3231},
            "batloadvolt"       : {"value" : 1094,"length": 2,"type" : "numx","divide" : 100,"register" : 3232},
            "reserved3233"      : {"value" : 1098,"length": 2,"type" : "numx","divide" : 1,"register" : 3233, "incl" : "no"},
            "debugdata1"        : {"value" : 1102,"length": 2,"type" : "numx","divide" : 1,"register" : 3234, "incl" : "no"},
            "debugdata2"        : {"value" : 1106,"length": 2,"type" : "numx","divide" : 1,"register" : 3235, "incl" : "no"},
            "debugdata3"        : {"value" : 1110,"length": 2,"type" : "numx","divide" : 1,"register" : 3236, "incl" : "no"},
            "debugdata4"        : {"value" : 1114,"length": 2,"type" : "numx","divide" : 1,"register" : 3237, "incl" : "no"},
            "debugdata5"        : {"value" : 1118,"length": 2,"type" : "numx","divide" : 1,"register" : 3238, "incl" : "no"},
            "debugdata6"        : {"value" : 1122,"length": 2,"type" : "numx","divide" : 1,"register" : 3239, "incl" : "no"},
            "debugdata7"        : {"value" : 1126,"length": 2,"type" : "numx","divide" : 1,"register" : 3240, "incl" : "no"},
            "debugdata8"        : {"value" : 1130,"length": 2,"type" : "numx","divide" : 1,"register" : 3241, "incl" : "no"},
            "debugdata9"        : {"value" : 1134,"length": 2,"type" : "numx","divide" : 1,"register" : 3242, "incl" : "no"},
            "debugdata10"       : {"value" : 1138,"length": 2,"type" : "numx","divide" : 1,"register" : 3243, "incl" : "no"},
            "debugdata11"       : {"value" : 1142,"length": 2,"type" : "numx","divide" : 1,"register" : 3244, "incl" : "no"},
            "debugdata12"       : {"value" : 1146,"length": 2,"type" : "numx","divide" : 1,"register" : 3245, "incl" : "no"},
            "debugdata13"       : {"value" : 1150,"length": 2,"type" : "numx","divide" : 1,"register" : 3246, "incl" : "no"},
            "debugdata14"       : {"value" : 1154,"length": 2,"type" : "numx","divide" : 1,"register" : 3247, "incl" : "no"},
            "debugdata15"       : {"value" : 1158,"length": 2,"type" : "numx","divide" : 1,"register" : 3248, "incl" : "no"},
            "debugdata16"       : {"value" : 1162,"length": 2,"type" : "numx","divide" : 1,"register" : 3249, "incl" : "no"}
        }}

        self.ALO_3250_3280 = {"ALO_3250_3280": {
            "pex1": {"value" : 1170,"length": 4,"type" : "numx","divide" : 10,"register" : 3250},
            "pex2": {"value" : 1178,"length": 4,"type" : "numx","divide" : 10,"register" : 3252},
            "eex1today": {"value" : 1186,"length": 4,"type" : "numx","divide" : 10,"register" : 3254},
            "eex2today": {"value" : 1194,"length": 4,"type" : "numx","divide" : 10,"register" : 3256},
            "eex1total": {"value" : 1202,"length": 4,"type" : "numx","divide" : 10,"register" : 3258},
            "eex2total": {"value" : 1210,"length": 4,"type" : "numx","divide" : 10,"register" : 3260},
            "uwbatno": {"value" : 1218,"length": 2,"type" : "numx","divide" : 1,"register" : 3262},
            "batserialnum1": {"value" : 1222,"length": 2,"type" : "numx","divide" : 1,"register" : 3263},
            "batserialnum2": {"value" : 1226,"length": 2,"type" : "numx","divide" : 1,"register" : 3264},
            "batserialnum3": {"value" : 1230,"length": 2,"type" : "numx","divide" : 1,"register" : 3265},
            "batserialnum4": {"value" : 1234,"length": 2,"type" : "numx","divide" : 1,"register" : 3266},
            "batserialnum5": {"value" : 1238,"length": 2,"type" : "numx","divide" : 1,"register" : 3267},
            "batserialnum6": {"value" : 1242,"length": 2,"type" : "numx","divide" : 1,"register" : 3268},
            "batserialnum7": {"value" : 1246,"length": 2,"type" : "numx","divide" : 1,"register" : 3269},
            "batserialnum8": {"value" : 1250,"length": 2,"type" : "numx","divide" : 1,"register" : 3270},
            "reserved3271": {"value" : 1254,"length": 2,"type" : "numx","divide" : 1,"register" : 3271},
            "reserved3272": {"value" : 1258,"length": 2,"type" : "numx","divide" : 1,"register" : 3272},
            "reserved3273": {"value" : 1262,"length": 2,"type" : "numx","divide" : 1,"register" : 3273},
            "reserved3274": {"value" : 1266,"length": 2,"type" : "numx","divide" : 1,"register" : 3274},
            "reserved3275": {"value" : 1270,"length": 2,"type" : "numx","divide" : 1,"register" : 3275},
            "reserved3276": {"value" : 1274,"length": 2,"type" : "numx","divide" : 1,"register" : 3276},
            "reserved3277": {"value" : 1278,"length": 2,"type" : "numx","divide" : 1,"register" : 3277},
            "reserved3278": {"value" : 1282,"length": 2,"type" : "numx","divide" : 1,"register" : 3278},
            "reserved3279": {"value" : 1286,"length": 2,"type" : "numx","divide" : 1,"register" : 3279},
            "bclrtodaydataflag": {"value" : 1290,"length": 2,"type" : "numx","divide" : 1,"register" : 3280},
        }}

        self.alodict.update(self.ALO02)
        self.alodict.update(self.ALO05)
        self.alodict.update(self.ALO06)
        self.alodict.update(self.ALO_0_44V1)
        self.alodict.update(self.ALO_45_89V1)
        self.alodict.update(self.ALO_0_124)
        self.alodict.update(self.ALO_1000_1124)
        self.alodict.update(self.ALO_1125_1249)
        self.alodict.update(self.ALO_2000_2124)
        self.alodict.update(self.ALO_3000_3124)
        self.alodict.update(self.ALO_3125_3249)
        self.alodict.update(self.ALO_3250_3280)

        f = []
        logger.info("Grott process external json layout files")
        for (dirpath, dirnames, filenames) in walk('.'):
            f.extend(filenames)
            break
        for x in f:
            if ((x[0] == 't' or x[0] == 'T') and x.find('.json') > 0):
                logger.info("\t%s", x)
                with open(x) as json_file:
                    dicttemp = json.load(json_file)
                    self.recorddict.update(dicttemp)


        #290 if self.verbose: print("\nGrott layout records loaded")
        if self.verbose: print
        logger.info("Grott layout records loaded")

        for key in self.recorddict :
            #logger.info("\t{0}".format(key,format_multi_line("\t", str(self.recorddict[key]),120)))
            logger.info("\t{0}".format(key))
            logger.debugv("\n{0}\n".format(format_multi_line("\t", str(self.recorddict[key]),120)))

        for key in self.alodict :
            print(logger.level)
            logger.info("\t{0}".format(key))
            logger.debugv("\n{0}\n".format(format_multi_line("\t", str(self.alodict[key]),120)))
<|MERGE_RESOLUTION|>--- conflicted
+++ resolved
@@ -1,2359 +1,2329 @@
-"""Grottconf setting the configuration environment (class Conf)"""
-# grottconf  process command parameter and settings file
-# Updated: 2024-12-08
-import configparser, sys, argparse, os, json, io
-import ipaddress
-from os import walk
-from grottdata import format_multi_line, str2bool
-import logging
-#set logging definities
-#logging.basicConfig(level=logging.INFO)
-logger = logging.getLogger(__name__)
-vrmconf = "3.2.0_20250521"
-
-class Conf :
-    """define/proces grott configuration settings"""
-    def __init__(self, vrm):
-        """"Init Configuration"""
-        logger.info("Config Processing Started")
-        #Set parm's
-        #prio: 1.Command line parms, 2.env. variables, 3.config file 4.program default
-        #process command settings that set processing values (verbose, trace, output, config, nomqtt)
-        # Set default for the command line parms
-        self.verrel = vrm
-        self.vrmconf = vrmconf
-        self.vrmproxy = "3.0.0_241019"
-        self.vrmsniff = "1.1.2"
-        self.vrmdata = "3.2.0_20250521"
-        self.vrmserver = "3.2.0_20250521"
-        self.verbose= False
-        self.loglevel = "INFO"
-        self.cfgfile = "grott.ini"
-        self.parserinit()
-        #Set default config:
-        self.defaultconf()
-        #Process config file
-        self.procconf()
-        #Process environmental variable
-        self.procenv()
-        #Process variables to override/correct  config and environmental settings
-        self.confpost()
-        self.resetdebuglevel()
-        #print configuration
-        self.print()
-        #test print only info
-        #self.print(["Info","Hardcoded"])
-
-        #process not if in standalone mode
-        if self.mode not in ["serversa"]:
-            #prepare MQTT security
-            if not self.mqttauth: self.pubauth = None
-            else: self.pubauth = dict(username=self.mqttuser, password=self.mqttpsw)
-
-            #define recordlayouts
-            self.set_reclayouts()
-
-            #define record whitlist (if blocking / filtering enabled
-            self.set_recwl()
-
-            #prepare influxDB
-            if self.influx :
-                returncc=self.procinflux()
-                if returncc[0] == 0 : logger.info(returncc[1])
-                elif returncc[0] > 4 :
-                    logger.critical(returncc[1])
-                    raise SystemExit()
-                else :
-                    self.influx = False
-                    logger.warning("%s, Grott procesing will continue without InfluxDB", returncc[1])
-                    #logger.warning(returncc[1] + ", Grott procesing will continue without InfluxDB")
-
-    def defaultconf(self) :
-        """set config defaults"""
-        #define parameters dictionary :
-        #format self.parm[parm] = {"type" : parmtype,"value": parmvalue, "environ" : environ_var/none, "show" : show,noshow]
-        #use addparm(self,type,parm,value,environ=None,show=True) :
-        self.parm = dict()
-        #define parmtype / secyions in parmlib be aware hardcoded will be ignorded from parmlib
-        self.parmtype = ["Info","Hardcoded","Generic","Growatt","Server","MQTT","PVOutput","influx","extension"]
-        ###Set fixed variables (not changable with .ini or environmental variables)
-        self.addparm("Info","verrel",self.verrel)
-        self.addparm("Info","verrelconf",vrmconf)
-        self.addparm("Info","verreldata",self.vrmdata)
-        self.addparm("Info","verrelproxy",self.vrmproxy)
-        self.addparm("Info","verrelsniff",self.vrmsniff)
-        self.addparm("Info","verrelserver",self.vrmserver)
-        #set changeable variables (in .ini or environmentals:
-        #recordtypes for inverter data processing
-        self.addparm("Hardcoded","datarec",["04","50"])
-        #recordtypes for inverter data processing
-        self.addparm("Hardcoded","smartmeterrec",["1b","20","1e"])
-        #!depricated! minimal datarecord length that can be processed (no ack record!)
-        self.addparm("Hardcoded","mindatarec",12)
-         #3.0.0. invertid not changable anymore, only there for compatability
-        self.addparm("Hardcoded","inverterid","automatic")
-        #set standard sysout, can only be overwritten at startup
-        self.addparm("Hardcoded","outfile","sys.stdout")
-        ###Set default variables
-        #3.0.0 not recommended use loglevel!
-        self.addparm("Generic","verbose",self.verbose,"gverbose")
-        #Standard python logging level: DEBUG,INFO,WARNING,ERROR,CRITICAL added DEBUGV (debug verbose+)
-        self.addparm("Generic","loglevel",self.loglevel,"gloglevel")
-        #config file can only be set via startup parameter
-        self.addparm("Generic","cfgfile",self.cfgfile)
-        #specify lower minrecl (e.g. minrecl = 1) to log / debug all records. minrecl = 100 will supress most of commincation records except data related records
-        self.addparm("Generic","minrecl",100,"gminrecl")
-        #specify invertype:  default (use standard tl-s type of inverters, automatic (>3.0.0, lets grott automatically detect),spf, sph, mod etc use specific invertypes)
-        self.addparm("Generic","invtype","auto","ginvtype")
-        #define invertype setting for multiple servers {"invertid" : "invtype", "invertid1" : "invtype1", }
-        self.addparm("Generic","invtypemap","{}","ginvtypemap")
-        #Include all defined keys from layout (also incl = no)
-        self.addparm("Generic","includeall","False","gincludeall")
-        #Block growatt inverter and Shine configure commands
-        self.addparm("Generic","blockcmd","False","gblockcmd")
-        #Allow IP change if needed (not recommend setting, only use this for short time)
-        self.addparm("Generic","noipf",False,"gnoipf")
-        #time used =  auto: use record time or if not valid server time, alternative server: use always server time 3.0.0 renamed conf.gtime to conf.time gtime set for compat reasons.
-        self.addparm("Generic","gtime","auto","gtime")
-        self.addparm("Generic","time","auto","gtime")
-        # enable / disable sending historical data from buffer
-        self.addparm("Generic","sendbuf",True,"gsendbuf")
-        #set defaultmode
-        self.addparm("Generic","mode","proxy","gmode")
-        #set default grott port
-        self.addparm("Generic","grottport",5279,"grottport")
-        #set default grott ip
-        self.addparm("Generic","grottip","default","ggrottip")
-        #set timezone (at this moment only used for influxdb)
-        self.addparm("Generic","tmzone","local","gtmzone")
-        ### Growatt settings
-        # self.growattip = "server.growatt.com"
-        # For China:                     server-cn.growatt.com
-        # For US:                        server-us.growatt.com
-        # For Australia and New Zealand: server-au.growatt.com
-        self.addparm("Growatt","growattip","server.growatt.com", "ggrowattip")
-        self.addparm("Growatt","growattport",5279,"ggrowattport")
-        ### Grottserver settings
-        self.addparm("Server","serverip","0.0.0.0","gserverip")
-        self.addparm("Server","serverport",5781,"gserverport")
-        # pass data to growatt
-        self.addparm("Server","serverpassthrough",False,"gserverpassthrough")
-        #httpserver
-        self.addparm("Server","httpport",5782,"ghttpport")
-        #Time to sleep waiting on API response
-        self.addparm("Server","apirespwait",0.5,"gapirespwait")
-        #Totaal time in seconds to wait on Inverter Response
-        self.addparm("Server","inverterrespwait",10,"ginverterrespwait")
-        #Totaal time in seconds to wait on Datalogger Response
-        self.addparm("Server","dataloggerrespwait",5,"gdataloggerrespwait")
-        #Totaal time in seconds to wait before a inactive session will be closed
-        self.addparm("Server","ConnectionTimeout",200,"gConnectionTimeout")
-
-        #MQTT Basic settings
-        ##self.nomqtt = False
-        self.addparm("MQTT","nomqtt",False,"gnomqtt")
-        ##self.mqttip = "localhost"
-        self.addparm("MQTT","mqttip","localhost","gmqttip")
-        ##self.mqttport = 1883
-        self.addparm("MQTT","mqttport",1883,"gmqttport")
-        ##self.mqtttopic= "energy/growatt"
-        self.addparm("MQTT","mqtttopic","energy/growatt","gmqtttopic")
-        ##self.mqttretain = False
-        self.addparm("MQTT","mqttretain",False,"gmqttretain")
-        #MQTT Security Settings
-        ##self.mqttauth = False
-        self.addparm("MQTT","mqttauth",False,"mqttauth")
-        ##self.mqttuser = "grott"
-        self.addparm("MQTT","mqttuser","grott","gmqttuser")
-        ##self.mqttpsw = "growatt2020"
-        self.addparm("MQTT","mqttpsw","growatt2020","gmqttpsw","noshow")
-        #MQTT Advanced Settings
-        ##self.mqttmtopic = "False"
-        self.addparm("MQTT","mqttmtopic",False,"gmqttmtopic")
-        ##self.mqttmtopicname= "energy/meter"
-        self.addparm("MQTT","mqttmtopicname","energy/meter","gmqttmtopicname")
-        #self.mqttinverterintopic = False
-        self.addparm("MQTT","mqttinverterintopic",False,"gmqttinverterintopic")
-
-        #pvoutput default
-        self.pvoutput = False
-        self.pvinverters = 1
-        self.pvurl = "https://pvoutput.org/service/r2/addstatus.jsp"
-        self.pvapikey = "yourapikey"
-        self.pvsystemid = {}
-        self.pvinverterid = {}
-        self.pvsystemid[1] = "systemid1"
-        self.pvinverterid[1] = "inverter1"
-        self.pvdisv1 = False
-        self.pvtemp = False
-        self.pvuplimit = 5
-
-        #influxdb default
-        self.influx = False
-        self.influx2 = False
-        self.ifdbname = "grottdb"
-        self.ifip = "localhost"
-        self.ifport = 8086
-        self.ifuser = "grott"
-        self.ifpsw  = "growatt2020"
-        self.iftoken  = "influx_token"
-        self.iforg  = "grottorg"
-        self.ifbucket = "grottdb"
-
-        #extension
-        #self.extension = False
-        self.addparm("extension","extension",False,"gextension")
-        #self.extname = "grottext"
-        self.addparm("extension","extname","grottext","gextname")
-        #self.extvar = {"ip": "localhost", "port":8000}
-        self.addparm("extension","extvar",'{"none": "none"}',"gextvar")
-
-
-    def resetdebuglevel(self):
-        #Reset loggerlevel if changed during parm processing
-        #verbose == True if loglevel == "debug" (For compat reason, till all messages are displayed via logger)
-        #if self.loglevel.upper() == "DEBUG" : self.verbose = True
-        if self.loglevel.upper() in ("DEBUG","DEBUGV") : self.changeparm("verbose",True)
-        elif self.verbose == True : self.changeparm("loglevel","DEBUG")
-        logger.setLevel(self.loglevel.upper())
-
-    def addparm(self,type,parm,value,environ=None,show="show") :
-        #nieuw parameter format conf.parm[parm] = {"type" : parmtype,"value": parmvalue, "environ" : environ_var/none, "show" : True/False}]
-        self.parm[parm] = {"type" : type,"value": value, "environ" : environ, "show" : show}
-        logger.debug("config parameter added: {0} = {1}".format(parm,self.parm[parm]))
-        #set conf.parm
-        setattr(self, parm, value)
-
-    def changeparm(self,parm,value) :
-        #set new parameter value
-        self.parm[parm]["value"] = value
-        logger.debug("config parameter changed: {0} = {1}".format(parm,self.parm[parm]))
-        #change conf.parm
-        setattr(self, parm, value)
-
-    def print(self,list="all"):
-        """Print configuration settins"""
-        logger.info("Grottsettings:\n")
-        #logger.info("_Generic:")
-        if list == "all" :
-            printlist = self.parmtype
-            if self.mode in ["proxy","sniffer"]:
-                printlist.remove("Server")
-            if self.mode in ["serversa"] :
-                for item in ("MQTT","PVOutput","influx","extension"):
-                    try:
-                        printlist.remove(item)
-                    except Exception as e:
-                        logger.debug("item already deleted: %s",item)
-        else:
-            printlist = list
-
-        #for parmtype in self.parmtype:
-        for parmtype in printlist:
-            logger.info(f"_{parmtype}:")
-            # parmname = "self."key
-            # exec(f"{[parmvalue]} = {parmname}")
-            for key in self.parm :
-                if self.parm[key]["environ"] == None : self.parm[key]["environ"] =""
-                #if self.parm[key]["type"] == parmtype and self.parm[key]["show"]:
-                if self.parm[key]["type"] == parmtype :
-                    #get real value
-                    value = getattr(self,key)
-                    if self.parm[key]["show"] == "show" :
-                        logger.info(("\t{0:<20}{1}{2:<21}{3}".format(key,"",self.parm[key]["environ"],value)))
-                    else:
-                        logger.info(("\t{0:<20}{1}{2:<21}{3}".format(key,"",self.parm[key]["environ"],"**secret**")))
-        # print("oud")
-        #logger.info("\t\tVersion:{0:>20}{1:<30}".format("",self.verrel))
-        #logger.info("\t\tVersion:{0:>20}{1:<30}".format("",self.parm["generic"]["verrel"]))
-        # print(self.verbose)
-        # logger.info("\t\tverbose:{0:>20}{1:<30}".format("",["False","True"][self.verbose]))
-        # logger.info("\t\tloglevel:\t\t%s",self.loglevel)
-        #logger.info("\t\ttrace:  \t\t%s",self.trace)
-        # logger.info("\t\tconfigfile:\t\t%s",self.cfgfile)
-        # logger.info("\t\tminrecl:\t\t%s",self.minrecl)
-        #logger.info("\tdecrypt:\t\t%s",self.decrypt)
-        #logger.info("\tcompat:\t\t%s",self.compat)
-        # logger.info("\t\tinvtype:\t\t%s",self.invtype)
-        # logger.info("\t\tinvtypemap:\t\t%s",self.invtypemap)
-        # logger.info("\t\tinclude_all:\t\t%s",self.includeall)
-        # logger.info("\t\tblockcmd:\t\t%s",self.blockcmd)
-        # logger.info("\t\tnoipf:   \t\t%s",self.noipf)
-        # logger.info("\t\ttime:    \t\t%s",self.gtime)
-        # logger.info("\t\tsendbuf:\t\t%s",self.sendbuf)
-        # logger.info("\t\ttimezone:\t\t%s",self.tmzone)
-        #logger.info("\tvalueoffset:\t\t%s",self.valueoffset)
-        #logger.info("\toffset:\t\t%s",self.offset)
-        # logger.info("\t\tinverterid:\t\t%s",self.inverterid)
-        # logger.info("\t\tmode:    \t\t%s",self.mode)
-        # logger.info("\t\tgrottip: \t\t%s",self.grottip)
-        # logger.info("\t\tgrottport\t\t%s",self.grottport)
-        #logger.info("\tSN\t\t%s",self.SN)
-        #growatt
-        #if (self.mode in ("server","serversa")) and (self.serverpassthrough) :
-        # logger.info("_Growattserver:")
-        # logger.info("\t\tgrowattip:\t\t%s",self.growattip)
-        # logger.info("\t\tgrowattport:\t\t%s",self.growattport)
-        #grottserver
-        # if self.mode in ("server","serversa"):
-        #     logger.info("_Grottserver:")
-        #     #logger.info("\t\tconfserver:\t\t%s",self.confserver)
-        #     logger.info("\t\tserverpassthrough:\t%s",self.serverpassthrough)
-        #     logger.info("\t\tserverip:\t\t%s",self.serverip)
-        #     logger.info("\t\tserverport:\t\t%s",self.serverport)
-        #     logger.info("\t\thttpport:\t\t%s",self.httpport)
-        #     logger.info("\t\tserverrespwait\t\t%s",self.serverrespwait)
-        #     logger.info("\t\tserverirespwait:\t%s",self.serverirespwait)
-        #     logger.info("\t\tserverlrespwait:\t%s",self.serverlrespwait)
-        #Mqtt
-        # if not self.nomqtt :
-        #     logger.info("_MQTT:")
-        #     logger.info("\t\tnomqtt:   \t\t%s",self.nomqtt)
-        #     logger.info("\t\tmqttip:   \t\t%s",self.mqttip)
-        #     logger.info("\t\tmqttport:\t\t%s",self.mqttport)
-        #     logger.info("\t\tmqtttopic:\t\t%s",self.mqtttopic)
-        #     logger.info("\t\tmqttmtopic:\t\t%s",self.mqttmtopic)
-        #     logger.info("\t\tmqttmtopicname:\t\t%s",self.mqttmtopicname)
-        #     logger.info("\t\tmqttinverterintopic:\t\t%s",self.mqttinverterintopic)
-        #     logger.info("\t\tmqtttretain:\t\t%s",self.mqttretain)
-        #     logger.info("\t\tmqtttauth:\t\t%s",self.mqttauth)
-        #     logger.info("\t\tmqttuser:\t\t%s",self.mqttuser)
-        #     logger.info("\t\tmqttpsw:\t\t%s","**secret**")                                                 #scrambleoutputiftested!
-        #pvoutput
-        if self.pvoutput :
-            logger.info("_PVOutput:")
-            logger.info("\t\tpvoutput:\t\t%s",self.pvoutput)
-            logger.info("\t\tpvdisv1:\t\t%s",self.pvdisv1)
-            logger.info("\t\tpvtemp:   \t\t%s",self.pvtemp)
-            logger.info("\t\tpvurl:    \t\t%s",self.pvurl)
-            logger.info("\t\tpvapikey:\t\t%s",self.pvapikey)
-            logger.info("\t\tpvinverters:\t\t%s",self.pvinverters)
-            if self.pvinverters==1:
-                logger.info("\t\tpvsystemid:\t\t%s",self.pvsystemid[1])
-            else:
-                logger.info("\t\tpvsystemid:\t\t%s",self.pvsystemid)
-                logger.info("\t\tpvinvertid:\t\t%s",self.pvinverterid)
-        #Influx
-        if self.influx :
-            logger.info("_Influxdb:")
-            logger.info("\t\tinflux: \t\t%s",self.influx)
-            logger.info("\t\tinflux2:\t\t%s",self.influx2)
-            logger.info("\t\tdatabase:\t\t%s",self.ifdbname)
-            logger.info("\t\tip:      \t\t%s",self.ifip)
-            logger.info("\t\tport:    \t\t%s",self.ifport)
-            logger.info("\t\tuser:    \t\t%s",self.ifuser)
-            logger.info("\t\tpassword:\t\t%s","**secret**")
-            #logger.info("\tpassword:\t\t%s",self.ifpsw)
-            logger.info("\t\torganization:\t\t%s",self.iforg)
-            logger.info("\t\tbucket:  \t\t%s",self.ifbucket)
-            logger.info("\t\ttoken:   \t\t%s","**secret**")
-            #logger.info("\ttoken:\t\t%s",self.iftoken)
-        #extension
-        # if self.extension :
-        #     logger.info("_Extension:")
-        #     logger.info("\t\textension:\t\t%s",self.extension)
-        #     logger.info("\t\textname:\t\t%s",self.extname)
-        #     logger.info("\t\textvar:  \t\t%s",self.extvar)
-        #     #add empty row
-        #     logger.info("")
-
-    def parserinit(self):
-        """Process commandline parameters"""
-        parser = argparse.ArgumentParser(prog='grott')
-        parser.add_argument('-v','--verbose',help="set verbose",action='store_true')
-        parser.add_argument('--version', action='version', version=self.verrel)
-        parser.add_argument('-l','--log',help="set log level",metavar="[loglevel]")
-        parser.add_argument('-c',help="set config file if not specified config file is grott.ini",metavar="[config file]")
-        parser.add_argument('-o',help="set output file, if not specified output is stdout",metavar="[output file]")
-        #get args
-        args, unknown = parser.parse_known_args()
-        #process args
-        if (args.c != None) : self.cfgfile=args.c
-        #if (args.o != None) : sys.stdout = open(args.o, 'wb',0) changed to support unbuffered output in windows !!!
-        if (args.o != None) : sys.stdout = io.TextIOWrapper(open(args.o, 'wb', 0), write_through=True)
-        if (args.log != None) :
-            self.loglevel=args.log.upper()
-            if self.loglevel.upper() in ("DEBUG","DEBUGV") : self.verbose = True
-        elif (args.verbose != None) :
-            self.verbose = args.verbose
-            print(args.verbose)
-            if self.verbose : self.loglevel = "DEBUG"
-        logger.setLevel(self.loglevel.upper())
-        #show args
-        logger.info("Grott Command line parameters processed:")
-        logger.info("\t- verbose:   \t\t%s", self.verbose)
-        logger.info("\t- loglevel:   \t\t%s", self.loglevel)
-        logger.info("\t- config file:\t\t%s", self.cfgfile)
-        logger.info("\t- output file:\t\t%s", sys.stdout)
-
-    def confpost(self):
-        """Post processing after all parameters settings are read"""
-        #set default grottip address
-        if self.grottip == "default" :
-            self.changeparm("grottip",'0.0.0.0')
-        #set the grott ip/poort as the grottserver IP/poort while the server will be the entry point.
-        #httplisterner will also use the same ip address.
-        if self.mode == "server":
-            self.changeparm("serverip",self.grottip)
-            self.changeparm("serverport",self.grottport)
-        # correct settings if changed by parameter processing
-        # might better be moved to the processing sections?
-
-        logger.info("Correct parameter settings if needed")
-
-        #290 if hasattr(self, "amode"):
-        #290     self.mode = self.amode
-        #290 if hasattr(self, "ablockcmd") and self.ablockcmd == True:
-        #290     self.blockcmd = self.ablockcmd
-        #290 if hasattr(self, "anoipf") and self.anoipf == True:
-        #290     self.noipf = self.anoipf
-        #290 if hasattr(self, "ainverterid"):
-        #290     self.inverterid = self.ainverterid
-        #290 if hasattr(self, "anomqtt") and self.anomqtt:
-        #290     self.nomqtt = self.anomqtt
-        #290 if hasattr(self, "apvoutput") and self.apvoutput:
-        #290     self.pvoutput = self.apvoutput
-        #Correct Bool if changed to string during parsing process
-        # if self.verbose == True or self.verbose == "True" : self.verbose = True
-        # else : self.verbose = False
-        self.verbose = str2bool(self.verbose)
-        #290 self.trace = str2bool(self.trace)
-        #290 self.decrypt = str2bool(self.decrypt)
-        #290 self.compat = str2bool(self.compat)
-        self.includeall = str2bool(self.includeall)
-        self.blockcmd = str2bool(self.blockcmd)
-        self.noipf = str2bool(self.noipf)
-        self.sendbuf = str2bool(self.sendbuf)
-        #
-        self.serverpassthrough = str2bool(self.serverpassthrough)
-        #
-        self.nomqtt = str2bool(self.nomqtt)
-        self.mqttmtopic = str2bool(self.mqttmtopic)
-        self.mqttauth = str2bool(self.mqttauth)
-        self.mqttretain = str2bool(self.mqttretain)
-        #
-        self.pvoutput = str2bool(self.pvoutput)
-        self.pvdisv1 = str2bool(self.pvdisv1)
-        self.pvtemp = str2bool(self.pvtemp)
-        #
-        self.influx = str2bool(self.influx)
-        self.influx2 = str2bool(self.influx2)
-        self.extension = str2bool(self.extension)
-        #Prepare invert settings
-        self.SN = "".join(['{:02x}'.format(ord(x)) for x in self.inverterid])
-        #3.0.0 self.offset = 6
-        #set offset for older inverter types or after record change by Growatt
-        #3.0.0 if self.compat: self.offset = int(self.valueoffset)
-        #grott in standalone server mode no additional processing
-        if self.mode == "serversa" :
-            self.nomqtt = True
-            self.pvoutput = False
-            self.influxdb = False
-            self.influxdb2 = False
-    def procconf(self):
-        logger.info("Grott process configuration file")
-        config = configparser.ConfigParser()
-        config.read(self.cfgfile)
-        if config.has_option("Generic","minrecl"): self.minrecl = config.getint("Generic","minrecl")
-        if config.has_option("Generic","verbose"): self.verbose = config.getboolean("Generic","verbose")
-        if config.has_option("Generic","loglevel"): self.loglevel = config.get("Generic","loglevel")
-        if config.has_option("Generic","decrypt"): self.decrypt = config.getboolean("Generic","decrypt")
-        if config.has_option("Generic","compat"): self.compat = config.getboolean("Generic","compat")
-        if config.has_option("Generic","includeall"): self.includeall = config.getboolean("Generic","includeall")
-        if config.has_option("Generic","invtype"): self.invtype = config.get("Generic","invtype")
-        if config.has_option("Generic","invtypemap"): self.invtypemap = eval(config.get("Generic","invtypemap"))
-        if config.has_option("Generic","inverterid"): self.inverterid = config.get("Generic","inverterid")
-        if config.has_option("Generic","blockcmd"): self.blockcmd = config.get("Generic","blockcmd")
-        if config.has_option("Generic","noipf"): self.noipf = config.get("Generic","noipf")
-        if config.has_option("Generic","time"): self.gtime = config.get("Generic","time")
-        if config.has_option("Generic","sendbuf"): self.sendbuf = config.get("Generic","sendbuf")
-        if config.has_option("Generic","timezone"): self.tmzone = config.get("Generic","timezone")
-        if config.has_option("Generic","mode"): self.mode = config.get("Generic","mode")
-        if config.has_option("Generic","ip"): self.grottip = config.get("Generic","ip")
-        if config.has_option("Generic","port"): self.grottport = config.getint("Generic","port")
-        if config.has_option("Generic","valueoffset"): self.valueoffset = config.get("Generic","valueoffset")
-        #
-        if config.has_option("Growatt","ip"): self.growattip = config.get("Growatt","ip")
-        if config.has_option("Growatt","port"): self.growattport = config.getint("Growatt","port")
-        #Server
-        if config.has_option("Server","serverpassthrough"): self.serverpassthrough = config.getboolean("Server","serverpassthrough")
-        if config.has_option("Server","serverip"): self.serverip = config.get("Server","serverip")
-        if config.has_option("Server","serverport"): self.serverport = config.getint("Server","serverport")
-        if config.has_option("Server","httpport"): self.httpport = config.getint("Server","httpport")
-        if config.has_option("Server","apirespwait"): self.apirespwait = config.getfloat("Server","apirespwait")
-        if config.has_option("Server","inverterrespwait"): self.inverterrespwait = config.getint("Server","inverterrespwait")
-        if config.has_option("Server","dataloggerrespwait"): self.dataloggerrespwait = config.getint("Server","dataloggerrespwait")
-        if config.has_option("Server","ConnectionTimeout"): self.ConnectionTimeout = config.getint("Server","ConnectionTimeout")
-        #mqtt
-        if config.has_option("MQTT","nomqtt"): self.nomqtt = config.get("MQTT","nomqtt")
-        if config.has_option("MQTT","ip"): self.mqttip = config.get("MQTT","ip")
-        if config.has_option("MQTT","port"): self.mqttport = config.getint("MQTT","port")
-        if config.has_option("MQTT","topic"): self.mqtttopic = config.get("MQTT","topic")
-        if config.has_option("MQTT","mtopic"): self.mqttmtopic = config.get("MQTT","mtopic")
-        if config.has_option("MQTT","mtopicname"): self.mqttmtopicname = config.get("MQTT","mtopicname")
-        if config.has_option("MQTT","inverterintopic"): self.mqttinverterintopic = config.getboolean("MQTT","inverterintopic")
-        if config.has_option("MQTT","retain"): self.mqttretain = config.getboolean("MQTT","retain")
-        if config.has_option("MQTT","auth"): self.mqttauth = config.getboolean("MQTT","auth")
-        if config.has_option("MQTT","user"): self.mqttuser = config.get("MQTT","user")
-        if config.has_option("MQTT","password"): self.mqttpsw = config.get("MQTT","password")
-        if config.has_option("PVOutput","pvoutput"): self.pvoutput = config.get("PVOutput","pvoutput")
-        if config.has_option("PVOutput","pvtemp"): self.pvtemp = config.get("PVOutput","pvtemp")
-        if config.has_option("PVOutput","pvdisv1"): self.pvdisv1 = config.get("PVOutput","pvdisv1")
-        if config.has_option("PVOutput","pvinverters"): self.pvinverters = config.getint("PVOutput","pvinverters")
-        if config.has_option("PVOutput","apikey"): self.pvapikey = config.get("PVOutput","apikey")
-        if config.has_option("PVOutput", "pvuplimit"): self.pvuplimit = config.getint("PVOutput", "pvuplimit")
-        # if more inverter are installed at the same interface (shinelink) get systemids
-        #if self.pvinverters > 1 :
-        for x in range(self.pvinverters+1) :
-            if config.has_option("PVOutput","systemid"+str(x)): self.pvsystemid[x] = config.get("PVOutput","systemid" + str(x))
-            if config.has_option("PVOutput","inverterid"+str(x)): self.pvinverterid[x] = config.get("PVOutput","inverterid" + str(x))
-        if self.pvinverters == 1 :
-            if config.has_option("PVOutput","systemid"): self.pvsystemid[1] = config.get("PVOutput","systemid")
-        #INFLUX
-        if config.has_option("influx","influx"): self.influx = config.get("influx","influx")
-        if config.has_option("influx","influx2"): self.influx2 = config.get("influx","influx2")
-        if config.has_option("influx","dbname"): self.ifdbname = config.get("influx","dbname")
-        if config.has_option("influx","ip"): self.ifip = config.get("influx","ip")
-        if config.has_option("influx","port"): self.ifport = int(config.get("influx","port"))
-        if config.has_option("influx","user"): self.ifuser = config.get("influx","user")
-        if config.has_option("influx","password"): self.ifpsw = config.get("influx","password")
-        if config.has_option("influx","org"): self.iforg = config.get("influx","org")
-        if config.has_option("influx","bucket"): self.ifbucket = config.get("influx","bucket")
-        if config.has_option("influx","token"): self.iftoken = config.get("influx","token")
-        #extensionINFLUX
-        if config.has_option("extension","extension"): self.extension = config.get("extension","extension")
-        if config.has_option("extension","extname"): self.extname = config.get("extension","extname")
-        if config.has_option("extension","extvar"): self.extvar = eval(config.get("extension","extvar"))
-
-    def getenv(self, envvar):
-        envval = os.getenv(envvar)
-
-        if self.verbose: print(f"\n\tPulled '{envvar}={envval}' from the environment")
-        return envval
-
-    def procenv(self):
-        logger.info("Grott process environmental variables")
-        if os.getenv('gmode') in ("sniff", "proxy", "server", "serversa") :  self.mode = self.getenv('gmode')
-        if os.getenv('gverbose') != None :  self.verbose = self.getenv('gverbose')
-        if os.getenv('gminrecl') != None :
-            if 0 <= int(os.getenv('gminrecl')) <= 255  :     self.minrecl = self.getenv('gminrecl')
-        if os.getenv('gdecrypt') != None : self.decrypt = self.getenv('gdecrypt')
-        if os.getenv('gcompat') != None :  self.compat = self.getenv('gcompat')
-        if os.getenv('gincludeall') != None :  self.includeall = self.getenv('gincludeall')
-        if os.getenv('ginvtype') != None :  self.invtype = self.getenv('ginvtype')
-        if os.getenv('ginvtypemap') != None :  self.invtypemap = eval(self.getenv('ginvtypemap'))
-        if os.getenv('gblockcmd') != None : self.blockcmd = self.getenv('gblockcmd')
-        if os.getenv('gnoipf') != None : self.noipf = self.getenv('gnoipf')
-        if os.getenv('gtime') in ("auto", "server") : self.gtime = self.getenv('gtime')
-        if os.getenv('gtimezone') != None : self.tmzone = self.getenv('gtimezone')
-        if os.getenv('gsendbuf') != None : self.sendbuf = self.getenv('gsendbuf')
-        if os.getenv('ginverterid') != None :  self.inverterid = self.getenv('ginverterid')
-        if os.getenv('ggrottip') != None :
-            try:
-                ipaddress.ip_address(os.getenv('ggrottip'))
-                self.grottip = self.getenv('ggrottip')
-            except:
-                if self.verbose : print("\nGrott IP address env invalid")
-        if os.getenv('ggrottport') != None :
-            if 0 <= int(os.getenv('ggrottport')) <= 65535  :  self.grottport = self.getenv('ggrottport')
-        if os.getenv('gvalueoffset') != None :
-            if 0 <= int(os.getenv('gvalueoffset')) <= 255  :  self.valueoffset = self.getenv('gvalueoffset')
-        if os.getenv('ggrowattip') != None :
-            try:
-                ipaddress.ip_address(os.getenv('ggrowattip'))
-                self.growattip = self.getenv('ggrowattip')
-            except:
-                if self.verbose : print("\nGrott Growatt server IP address env invalid")
-        if os.getenv('ggrowattport') != None :
-            if 0 <= int(os.getenv('ggrowattport')) <= 65535  :  self.growattport = int(self.getenv('ggrowattport'))
-            else :
-                if self.verbose : print("\nGrott Growatt server Port address env invalid")
-        #handle Serever environmentals
-        if os.getenv('ConnectionTimeout') != None :  self.nomqtt = self.getenv('ConnectionTimeout')
-        #handle mqtt environmentals
-        if os.getenv('gnomqtt') != None :  self.nomqtt = self.getenv('gnomqtt')
-        if os.getenv('gmqttip') != None :
-            try:
-                ipaddress.ip_address(os.getenv('gmqttip'))
-                self.mqttip = self.getenv('gmqttip')
-            except:
-                if self.verbose : print("\nGrott MQTT server IP address env invalid")
-        if os.getenv('gmqttport') != None :
-            if 0 <= int(os.getenv('gmqttport')) <= 65535  :  self.mqttport = int(self.getenv('gmqttport'))
-            else :
-                if self.verbose : print("\nGrott MQTT server Port address env invalid")
-
-        if os.getenv('gmqtttopic') != None :  self.mqtttopic = self.getenv('gmqtttopic')
-        if os.getenv('gmqttinverterintopic') != None : self.mqttinverterintopic = self.getenv('gmqttinverterintopic')
-        if os.getenv('gmqttmtopic') != None :  self.mqttmtopic = self.getenv('gmqttmtopic')
-        if os.getenv('gmqttmtopicname') != None :  self.mqttmtopicname = self.getenv('gmqttmtopicname')
-        if os.getenv('gmqttretain') != None :  self.mqttretain = self.getenv('gmqttretain')
-        if os.getenv('gmqttauth') != None :  self.mqttauth = self.getenv('gmqttauth')
-        if os.getenv('gmqttuser') != None :  self.mqttuser = self.getenv('gmqttuser')
-        if os.getenv('gmqttpassword') != None : self.mqttpsw = self.getenv('gmqttpassword')
-        #Handle PVOutput variables
-        if os.getenv('gpvoutput') != None :  self.pvoutput = self.getenv('gpvoutput')
-        if os.getenv('gpvtemp') != None :  self.pvtemp = self.getenv('gpvtemp')
-        if os.getenv('gpvdisv1') != None :  self.pvdisv1 = self.getenv('gpvdisv1')
-        if os.getenv('gpvapikey') != None :  self.pvapikey = self.getenv('gpvapikey')
-        if os.getenv('gpvinverters') != None :  self.pvinverters = int(self.getenv('gpvinverters'))
-        for x in range(self.pvinverters+1) :
-                if os.getenv('gpvsystemid'+str(x)) != None :  self.pvsystemid[x] = self.getenv('gpvsystemid'+ str(x))
-                if os.getenv('gpvinverterid'+str(x)) != None :  self.pvinverterid[x] = self.getenv('gpvinverterid'+ str(x))
-        if self.pvinverters == 1 :
-            if os.getenv('gpvsystemid') != None :  self.pvsystemid[1] = self.getenv('gpvsystemid')
-        if os.getenv('pvuplimit') != None :  self.pvuplimit = int(self.getenv('pvuplimit'))
-        #Handle Influx
-        if os.getenv('ginflux') != None :  self.influx = self.getenv('ginflux')
-        if os.getenv('ginflux2') != None :  self.influx2 = self.getenv('ginflux2')
-        if os.getenv('gifdbname') != None :  self.ifdbname = self.getenv('gifdbname')
-        if os.getenv('gifip') != None :
-            try:
-                ipaddress.ip_address(os.getenv('gifip'))
-                self.ifip = self.getenv('gifip')
-            except:
-                if self.verbose : print("\nGrott InfluxDB server IP address env invalid")
-        if os.getenv('gifport') != None :
-            if 0 <= int(os.getenv('gifport')) <= 65535  :  self.ifport = int(self.getenv('gifport'))
-            else :
-                if self.verbose : print("\nGrott InfluxDB server Port address env invalid")
-        if os.getenv('gifuser') != None :  self.ifuser = self.getenv('gifuser')
-        if os.getenv('gifpassword') != None :  self.ifpsw = self.getenv('gifpassword')
-        if os.getenv('giforg') != None :  self.iforg = self.getenv('giforg')
-        if os.getenv('gifbucket') != None :  self.ifbucket = self.getenv('gifbucket')
-        if os.getenv('giftoken') != None :  self.iftoken = self.getenv('giftoken')
-        #Handle Extension
-        if os.getenv('gextension') != None :  self.extension = self.getenv('gextension')
-        if os.getenv('gextname') != None :  self.extname = self.getenv('gextname')
-        if os.getenv('gextvar') != None :  self.extvar = eval(self.getenv('gextvar'))
-
-    def procinflux(self):
-        #Influx db initialisation
-        if self.ifip == "localhost" : self.ifip = '0.0.0.0'
-        if self.influx2 == False:
-            logger.info("Grott InfluxDB V1 initiating started")
-            try:
-                from influxdb import InfluxDBClient
-            except:
-                return(4,"Grott Influxdb Library not installed in Python")
-
-            self.influxclient = InfluxDBClient(host=self.ifip, port=self.ifport, timeout=3, username=self.ifuser, password=self.ifpsw)
-
-            try:
-                databases = [db['name'] for db in self.influxclient.get_list_database()]
-            except Exception as e:
-                return(4,"Grott can not connect to InfluxDB")
-
-            if self.ifdbname not in databases:
-                logger.info("Grott %s database not yet defined, will be created",self.ifdbname)
-                try:
-                    self.influxclient.create_database(self.ifdbname)
-                except Exception as e:
-                    return(4,"influxDB error: {0} - {1}".format(e.code,e.content))
-
-            self.influxclient.switch_database(self.ifdbname)
-            return(0,"InfluxDB V1 initiation completed for: "+self.ifdbname)
-
-        else:
-            #influxDB V2 initiatlisation
-            logger.info("Grott InfluxDB V2 initiating started")
-            try:
-                from influxdb_client import InfluxDBClient
-                from influxdb_client.client.write_api import SYNCHRONOUS
-            except:
-                return(4,"Grott Influxdb-client Library not installed in Python")
-
-            #self.influxclient = InfluxDBClient(url='192.168.0.211:8086',org=self.iforg, token=self.iftoken)
-            self.influxclient = InfluxDBClient(url="{}:{}".format(self.ifip, self.ifport),org=self.iforg, token=self.iftoken)
-            self.ifbucket_api = self.influxclient.buckets_api()
-            self.iforganization_api = self.influxclient.organizations_api()
-            self.ifwrite_api = self.influxclient.write_api(write_options=SYNCHRONOUS)
-
-            try:
-                buckets = self.ifbucket_api.find_bucket_by_name(self.ifbucket)
-                organizations = self.iforganization_api.find_organizations()
-                #print(organizations)
-                if buckets == None:
-                    #print("\t - " + "influxDB bucket ", self.ifbucket, "not defined")
-                    #self.influx = False
-                    #raise SystemExit("Grott Influxdb initialisation error")
-                    return(4,"influxDB bucket {0}, not defined".format(self.ifbucket))
-
-                orgfound = False
-                for org in organizations:
-                    if org.name == self.iforg:
-                        orgfound = True
-                        break
-                if not orgfound:
-                    return(4,"influxDB organization : {0} not defined or no authorised".format(self.iforg))
-
-            except Exception as e:
-                #if self.verbose :  print("\t - " + "Grott error: can not contact InfluxDB",e.message)
-                #self.influx = False                       # no influx processing any more till restart (and errors repared)
-                #raise SystemExit("Grott Influxdb initialisation error")
-                return(4,"Grott error: can not contact InfluxDB: {0} - {1}".format(e.status,e.message))
-
-            return(0,"InfluxDB V2 initiation completed for - {0}: {1}".format(self.iforg,self.ifdbname))
-
-
-
-    def set_recwl(self):
-        #define record that will not be blocked or inspected if blockcmd is specified
-        self.recwl = {"0103",                                    #announce record
-                         "0104",                                    #data record
-                         "0116",                                    #ping
-                         "0105",                                    #identify/display inverter config
-                         "0119",                                    #identify/display datalogger config
-                         "0120",                                    #Smart Monitor Record
-                         "0150",                                    #Archived record
-                         "5003",                                    #announce record
-                         "5004",                                    #data record
-                         "5016",                                    #ping
-                         "5005",                                    #identify/display inverter config
-                         "5019",                                    #identify/display datalogger config
-                         "501b",                                    #SDM630 with Raillog
-                         "5050",                                    #Archived record
-                         "5103",                                    #announce record
-                         "5104",                                    #data record
-                         "5116",                                    #ping
-                         "5105",                                    #identify/display inverter config
-                         "5119",                                    #identify/display datalogger config
-                         "5129",                                    #announce record
-                         "5150",                                    #Archived record
-                         "5103",                                    #announce record
-                         "5104",                                    #data record
-                         "5216",                                    #ping
-                         "5105",                                    #identify/display inverter config
-                         "5219",                                    #identify/display datalogger config
-                         "5229",                                    #announce record
-                         "5250"                                     #Archived record
-
-        }
-
-        try:
-            with open('recwl.txt') as f:
-                self.recwl = f.read().splitlines()
-            logger.info("Grott read external record whitelist: 'recwl.txt'")
-        except:
-            logger.info("Grott external record whitelist 'recwl.txt' not found")
-        logger.debug("\t- Grott records whitelisted : \n {0}".format(format_multi_line("\t", str(self.recwl))))
-
-    def set_reclayouts(self):
-        #define record layout to be used based on byte 4,6,7 of the header T+byte4+byte6+byte7
-        self.recorddict = {}
-
-        self.recorddict1 = {"T02NNNN": {
-            "decrypt"           : {"value" :"False"},
-            "datalogserial"     : {"value" :16, "length" : 10, "type" : "text", "incl" : "yes"},
-            "pvserial"          : {"value" :36, "length" : 10, "type" : "text"},
-            "date"              : {"value" :56, "divide" : 10},
-            "recortype1"        : {"value" :70, "length" : 2, "type" : "num","incl" : "no"},
-            "recortype2"        : {"value" :74, "length" : 2, "type" : "num","incl" : "no"},
-            "pvstatus"          : {"value" :78, "length" : 2, "type" : "num"},
-            "pvpowerin"         : {"value" :82, "length" : 4, "type" : "num", "divide" : 10},
-            "pv1voltage"        : {"value" :90, "length" : 2, "type" : "num", "divide" : 10},
-            "pv1current"        : {"value" :94, "length" : 2, "type" : "num", "divide" : 10},
-            "pv1watt"           : {"value" :98, "length" : 4, "type" : "num", "divide" : 10},
-            "pv2voltage"        : {"value" :106, "length" : 2, "type" : "num", "divide" : 10},
-            "pv2current"        : {"value" :110, "length" : 2, "type" : "num", "divide" : 10},
-            "pv2watt"           : {"value" :114, "length" : 4, "type" : "num", "divide" : 10},
-            "pvpowerout"        : {"value" :122, "length" : 4, "type" : "num", "divide" : 10},
-            "pvfrequentie"      : {"value" :130, "length" : 2, "type" : "num", "divide" : 100},
-            "pvgridvoltage"     : {"value" :134, "length" : 2, "type" : "num", "divide" : 10},
-            "pvgridcurrent"     : {"value" :138, "length" : 2, "type" : "num", "divide" : 10},
-            "pvgridpower"       : {"value" :142, "length" : 4, "type" : "num", "divide" : 10},
-            "pvgridvoltage2"    : {"value" :150, "length" : 2, "type" : "num", "divide" : 10},
-            "pvgridcurrent2"    : {"value" :154, "length" : 2, "type" : "num", "divide" : 10},
-            "pvgridpower2"      : {"value" :158, "length" : 4, "type" : "num", "divide" : 10},
-            "pvgridvoltage3"    : {"value" :166, "length" : 2, "type" : "num", "divide" : 10},
-            "pvgridcurrent3"    : {"value" :170, "length" : 2, "type" : "num", "divide" : 10},
-            "pvgridpower3"      : {"value" :174, "length" : 4, "type" : "num", "divide" : 10},
-            "pvenergytoday"     : {"value" :182, "length" : 4, "type" : "num", "divide" : 10},
-            "pvenergytotal"     : {"value" :190, "length" : 4, "type" : "num", "divide" : 10},
-            "totworktime"       : {"value" :198, "length" : 4, "type" : "num", "divide" : 7200},
-            "pvtemperature"     : {"value" :206, "length" : 2, "type" : "num", "divide" : 10},
-            "isof"              : {"value" :210, "length" : 2, "type" : "num", "divide" : 1,"incl" : "no"},
-            "gfcif"             : {"value" :214, "length" : 2, "type" : "num", "divide" : 1,"incl" : "no"},
-            "dcif"              : {"value" :218, "length" : 2, "type" : "num", "divide" : 1,"incl" : "no"},
-            "vpvfault"          : {"value" :222, "length" : 2, "type" : "num", "divide" : 1,"incl" : "no"},
-            "vacfault"          : {"value" :226, "length" : 2, "type" : "num", "divide" : 1,"incl" : "no"},
-            "facfault"          : {"value" :230, "length" : 2, "type" : "num", "divide" : 1,"incl" : "no"},
-            "tmpfault"          : {"value" :234, "length" : 2, "type" : "num", "divide" : 1,"incl" : "no"},
-            "faultcode"         : {"value" :238, "length" : 2, "type" : "num", "divide" : 1,"incl" : "no"},
-            "pvipmtemperature"  : {"value" :242, "length" : 2, "type" : "num", "divide" : 10},
-            "pbusvolt"          : {"value" :246, "length" : 2, "type" : "num", "divide" : 10,"incl" : "no"},
-            "nbusvolt"          : {"value" :250, "length" : 2, "type" : "num", "divide" : 10,"incl" : "no"},
-            "epv1today"         : {"value" :278, "length" : 4, "type" : "num", "divide" : 10},
-            "epv1total"         : {"value" :286, "length" : 4, "type" : "num", "divide" : 10},
-            "epv2today"         : {"value" :294, "length" : 4, "type" : "num", "divide" : 10},
-            "epv2total"         : {"value" :302, "length" : 4, "type" : "num", "divide" : 10},
-            "epvtotal"          : {"value" :310, "length" : 4, "type" : "num", "divide" : 10},
-            "rac"               : {"value" :318, "length" : 4, "type" : "num", "divide" : 1,"incl" : "no"},
-            "eractoday"         : {"value" :326, "length" : 4, "type" : "num", "divide" : 1,"incl" : "no"},
-            "eractotal"         : {"value" :334, "length" : 4, "type" : "num", "divide" : 1,"incl" : "no"}
-            } }
-
-        self.recorddict2 = {"T05NNNN": {
-            "decrypt"           : {"value" :"True"},
-            "datalogserial"     : {"value" :16, "length" : 10, "type" : "text", "incl" : "yes"},
-            "pvserial"          : {"value" :36, "length" : 10, "type" : "text"},
-            "date"              : {"value" :56, "divide" : 10},
-            "recortype1"        : {"value" :70, "length" : 2, "type" : "num","incl" : "no"},
-            "recortype2"        : {"value" :74, "length" : 2, "type" : "num","incl" : "no"},
-            "pvstatus"          : {"value" :78, "length" : 2, "type" : "num"},
-            "pvpowerin"         : {"value" :82, "length" : 4, "type" : "num", "divide" : 10},
-            "pv1voltage"        : {"value" :90, "length" : 2, "type" : "num", "divide" : 10},
-            "pv1current"        : {"value" :94, "length" : 2, "type" : "num", "divide" : 10},
-            "pv1watt"           : {"value" :98, "length" : 4, "type" : "num", "divide" : 10},
-            "pv2voltage"        : {"value" :106, "length" : 2, "type" : "num", "divide" : 10},
-            "pv2current"        : {"value" :110, "length" : 2, "type" : "num", "divide" : 10},
-            "pv2watt"           : {"value" :114, "length" : 4, "type" : "num", "divide" : 10},
-            "pvpowerout"        : {"value" :122, "length" : 4, "type" : "numx", "divide" : 10},
-            "pvfrequentie"      : {"value" :130, "length" : 2, "type" : "num", "divide" : 100},
-            "pvgridvoltage"     : {"value" :134, "length" : 2, "type" : "num", "divide" : 10},
-            "pvgridcurrent"     : {"value" :138, "length" : 2, "type" : "num", "divide" : 10},
-            "pvgridpower"       : {"value" :142, "length" : 4, "type" : "num", "divide" : 10},
-            "pvgridvoltage2"    : {"value" :150, "length" : 2, "type" : "num", "divide" : 10},
-            "pvgridcurrent2"    : {"value" :154, "length" : 2, "type" : "num", "divide" : 10},
-            "pvgridpower2"      : {"value" :158, "length" : 4, "type" : "num", "divide" : 10},
-            "pvgridvoltage3"    : {"value" :166, "length" : 2, "type" : "num", "divide" : 10},
-            "pvgridcurrent3"    : {"value" :170, "length" : 2, "type" : "num", "divide" : 10},
-            "pvgridpower3"      : {"value" :174, "length" : 4, "type" : "num", "divide" : 10},
-            "pvenergytoday"     : {"value" :182, "length" : 4, "type" : "num", "divide" : 10},
-            "pvenergytotal"     : {"value" :190, "length" : 4, "type" : "num", "divide" : 10},
-            "totworktime"       : {"value" :198, "length" : 4, "type" : "num", "divide" : 7200},
-            "pvtemperature"     : {"value" :206, "length" : 2, "type" : "num", "divide" : 10},
-            "isof"              : {"value" :210, "length" : 2, "type" : "num", "divide" : 1,"incl" : "no"},
-            "gfcif"             : {"value" :214, "length" : 2, "type" : "num", "divide" : 1,"incl" : "no"},
-            "dcif"              : {"value" :218, "length" : 2, "type" : "num", "divide" : 1,"incl" : "no"},
-            "vpvfault"          : {"value" :222, "length" : 2, "type" : "num", "divide" : 1,"incl" : "no"},
-            "vacfault"          : {"value" :226, "length" : 2, "type" : "num", "divide" : 1,"incl" : "no"},
-            "facfault"          : {"value" :230, "length" : 2, "type" : "num", "divide" : 1,"incl" : "no"},
-            "tmpfault"          : {"value" :234, "length" : 2, "type" : "num", "divide" : 1,"incl" : "no"},
-            "faultcode"         : {"value" :238, "length" : 2, "type" : "num", "divide" : 1,"incl" : "no"},
-            "pvipmtemperature"  : {"value" :242, "length" : 2, "type" : "num", "divide" : 10},
-            "pbusvolt"          : {"value" :246, "length" : 2, "type" : "num", "divide" : 10,"incl" : "no"},
-            "nbusvolt"          : {"value" :250, "length" : 2, "type" : "num", "divide" : 10,"incl" : "no"},
-            "epv1today"         : {"value" :278, "length" : 4, "type" : "num", "divide" : 10},
-            "epv1total"         : {"value" :286, "length" : 4, "type" : "num", "divide" : 10},
-            "epv2today"         : {"value" :294, "length" : 4, "type" : "num", "divide" : 10},
-            "epv2total"         : {"value" :302, "length" : 4, "type" : "num", "divide" : 10},
-            "epvtotal"          : {"value" :310, "length" : 4, "type" : "num", "divide" : 10},
-            "rac"               : {"value" :318, "length" : 4, "type" : "num", "divide" : 1,"incl" : "no"},
-            "eractoday"         : {"value" :326, "length" : 4, "type" : "num", "divide" : 1,"incl" : "no"},
-            "eractotal"         : {"value" :334, "length" : 4, "type" : "num", "divide" : 1,"incl" : "no"}
-            } }
-
-        self.recorddict4 = {"T05NNNNX": {
-            "decrypt"           : {"value" :"True"},
-            "datalogserial"     : {"value" :16, "length" : 10, "type" : "text", "incl" : "yes"},
-            "pvserial"          : {"value" :36, "length" : 10, "type" : "text"},
-            "date"              : {"value" :56, "divide" : 10},
-            "recortype1"        : {"value" :70, "length" : 2, "type" : "num","incl" : "no"},
-            "recortype2"        : {"value" :74, "length" : 2, "type" : "num","incl" : "no"},
-            "pvstatus"          : {"value" :78, "length" : 2, "type" : "num"},
-            "pvpowerin"         : {"value" :82, "length" : 4, "type" : "num", "divide" : 10},
-            "pv1voltage"        : {"value" :90, "length" : 2, "type" : "num", "divide" : 10},
-            "pv1current"        : {"value" :94, "length" : 2, "type" : "num", "divide" : 10},
-            "pv1watt"           : {"value" :98, "length" : 4, "type" : "num", "divide" : 10},
-            "pv2voltage"        : {"value" :106, "length" : 2, "type" : "num", "divide" : 10},
-            "pv2current"        : {"value" :110, "length" : 2, "type" : "num", "divide" : 10},
-            "pv2watt"           : {"value" :114, "length" : 4, "type" : "num", "divide" : 10},
-            "pvpowerout"        : {"value" :170, "length" : 4, "type" : "numx", "divide" : 10},
-            "pvfrequentie"      : {"value" :178, "length" : 2, "type" : "num", "divide" : 100},
-            "pvgridvoltage"     : {"value" :182, "length" : 2, "type" : "num", "divide" : 10},
-            "pvgridcurrent"     : {"value" :186, "length" : 2, "type" : "num", "divide" : 10},
-            "pvgridpower"       : {"value" :190, "length" : 4, "type" : "num", "divide" : 10},
-            "pvgridvoltage2"    : {"value" :198, "length" : 2, "type" : "num", "divide" : 10},
-            "pvgridcurrent2"    : {"value" :202, "length" : 2, "type" : "num", "divide" : 10},
-            "pvgridpower2"      : {"value" :206, "length" : 4, "type" : "num", "divide" : 10},
-            "pvgridvoltage3"    : {"value" :214, "length" : 2, "type" : "num", "divide" : 10},
-            "pvgridcurrent3"    : {"value" :218, "length" : 2, "type" : "num", "divide" : 10},
-            "pvgridpower3"      : {"value" :222, "length" : 4, "type" : "num", "divide" : 10},
-            "totworktime"       : {"value" :266, "length" : 4, "type" : "num", "divide" : 7200},
-            "pvenergytoday"     : {"value" :274, "length" : 4, "type" : "num", "divide" : 10},
-            "pvenergytotal"     : {"value" :282, "length" : 4, "type" : "num", "divide" : 10},
-            "epvtotal"          : {"value" :290, "length" : 4, "type" : "num", "divide" : 10},
-            "epv1today"         : {"value" :298, "length" : 4, "type" : "num", "divide" : 10},
-            "epv1total"         : {"value" :306, "length" : 4, "type" : "num", "divide" : 10},
-            "epv2today"         : {"value" :314, "length" : 4, "type" : "num", "divide" : 10},
-            "epv2total"         : {"value" :322, "length" : 4, "type" : "num", "divide" : 10},
-            "pvtemperature"     : {"value" :450, "length" : 2, "type" : "num", "divide" : 10},
-            "pvipmtemperature"  : {"value" :466, "length" : 2, "type" : "num", "divide" : 10},
-            "pbusvolt"          : {"value" :470, "length" : 2, "type" : "num", "divide" : 10,"incl" : "no"},
-            "nbusvolt"          : {"value" :474, "length" : 2, "type" : "num", "divide" : 10,"incl" : "no"}
-            } }
-
-        self.recorddict3 = {"T06NNNN": {
-            "decrypt"           : {"value" :"True"},
-            "datalogserial"     : {"value" :16, "length" : 10, "type" : "text","incl" : "yes"},
-            "pvserial"          : {"value" :76, "length" : 10, "type" : "text"},
-            "date"              : {"value" :136, "divide" : 10},
-            "recortype1"        : {"value" :150, "length" : 2, "type" : "num","incl" : "no"},
-            "recortype2"        : {"value" :154, "length" : 2, "type" : "num","incl" : "no"},
-            "pvstatus"          : {"value" :158, "length" : 2, "type" : "num"},
-            "pvpowerin"         : {"value" :162, "length" : 4, "type" : "num", "divide" : 10},
-            "pv1voltage"        : {"value" :170, "length" : 2, "type" : "num", "divide" : 10},
-            "pv1current"        : {"value" :174, "length" : 2, "type" : "num", "divide" : 10},
-            "pv1watt"           : {"value" :178, "length" : 4, "type" : "num", "divide" : 10},
-            "pv2voltage"        : {"value" :186, "length" : 2, "type" : "num", "divide" : 10},
-            "pv2current"        : {"value" :190, "length" : 2, "type" : "num", "divide" : 10},
-            "pv2watt"           : {"value" :194, "length" : 4, "type" : "num", "divide" : 10},
-            "pvpowerout"        : {"value" :202, "length" : 4, "type" : "numx", "divide" : 10},
-            "pvfrequentie"      : {"value" :210, "length" : 2, "type" : "num", "divide" : 100},
-            "pvgridvoltage"     : {"value" :214, "length" : 2, "type" : "num", "divide" : 10},
-            "pvgridcurrent"     : {"value" :218, "length" : 2, "type" : "num", "divide" : 10},
-            "pvgridpower"       : {"value" :222, "length" : 4, "type" : "num", "divide" : 10},
-            "pvgridvoltage2"    : {"value" :230, "length" : 2, "type" : "num", "divide" : 10},
-            "pvgridcurrent2"    : {"value" :234, "length" : 2, "type" : "num", "divide" : 10},
-            "pvgridpower2"      : {"value" :238, "length" : 4, "type" : "num", "divide" : 10},
-            "pvgridvoltage3"    : {"value" :246, "length" : 2, "type" : "num", "divide" : 10},
-            "pvgridcurrent3"    : {"value" :250, "length" : 2, "type" : "num", "divide" : 10},
-            "pvgridpower3"      : {"value" :254, "length" : 4, "type" : "num", "divide" : 10},
-            "pvenergytoday"     : {"value" :262, "length" : 4, "type" : "num", "divide" : 10},
-            "pvenergytotal"     : {"value" :270, "length" : 4, "type" : "num", "divide" : 10},
-            "totworktime"       : {"value" :278, "length" : 4, "type" : "num", "divide" : 7200},
-            "pvtemperature"     : {"value" :286, "length" : 2, "type" : "num", "divide" : 10},
-            "isof"              : {"value" :290, "length" : 2, "type" : "num", "divide" : 1,"incl" : "no"},
-            "gfcif"             : {"value" :294, "length" : 2, "type" : "num", "divide" : 1,"incl" : "no"},
-            "dcif"              : {"value" :298, "length" : 2, "type" : "num", "divide" : 1,"incl" : "no"},
-            "vpvfault"          : {"value" :302, "length" : 2, "type" : "num", "divide" : 1,"incl" : "no"},
-            "vacfault"          : {"value" :306, "length" : 2, "type" : "num", "divide" : 1,"incl" : "no"},
-            "facfault"          : {"value" :310, "length" : 2, "type" : "num", "divide" : 1,"incl" : "no"},
-            "tmpfault"          : {"value" :314, "length" : 2, "type" : "num", "divide" : 1,"incl" : "no"},
-            "faultcode"         : {"value" :318, "length" : 2, "type" : "num", "divide" : 1,"incl" : "no"},
-            "pvipmtemperature"  : {"value" :322, "length" : 2, "type" : "num", "divide" : 10},
-            "pbusvolt"          : {"value" :326, "length" : 2, "type" : "num", "divide" : 10,"incl" : "no"},
-            "nbusvolt"          : {"value" :330, "length" : 2, "type" : "num", "divide" : 10,"incl" : "no"},
-            "epv1today"         : {"value" :358, "length" : 4, "type" : "num", "divide" : 10},
-            "epv1total"         : {"value" :366, "length" : 4, "type" : "num", "divide" : 10},
-            "epv2today"         : {"value" :374, "length" : 4, "type" : "num", "divide" : 10},
-            "epv2total"         : {"value" :382, "length" : 4, "type" : "num", "divide" : 10},
-            "epvtotal"          : {"value" :390, "length" : 4, "type" : "num", "divide" : 10},
-            } }
-
-        self.recorddict5 = {"T06NNNNX": {
-            "decrypt"           : {"value" :"True"},
-            "datalogserial"     : {"value" :16, "length" : 10, "type" : "text","incl" : "yes"},
-            "pvserial"          : {"value" :76, "length" : 10, "type" : "text"},
-            "date"              : {"value" :136, "divide" : 10},
-            "recortype1"        : {"value" :150, "length" : 2, "type" : "num","incl" : "no"},
-            "recortype2"        : {"value" :154, "length" : 2, "type" : "num","incl" : "no"},
-            "pvstatus"          : {"value" :158, "length" : 2, "type" : "num"},
-            "pvpowerin"         : {"value" :162, "length" : 4, "type" : "num", "divide" : 10},
-            "pv1voltage"        : {"value" :170, "length" : 2, "type" : "num", "divide" : 10},
-            "pv1current"        : {"value" :174, "length" : 2, "type" : "num", "divide" : 10},
-            "pv1watt"           : {"value" :178, "length" : 4, "type" : "num", "divide" : 10},
-            "pv2voltage"        : {"value" :186, "length" : 2, "type" : "num", "divide" : 10},
-            "pv2current"        : {"value" :190, "length" : 2, "type" : "num", "divide" : 10},
-            "pv2watt"           : {"value" :194, "length" : 4, "type" : "num", "divide" : 10},
-            "pvpowerout"        : {"value" :250, "length" : 4, "type" : "numx", "divide" : 10},
-            "pvfrequentie"      : {"value" :258, "length" : 2, "type" : "num", "divide" : 100},
-            "pvgridvoltage"     : {"value" :262, "length" : 2, "type" : "num", "divide" : 10},
-            "pvgridcurrent"     : {"value" :266, "length" : 2, "type" : "num", "divide" : 10},
-            "pvgridpower"       : {"value" :270, "length" : 4, "type" : "num", "divide" : 10},
-            "pvgridvoltage2"    : {"value" :278, "length" : 2, "type" : "num", "divide" : 10},
-            "pvgridcurrent2"    : {"value" :282, "length" : 2, "type" : "num", "divide" : 10},
-            "pvgridpower2"      : {"value" :286, "length" : 4, "type" : "num", "divide" : 10},
-            "pvgridvoltage3"    : {"value" :294, "length" : 2, "type" : "num", "divide" : 10},
-            "pvgridcurrent3"    : {"value" :298, "length" : 2, "type" : "num", "divide" : 10},
-            "pvgridpower3"      : {"value" :302, "length" : 4, "type" : "num", "divide" : 10},
-            "totworktime"       : {"value" :346, "length" : 4, "type" : "num", "divide" : 7200},
-            "pvenergytoday"     : {"value" :354, "length" : 4, "type" : "num", "divide" : 10},
-            "pvenergytotal"     : {"value" :362, "length" : 4, "type" : "num", "divide" : 10},
-            "epvtotal"          : {"value" :370, "length" : 4, "type" : "num", "divide" : 10},
-            "epv1today"         : {"value" :378, "length" : 4, "type" : "num", "divide" : 10},
-            "epv1total"         : {"value" :386, "length" : 4, "type" : "num", "divide" : 10},
-            "epv2today"         : {"value" :394, "length" : 4, "type" : "num", "divide" : 10},
-            "epv2total"         : {"value" :402, "length" : 4, "type" : "num", "divide" : 10},
-            "pvtemperature"     : {"value" :530, "length" : 2, "type" : "num", "divide" : 10},
-            "pvipmtemperature"  : {"value" :546, "length" : 2, "type" : "num", "divide" : 10},
-            "pbusvolt"          : {"value" :550, "length" : 2, "type" : "num", "divide" : 10,"incl" : "no"},
-            "nbusvolt"          : {"value" :554, "length" : 2, "type" : "num", "divide" : 10,"incl" : "no"}
-            } }
-
-        self.recorddict6 = {"T06NNNNXSPH": {
-            "decrypt"           : {"value" :"True"},
-            "datalogserial"     : {"value" :16, "length" : 10, "type" : "text","incl" : "yes"},
-            "pvserial"          : {"value" :76, "length" : 10, "type" : "text"},
-            "date"              : {"value" :136, "divide" : 10},
-            "recortype1"        : {"value" :150, "length" : 2, "type" : "num","incl" : "no"},
-            "recortype2"        : {"value" :154, "length" : 2, "type" : "num","incl" : "no"},
-            "pvstatus"          : {"value" :158, "length" : 2, "type" : "num"},
-            "pvpowerin"         : {"value" :162, "length" : 4, "type" : "num", "divide" : 10},
-            "pv1voltage"        : {"value" :170, "length" : 2, "type" : "num", "divide" : 10},
-            "pv1current"        : {"value" :174, "length" : 2, "type" : "num", "divide" : 10},
-            "pv1watt"           : {"value" :178, "length" : 4, "type" : "num", "divide" : 10},
-            "pv2voltage"        : {"value" :186, "length" : 2, "type" : "num", "divide" : 10},
-            "pv2current"        : {"value" :190, "length" : 2, "type" : "num", "divide" : 10},
-            "pv2watt"           : {"value" :194, "length" : 4, "type" : "num", "divide" : 10},
-            "pvpowerout"        : {"value" :298, "length" : 4, "type" : "numx", "divide" : 10},
-            "pvfrequentie"      : {"value" :306, "length" : 2, "type" : "num", "divide" : 100},
-            "pvgridvoltage"     : {"value" :310, "length" : 2, "type" : "num", "divide" : 10},
-            "pvgridcurrent"     : {"value" :314, "length" : 2, "type" : "num", "divide" : 10},
-            "pvgridpower"       : {"value" :318, "length" : 4, "type" : "num", "divide" : 10},
-            "pvgridvoltage2"    : {"value" :326, "length" : 2, "type" : "num", "divide" : 10},
-            "pvgridcurrent2"    : {"value" :330, "length" : 2, "type" : "num", "divide" : 10},
-            "pvgridpower2"      : {"value" :334, "length" : 4, "type" : "num", "divide" : 10},
-            "pvgridvoltage3"    : {"value" :342, "length" : 2, "type" : "num", "divide" : 10},
-            "pvgridcurrent3"    : {"value" :346, "length" : 2, "type" : "num", "divide" : 10},
-            "pvgridpower3"      : {"value" :350, "length" : 4, "type" : "num", "divide" : 10},
-            "totworktime"       : {"value" :386, "length" : 4, "type" : "num", "divide" : 7200},
-            "eactoday"          : {"value" :370, "length" : 4, "type" : "num", "divide" : 10},
-            "pvenergytoday"     : {"value" :370, "length" : 4, "type" : "num", "divide" : 10},
-            "eactotal"          : {"value" :378, "length" : 4, "type" : "num", "divide" : 10},
-            "epvtotal"          : {"value" :522, "length" : 4, "type" : "num", "divide" : 10},
-            "epv1today"         : {"value" :394, "length" : 4, "type" : "num", "divide" : 10},
-            "epv1total"         : {"value" :402, "length" : 4, "type" : "num", "divide" : 10},
-            "epv2today"         : {"value" :410, "length" : 4, "type" : "num", "divide" : 10},
-            "epv2total"         : {"value" :418, "length" : 4, "type" : "num", "divide" : 10},
-            "pvtemperature"     : {"value" :530, "length" : 2, "type" : "num", "divide" : 10},
-            "pvipmtemperature"  : {"value" :534, "length" : 2, "type" : "num", "divide" : 10},
-            "pvboosttemp"       : {"value" :538, "length" : 2, "type" : "num", "divide" : 10},
-            "bat_dsp"           : {"value" :546, "length" : 2, "type" : "num", "divide" : 10},
-            "pbusvolt"          : {"value" :550, "length" : 2, "type" : "num", "divide" : 10,"incl" : "no"},
-            "#nbusvolt"          : {"value" :554, "length" : 2, "type" : "num", "divide" : 10,"incl" : "no"},
-            "#ipf"               : {"value" :558, "length" : 2, "type" : "num", "divide" : 10,"incl" : "no"},
-            "#realoppercent"     : {"value" :562, "length" : 2, "type" : "num", "divide" : 100,"incl" : "no"},
-            "#opfullwatt"        : {"value" :566, "length" : 4, "type" : "num", "divide" : 10,"incl" : "no"},
-            "#deratingmode"      : {"value" :574, "length" : 2, "type" : "num", "divide" : 1,"incl" : "no"},
-            "eacharge_today"     : {"value" :606, "length" : 4, "type" : "num", "divide" : 10},
-            "eacharge_total"     : {"value" :614, "length" : 4, "type" : "num", "divide" : 10},
-            "batterytype"        : {"value" :634, "length" : 2, "type" : "num", "divide" : 1},
-            "uwsysworkmode"      : {"value" :666, "length" : 2, "type" : "num", "divide" : 1},
-            "systemfaultword0"   : {"value" :670, "length" : 2, "type" : "num", "divide" : 1},
-            "systemfaultword1"   : {"value" :674, "length" : 2, "type" : "num", "divide" : 1},
-            "systemfaultword2"   : {"value" :678, "length" : 2, "type" : "num", "divide" : 1},
-            "systemfaultword3"   : {"value" :682, "length" : 2, "type" : "num", "divide" : 1},
-            "systemfaultword4"   : {"value" :686, "length" : 2, "type" : "num", "divide" : 1},
-            "systemfaultword5"   : {"value" :690, "length" : 2, "type" : "num", "divide" : 1},
-            "systemfaultword6"   : {"value" :694, "length" : 2, "type" : "num", "divide" : 1},
-            "systemfaultword7"   : {"value" :698, "length" : 2, "type" : "num", "divide" : 1},
-            "pdischarge1"        : {"value" :702, "length" : 4, "type" : "num", "divide" : 10},
-            "p1charge1"          : {"value" :710, "length" : 4, "type" : "num", "divide" : 10},
-            "vbat"               : {"value" :718, "length" : 2, "type" : "num", "divide" : 10},
-            "SOC"                : {"value" :722, "length" : 2, "type" : "num", "divide" : 1},
-            "pactouserr"         : {"value" :726, "length" : 4, "type" : "num", "divide" : 10},
-            "#pactousers"        : {"value" :734, "length" : 4, "type" : "num", "divide" : 10,"incl" : "no"},
-            "#pactousert"        : {"value" :742, "length" : 4, "type" : "num", "divide" : 10,"incl" : "no"},
-            "pactousertot"       : {"value" :750, "length" : 4, "type" : "num", "divide" : 10},
-            "pactogridr"         : {"value" :758, "length" : 4, "type" : "num", "divide" : 10},
-            "#pactogrids"        : {"value" :766, "length" : 4, "type" : "num", "divide" : 10,"incl" : "no"},
-            "#pactogridt"        : {"value" :774, "length" : 4, "type" : "num", "divide" : 10,"incl" : "no"},
-            "pactogridtot"       : {"value" :782, "length" : 4, "type" : "num", "divide" : 10},
-            "plocaloadr"         : {"value" :790, "length" : 4, "type" : "num", "divide" : 10},
-            "#plocaloads"        : {"value" :798, "length" : 4, "type" : "num", "divide" : 10,"incl" : "no"},
-            "#plocaloadt"        : {"value" :806, "length" : 4, "type" : "num", "divide" : 10,"incl" : "no"},
-            "plocaloadtot"       : {"value" :814, "length" : 4, "type" : "num", "divide" : 10},
-            "#ipm"               : {"value" :822, "length" : 2, "type" : "num", "divide" : 10,"incl" : "no"},
-            "#battemp"           : {"value" :826, "length" : 2, "type" : "num", "divide" : 10,"incl" : "no"},
-            "spdspstatus"        : {"value" :830, "length" : 2, "type" : "num", "divide" : 10},
-            "spbusvolt"          : {"value" :834, "length" : 2, "type" : "num", "divide" : 10},
-            "etouser_tod"        : {"value" :842, "length" : 4, "type" : "num", "divide" : 10},
-            "etouser_tot"        : {"value" :850, "length" : 4, "type" : "num", "divide" : 10},
-            "etogrid_tod"        : {"value" :858, "length" : 4, "type" : "num", "divide" : 10},
-            "etogrid_tot"      : {"value" :866, "length" : 4, "type" : "num", "divide" : 10},
-            "edischarge1_tod"  : {"value" :874, "length" : 4, "type" : "num", "divide" : 10},
-            "edischarge1_tot"  : {"value" :882, "length" : 4, "type" : "num", "divide" : 10},
-            "eharge1_tod"      : {"value" :890, "length" : 4, "type" : "num", "divide" : 10},
-            "eharge1_tot"      : {"value" :898, "length" : 4, "type" : "num", "divide" : 10},
-            "elocalload_tod"  : {"value" :906, "length" : 4, "type" : "num", "divide" : 10},
-            "elocalload_tot"  : {"value" :914, "length" : 4, "type" : "num", "divide" : 10}
-        } }
-
-        self.recorddict7 = {"T05NNNNSPF": {
-            "decrypt"           : {"value" :"True"},
-            "datalogserial"     : {"value" :16, "length" : 10, "type" : "text", "divide" : 10,"incl" : "yes"},
-            "pvserial"          : {"value" :36, "length" : 10, "type" : "text"},
-            "date"              : {"value" :56, "divide" : 10},
-            "recortype1"        : {"value" :70, "length" : 2, "type" : "num","incl" : "no"},
-            "recortype2"        : {"value" :74, "length" : 2, "type" : "num","incl" : "no"},
-            "pvstatus"          : {"value" :78, "length" : 2, "type" : "num"},
-            "vpv1"              : {"value" :82, "length" : 2, "type" : "num", "divide" : 10},
-            "vpv2"              : {"value" :86, "length" : 2, "type" : "num", "divide" : 10},
-            "ppv1"              : {"value" :90, "length" : 4, "type" : "num", "divide" : 10},
-            "ppv2"              : {"value" :98, "length" : 4, "type" : "num", "divide" : 10},
-            "buck1curr"         : {"value" :106, "length" : 2, "type" : "num", "divide" : 10},
-            "buck2curr"         : {"value" :110, "length" : 2, "type" : "num", "divide" : 10},
-            "op_watt"           : {"value" :114, "length" : 4, "type" : "num", "divide" : 10},
-            "pvpowerout"        : {"value" :114, "length" : 4, "type" : "num", "divide" : 10},
-            "op_va"             : {"value" :122, "length" : 4, "type" : "num", "divide" : 10},
-            "acchr_watt"        : {"value" :130, "length" : 4, "type" : "num", "divide" : 10},
-            "acchr_VA"          : {"value" :138, "length" : 4, "type" : "num", "divide" : 10},
-            "bat_Volt"          : {"value" :146, "length" : 2, "type" : "num", "divide" : 100},
-            "batterySoc"        : {"value" :150, "length" : 2, "type" : "num", "divide" : 1},
-            "bus_volt"          : {"value" :154, "length" : 2, "type" : "num", "divide" : 10},
-            "grid_volt"         : {"value" :158, "length" : 2, "type" : "num", "divide" : 10},
-            "line_freq"         : {"value" :162, "length" : 2, "type" : "num", "divide" : 100},
-            "outputvolt"        : {"value" :166, "length" : 2, "type" : "num", "divide" : 10},
-            "pvgridvoltage"     : {"value" :166, "length" : 2, "type" : "num", "divide" : 10},
-            "outputfreq"        : {"value" :170, "length" : 2, "type" : "num", "divide" : 100},
-            "invtemp"           : {"value" :178, "length" : 2, "type" : "num", "divide" : 10},
-            "dcdctemp"          : {"value" :182, "length" : 2, "type" : "num", "divide" : 10},
-            "loadpercent"       : {"value" :186, "length" : 2, "type" : "num", "divide" : 10},
-            "buck1_ntc"         : {"value" :206, "length" : 2, "type" : "num", "divide" : 10},
-            "buck2_ntc"         : {"value" :210, "length" : 2, "type" : "num", "divide" : 10},
-            "OP_Curr"           : {"value" :214, "length" : 2, "type" : "num", "divide" : 10},
-            "Inv_Curr"          : {"value" :218, "length" : 2, "type" : "num", "divide" : 10},
-            "AC_InWatt"         : {"value" :222, "length" : 4, "type" : "num", "divide" : 10},
-            "AC_InVA"           : {"value" :230, "length" : 4, "type" : "num", "divide" : 10},
-            "faultBit"          : {"value" :238, "length" : 2, "type" : "num", "divide" : 1},
-            "warningBit"        : {"value" :242, "length" : 2, "type" : "num", "divide" : 1},
-            "faultValue"        : {"value" :246, "length" : 2, "type" : "num", "divide" : 1},
-            "warningValue"      : {"value" :250, "length" : 2, "type" : "num", "divide" : 1},
-            "constantPowerOK"   : {"value" :266, "length" : 2, "type" : "num", "divide" : 1},
-            "epv1tod"           : {"value" :270, "length" : 4, "type" : "num", "divide" : 10,"incl" : "no"},
-            "epv1tot"           : {"value" :278, "length" : 4, "type" : "num", "divide" : 10,"incl" : "no"},
-            "epvToday"          : {"value" :278, "length" : 4, "type" : "num", "divide" : 10},
-            "pvenergytoday"     : {"value" :278, "length" : 4, "type" : "num", "divide" : 10},
-            "epv2tod"           : {"value" :286, "length" : 4, "type" : "num", "divide" : 10,"incl" : "no"},
-            "epvTotal"          : {"value" :286, "length" : 4, "type" : "num", "divide" : 10},
-            "pvenergytotal"     : {"value" :286, "length" : 4, "type" : "num", "divide" : 10},
-            "epv2tot"           : {"value" :294, "length" : 4, "type" : "num", "divide" : 10,"incl" : "no"},
-            "eacCharToday"      : {"value" :310, "length" : 4, "type" : "num", "divide" : 10},
-            "eacCharTotal"      : {"value" :318, "length" : 4, "type" : "num", "divide" : 10},
-            "ebatDischarToday"  : {"value" :326, "length" : 4, "type" : "num", "divide" : 10},
-            "ebatDischarTotal"  : {"value" :334, "length" : 4, "type" : "num", "divide" : 10},
-            "eacDischarToday"   : {"value" :342, "length" : 4, "type" : "num", "divide" : 10},
-            "eacDischarTotal"   : {"value" :350, "length" : 4, "type" : "num", "divide" : 10},
-            "ACCharCurr"        : {"value" :358, "length" : 2, "type" : "num", "divide" : 10},
-            "ACDischarWatt"     : {"value" :362, "length" : 4, "type" : "num", "divide" : 10},
-            "ACDischarVA"       : {"value" :370, "length" : 4, "type" : "num", "divide" : 10},
-            "BatDischarWatt"    : {"value" :378, "length" : 4, "type" : "num", "divide" : 10},
-            "BatDischarVA"      : {"value" :386, "length" : 4, "type" : "num", "divide" : 10},
-            "BatWatt"           : {"value" :394, "length" : 4, "type" : "numx", "divide" : 10},
-            "invfanspeed"       : {"value" :414, "length" : 2, "type" : "num", "divide" : 1}
-        } }
-
-        self.recorddict8 = {"T06NNNNSPF": {
-            "decrypt"           : {"value" :"True"},
-            "datalogserial"     : {"value" :16, "length" : 10, "type" : "text","incl" : "yes"},
-            "pvserial"          : {"value" :76, "length" : 10, "type" : "text"},
-            "date"              : {"value" :136, "divide" : 10},
-            "recortype1"        : {"value" :150, "length" : 2, "type" : "num","incl" : "no"},
-            "recortype2"        : {"value" :154, "length" : 2, "type" : "num","incl" : "no"},
-            "pvstatus"          : {"value" :158, "length" : 2, "type" : "num"},
-            "vpv1"              : {"value" :162, "length" : 2, "type" : "num", "divide" : 10},
-            "vpv2"              : {"value" :166, "length" : 2, "type" : "num", "divide" : 10},
-            "ppv1"              : {"value" :170, "length" : 4, "type" : "num", "divide" : 10},
-            "ppv2"              : {"value" :178, "length" : 4, "type" : "num", "divide" : 10},
-            "buck1curr"         : {"value" :186, "length" : 2, "type" : "num", "divide" : 10},
-            "buck2curr"         : {"value" :190, "length" : 2, "type" : "num", "divide" : 10},
-            "op_watt"           : {"value" :194, "length" : 4, "type" : "num", "divide" : 10},
-            "pvpowerout"        : {"value" :194, "length" : 4, "type" : "num", "divide" : 10},
-            "op_va"             : {"value" :204, "length" : 4, "type" : "num", "divide" : 10},
-            "acchr_watt"        : {"value" :210, "length" : 4, "type" : "num", "divide" : 10},
-            "acchr_VA"          : {"value" :218, "length" : 4, "type" : "num", "divide" : 10},
-            "bat_Volt"          : {"value" :226, "length" : 2, "type" : "num", "divide" : 100},
-            "batterySoc"        : {"value" :230, "length" : 2, "type" : "num", "divide" : 1},
-            "bus_volt"          : {"value" :234, "length" : 2, "type" : "num", "divide" : 10},
-            "grid_volt"         : {"value" :238, "length" : 2, "type" : "num", "divide" : 10},
-            "line_freq"         : {"value" :242, "length" : 2, "type" : "num", "divide" : 100},
-            "outputvolt"        : {"value" :246, "length" : 2, "type" : "num", "divide" : 10},
-            "pvgridvoltage"     : {"value" :246, "length" : 2, "type" : "num", "divide" : 10},
-            "outputfreq"        : {"value" :250, "length" : 2, "type" : "num", "divide" : 100},
-            "invtemp"           : {"value" :258, "length" : 2, "type" : "num", "divide" : 10},
-            "dcdctemp"          : {"value" :262, "length" : 2, "type" : "num", "divide" : 10},
-<<<<<<< HEAD
-            "loadpercent"       : {"value" :266, "length" : 2, "type" : "num", "divide" : 10},
-            "buck1_ntc"         : {"value" :286, "length" : 2, "type" : "num", "divide" : 10},
-            "buck2_ntc"         : {"value" :290, "length" : 2, "type" : "num", "divide" : 10},
-            "OP_Curr"           : {"value" :294, "length" : 2, "type" : "num", "divide" : 10},
-            "Inv_Curr"          : {"value" :298, "length" : 2, "type" : "num", "divide" : 10},
-            "AC_InWatt"         : {"value" :302, "length" : 4, "type" : "num", "divide" : 10},
-            "AC_InVA"           : {"value" :310, "length" : 4, "type" : "num", "divide" : 10},
-            "faultBit"          : {"value" :318, "length" : 2, "type" : "num", "divide" : 1},
-            "warningBit"        : {"value" :322, "length" : 2, "type" : "num", "divide" : 1},
-            "faultValue"        : {"value" :326, "length" : 2, "type" : "num", "divide" : 1},
-            "warningValue"      : {"value" :330, "length" : 2, "type" : "num", "divide" : 1},
-            "constantPowerOK"   : {"value" :346, "length" : 2, "type" : "num", "divide" : 1},
-            "epvtoday"          : {"value" :358, "length" : 4, "type" : "num", "divide" : 10},
-            "pvenergytoday"     : {"value" :358, "length" : 4, "type" : "num", "divide" : 10},
-            "epvtotal"          : {"value" :366, "length" : 4, "type" : "num", "divide" : 10},
-            "eacCharToday"      : {"value" :390, "length" : 4, "type" : "num", "divide" : 10},
-            "eacCharTotal"      : {"value" :398, "length" : 4, "type" : "num", "divide" : 10},
-            "ebatDischarToday"  : {"value" :406, "length" : 4, "type" : "num", "divide" : 10},
-            "ebatDischarTotal"  : {"value" :414, "length" : 4, "type" : "num", "divide" : 10},
-            "eacDischarToday"   : {"value" :422, "length" : 4, "type" : "num", "divide" : 10},
-            "eacDischarTotal"   : {"value" :430, "length" : 4, "type" : "num", "divide" : 10},
-            "ACCharCurr"        : {"value" :438, "length" : 2, "type" : "num", "divide" : 10},
-            "ACDischarWatt"     : {"value" :442, "length" : 4, "type" : "num", "divide" : 10},
-            "ACDischarVA"       : {"value" :450, "length" : 4, "type" : "num", "divide" : 10},
-            "BatDischarWatt"    : {"value" :458, "length" : 4, "type" : "num", "divide" : 10},
-            "BatDischarVA"      : {"value" :466, "length" : 4, "type" : "num", "divide" : 10},
-            "BatWatt"           : {"value" :474, "length" : 4, "type" : "numx", "divide" : 10},
-            "invfanspeed"       : {"value" :494, "length" : 2, "type" : "num", "divide" : 1}
-=======
-            "loadpercent"       : {"value" :266, "length" : 2, "type" : "num", "divide" : 10},                
-            "buck1_ntc"         : {"value" :286, "length" : 2, "type" : "num", "divide" : 10},                
-            "buck2_ntc"         : {"value" :290, "length" : 2, "type" : "num", "divide" : 10},                
-            "OP_Curr"           : {"value" :294, "length" : 2, "type" : "num", "divide" : 10},                
-            "Inv_Curr"          : {"value" :298, "length" : 2, "type" : "num", "divide" : 10},               
-            "AC_InWatt"         : {"value" :302, "length" : 4, "type" : "num", "divide" : 10},                
-            "AC_InVA"           : {"value" :310, "length" : 4, "type" : "num", "divide" : 10},                
-            "faultBit"          : {"value" :318, "length" : 2, "type" : "num", "divide" : 1},                
-            "warningBit"        : {"value" :322, "length" : 2, "type" : "num", "divide" : 1},                
-            "faultValue"        : {"value" :326, "length" : 2, "type" : "num", "divide" : 1},                
-            "warningValue"      : {"value" :330, "length" : 2, "type" : "num", "divide" : 1},                
-            "constantPowerOK"   : {"value" :346, "length" : 2, "type" : "num", "divide" : 1},                
-            "epvtoday"          : {"value" :358, "length" : 4, "type" : "num", "divide" : 10}, 
-            "pvenergytoday"     : {"value" :358, "length" : 4, "type" : "num", "divide" : 10}, 
-            "epvtotal"          : {"value" :366, "length" : 4, "type" : "num", "divide" : 10},                
-            "eacCharToday"      : {"value" :390, "length" : 4, "type" : "num", "divide" : 10},    
-            "eacCharTotal"      : {"value" :398, "length" : 4, "type" : "num", "divide" : 10},  
-            "ebatDischarToday"  : {"value" :406, "length" : 4, "type" : "num", "divide" : 10},  
-            "ebatDischarTotal"  : {"value" :414, "length" : 4, "type" : "num", "divide" : 10},  
-            "eacDischarToday"   : {"value" :422, "length" : 4, "type" : "num", "divide" : 10},  
-            "eacDischarTotal"   : {"value" :430, "length" : 4, "type" : "num", "divide" : 10},  
-            "ACCharCurr"        : {"value" :438, "length" : 2, "type" : "num", "divide" : 10},  
-            "ACDischarWatt"     : {"value" :442, "length" : 4, "type" : "num", "divide" : 10},  
-            "ACDischarVA"       : {"value" :450, "length" : 4, "type" : "num", "divide" : 10},  
-            "BatDischarWatt"    : {"value" :458, "length" : 4, "type" : "num", "divide" : 10},  
-            "BatDischarVA"      : {"value" :466, "length" : 4, "type" : "num", "divide" : 10},  
-            "BatWatt"           : {"value" :474, "length" : 4, "type" : "numx", "divide" : 10},                                                
-            "invfanspeed"       : {"value" :494, "length" : 2, "type" : "num", "divide" : 1},
-            "eopDischrToday"    : {"value" :506, "length" : 4, "type" : "num", "divide" : 10},
-            "eopDischrTotal"    : {"value" :514, "length" : 4, "type" : "num", "divide" : 10}
->>>>>>> fb52e2d4
-        }}
-
-        self.recorddict9 = {"T06NNNNXTL3": {
-            "decrypt"           : {"value" :"True"},
-            "datalogserial"     : {"value" :16, "length" : 10, "type" : "text", "incl" : "yes"},
-            "pvserial"          : {"value" :76, "length" : 10, "type" : "text"},
-            "date"              : {"value" :136, "divide" : 10},
-            "recortype1"        : {"value" :150, "length" : 2, "type" : "num","incl" : "no"},
-            "recortype2"        : {"value" :154, "length" : 2, "type" : "num","incl" : "no"},
-            "pvstatus"          : {"value" :158, "length" : 2, "type" : "num"},
-            "pvpowerin"         : {"value" :162, "length" : 4, "type" : "num", "divide" : 10},
-            "pv1voltage"        : {"value" :170, "length" : 2, "type" : "num", "divide" : 10},
-            "pv1current"        : {"value" :174, "length" : 2, "type" : "num", "divide" : 10},
-            "pv1watt"           : {"value" :178, "length" : 4, "type" : "num", "divide" : 10},
-            "pv2voltage"        : {"value" :186, "length" : 2, "type" : "num", "divide" : 10},
-            "pv2current"        : {"value" :190, "length" : 2, "type" : "num", "divide" : 10},
-            "pv2watt"           : {"value" :194, "length" : 4, "type" : "num", "divide" : 10},
-            "pv3voltage"        : {"value" :202, "length" : 2, "type" : "num", "divide" : 10,"incl" : "no"},
-            "pv3current"        : {"value" :206, "length" : 2, "type" : "num", "divide" : 10,"incl" : "no"},
-            "pv3watt"           : {"value" :210, "length" : 4, "type" : "num", "divide" : 10,"incl" : "no"},
-            "pvpowerout"        : {"value" :298, "length" : 4, "type" : "numx", "divide" : 10},
-            "pvfrequentie"      : {"value" :306, "length" : 2, "type" : "num", "divide" : 100},
-            "pvgridvoltage"     : {"value" :310, "length" : 2, "type" : "num", "divide" : 10},
-            "pvgridcurrent"     : {"value" :314, "length" : 2, "type" : "num", "divide" : 10},
-            "pvgridpower"       : {"value" :318, "length" : 4, "type" : "num", "divide" : 10},
-            "pvgridvoltage2"    : {"value" :326, "length" : 2, "type" : "num", "divide" : 10},
-            "pvgridcurrent2"    : {"value" :330, "length" : 2, "type" : "num", "divide" : 10},
-            "pvgridpower2"      : {"value" :334, "length" : 4, "type" : "num", "divide" : 10},
-            "pvgridvoltage3"    : {"value" :342, "length" : 2, "type" : "num", "divide" : 10},
-            "pvgridcurrent3"    : {"value" :346, "length" : 2, "type" : "num", "divide" : 10},
-            "pvgridpower3"      : {"value" :350, "length" : 4, "type" : "num", "divide" : 10},
-            "Vac_RS"            : {"value" :358, "length" : 2, "type" : "num", "divide" : 10},
-            "Vac_ST"            : {"value" :362, "length" : 2, "type" : "num", "divide" : 10},
-            "Vac_TR"            : {"value" :366, "length" : 2, "type" : "num", "divide" : 10},
-            "pvenergytoday"     : {"value" :370, "length" : 4, "type" : "num", "divide" : 10},
-            "pvenergytotal"     : {"value" :378, "length" : 4, "type" : "num", "divide" : 10},
-            "totworktime"       : {"value" :386, "length" : 4, "type" : "num", "divide" : 7200},
-            "epv1today"         : {"value" :394, "length" : 4, "type" : "num", "divide" : 10},
-            "epv1total"         : {"value" :402, "length" : 4, "type" : "num", "divide" : 10},
-            "epv2today"         : {"value" :410, "length" : 4, "type" : "num", "divide" : 10},
-            "epv2total"         : {"value" :418, "length" : 4, "type" : "num", "divide" : 10},
-            "epvtotal"          : {"value" :522, "length" : 4, "type" : "num", "divide" : 10},
-            "pvtemperature"     : {"value" :530, "length" : 2, "type" : "num", "divide" : 10},
-            "pvipmtemperature"  : {"value" :534, "length" : 2, "type" : "num", "divide" : 10},
-            "pvboottemperature" : {"value" :538, "length" : 2, "type" : "num", "divide" : 10},
-            "temp4"             : {"value" :542, "length" : 2, "type" : "num", "divide" : 10,"incl" : "no"},
-            "uwBatVolt_DSP"     : {"value" :546, "length" : 2, "type" : "num", "divide" : 10},
-            "pbusvolt"          : {"value" :550, "length" : 2, "type" : "num", "divide" : 1},
-            "nbusvolt"          : {"value" :554, "length" : 2, "type" : "num", "divide" : 1}
-        }}
-
-        self.recorddict10 = {"T06NN20": {
-            "decrypt"           : {"value" :"True"},
-            "datalogserial"     : {"value" :16, "length" : 10, "type" : "text","incl" : "yes"},
-            "pvserial"          : {"value" :76, "length" : 10, "type" : "text"},
-            "date"              : {"value" :136, "divide" : 10},
-            "voltage_l1"        : {"value" :160, "length" : 4, "type" : "num", "divide" : 10},
-            "voltage_l2"        : {"value" :168, "length" : 4, "type" : "num", "divide" : 10,"incl" : "yes"},
-            "voltage_l3"        : {"value" :176, "length" : 4, "type" : "num", "divide" : 10,"incl" : "yes"},
-            "Current_l1"        : {"value" :184, "length" : 4, "type" : "num", "divide" : 10},
-            "Current_l2"        : {"value" :192, "length" : 4, "type" : "num", "divide" : 10,"incl" : "yes"},
-            "Current_l3"        : {"value" :200, "length" : 4, "type" : "num", "divide" : 10,"incl" : "yes"},
-            "act_power_l1"      : {"value" :208, "length" : 4, "type" : "numx", "divide" : 10},
-            "act_power_l2"      : {"value" :216, "length" : 4, "type" : "numx", "divide" : 10,"incl" : "yes"},
-            "act_power_l3"      : {"value" :224, "length" : 4, "type" : "numx", "divide" : 10,"incl" : "yes"},
-            "app_power_l1"      : {"value" :232, "length" : 4, "type" : "numx", "divide" : 10},
-            "app_power_l2"      : {"value" :240, "length" : 4, "type" : "numx", "divide" : 10,"incl" : "yes"},
-            "app_power_l3"      : {"value" :248, "length" : 4, "type" : "numx", "divide" : 10,"incl" : "yes"},
-            "react_power_l1"    : {"value" :256, "length" : 4, "type" : "numx","divide" : 10},
-            "react_power_l2"    : {"value" :264, "length" : 4, "type" : "numx","divide" : 10,"incl" : "yes"},
-            "react_power_l3"    : {"value" :272, "length" : 4, "type" : "numx","divide" : 10,"incl" : "yes"},
-            "powerfactor_l1"    : {"value" :280, "length" : 4, "type" : "numx", "divide" : 1},
-            "powerfactor_l2"    : {"value" :288, "length" : 4, "type" : "numx", "divide" : 1,"incl" : "yes"},
-            "powerfactor_l3"    : {"value" :296, "length" : 4, "type" : "numx", "divide" : 1,"incl" : "yes"},
-            "pos_rev_act_power" : {"value" :304, "length" : 4, "type" : "numx", "divide" : 10},
-            "pos_act_power"     : {"value" :304, "length" : 4, "type" : "numx", "divide" : 10,"incl" : "yes"},
-            "rev_act_power"     : {"value" :304, "length" : 4, "type" : "numx", "divide" : 10,"incl" : "yes"},
-            "app_power"         : {"value" :312, "length" : 4, "type" : "numx", "divide" : 10},
-            "react_power"       : {"value" :320, "length" : 4, "type" : "numx", "divide" : 10},
-            "powerfactor"       : {"value" :328, "length" : 4, "type" : "numx", "divide" : 1},
-            "frequency"         : {"value" :336, "length" : 4, "type" : "num", "divide" : 10},
-            "L1-2_voltage"      : {"value" :344, "length" : 4, "type" : "num", "divide" : 10,"incl" : "yes"},
-            "L2-3_voltage"      : {"value" :352, "length" : 4, "type" : "num", "divide" : 10,"incl" : "yes"},
-            "L3-1_voltage"      : {"value" :360, "length" : 4, "type" : "num", "divide" : 10,"incl" : "yes"},
-            "pos_act_energy"    : {"value" :368, "length" : 4, "type" : "numx", "divide" : 10},
-            "rev_act_energy"    : {"value" :376, "length" : 4, "type" : "numx", "divide" : 10},
-            "pos_act_energy_kvar" : {"value" :384, "length" : 4, "type" : "numx", "divide" : 10,"incl" : "no"},
-            "rev_act_energy_kvar" : {"value" :392, "length" : 4, "type" : "numx", "divide" : 10,"incl" : "no"},
-            "app_energy_kvar"   : {"value" :400, "length" : 4, "type" : "numx", "divide" : 10,"incl" : "no"},
-            "act_energy_kwh"    : {"value" :408, "length" : 4, "type" : "numx", "divide" : 10,"incl" : "no"},
-            "react_energy_kvar" : {"value" :416, "length" : 4, "type" : "numx", "divide" : 10,"incl" : "no"}
-        }}
-
-        self.recorddict11 = {"T06NN1b": {
-            "decrypt"           	: {"value" :"True"},
-            #"rectype"		    	: {"value": "log","type" : "text","incl" : "no"},
-            "datalogserial"         : {"value" :16, "length" : 10, "type" : "text","incl" : "yes"},
-            "device"                : {"value": "SDM630","type" : "def","incl" : "no"},
-            #"pvserial"          	: {"value" :36, "length" : 10, "type" : "text"},
-            #"recortype1"        	: {"value" :70, "length" : 2, "type" : "num","incl" : "no"},
-            #"recortype2"        	: {"value" :74, "length" : 2, "type" : "num","incl" : "no"},
-            "logstart"            	: {"value" :96,"type" : "def","incl" : "no"},
-            "active_energy"     	: {"pos" :1, "type" : "log"},
-            "reactive_energy"    	: {"pos" :2, "type" : "log"},
-            "activePowerL1"     	: {"pos" :3, "type" : "log"},
-            "activePowerL2"     	: {"pos" :4, "type" : "log"},
-            "activePowerL3"     	: {"pos" :5, "type" : "log"},
-            "reactivePowerL1"   	: {"pos" :6, "type" : "log"},
-            "reactivePowerL2"   	: {"pos" :7, "type" : "log"},
-            "reactivePowerL3"   	: {"pos" :8, "type" : "log"},
-            "apperentPowerL1"   	: {"pos" :9, "type" : "log"},
-            "apperentPowerL2"     	: {"pos" :10, "type" : "log"},
-            "apperentPowerL3"     	: {"pos" :11, "type" : "log"},
-            "powerFactorL1"     	: {"pos" :12, "type" : "log"},
-            "powerFactorL2"     	: {"pos" :13, "type" : "log"},
-            "powerFactorL3"    		: {"pos" :14, "type" : "log"},
-            "voltageL1"           	: {"pos" :15, "type" : "log"},
-            "voltageL2"            	: {"pos" :16, "type" : "log"},
-            "voltageL3"            	: {"pos" :17, "type" : "log"},
-            "currentL1"            	: {"pos" :18, "type" : "log"},
-            "currentL2"            	: {"pos" :19, "type" : "log"},
-            "currentL3"            	: {"pos" :20, "type" : "log"},
-            "power"             	: {"pos" :21, "type" : "log"},
-            "active_power"         	: {"pos" :21, "type" : "logpos"},
-            "reverse_active_power" 	: {"pos" :21, "type" : "logneg"},
-            "apparent_power"       	: {"pos" :22, "type" : "log"},
-            "reactive_power"       	: {"pos" :23, "type" : "log"},
-            "power_factor"         	: {"pos" :24, "type" : "log"},
-            "frequency"            	: {"pos" :25, "type" : "log"},
-            "posiActivePower"      	: {"pos" :26, "type" : "log"},
-            "reverActivePower"     	: {"pos" :27, "type" : "log"},
-            "posiReactivePower"    	: {"pos" :28, "type" : "log"},
-            "reverReactivePower"   	: {"pos" :29, "type" : "log"},
-            "apparentEnergy"       	: {"pos" :30, "type" : "log"},
-            "totalActiveEnergyL1"	: {"pos" :31, "type" : "log"},
-            "totalActiveEnergyL2"  	: {"pos" :32, "type" : "log"},
-            "totalActiveEnergyL3"  	: {"pos" :33, "type" : "log"},
-            "totalRectiveEnergyL1" 	: {"pos" :34, "type" : "log"},
-            "totalRectiveEnergyL2" 	: {"pos" :35, "type" : "log"},
-            "totalRectiveEnergyL3" 	: {"pos" :36, "type" : "log"},
-            "total_energy"     		: {"pos" :37, "type" : "log"},
-            "l1Voltage2"     		: {"pos" :38, "type" : "log"},
-            "l2Voltage3"     		: {"pos" :39, "type" : "log"},
-            "l3Voltage1"     		: {"pos" :40, "type" : "log"},
-            "pos41"    				: {"pos" :41, "type" : "log","incl" : "no"},
-            "pos42"     			: {"pos" :42, "type" : "log","incl" : "no"},
-            "pos43"     			: {"pos" :43, "type" : "log","incl" : "no"},
-            "pos44"     			: {"pos" :44, "type" : "log","incl" : "no"},
-            "pos45"     			: {"pos" :45, "type" : "log","incl" : "no"},
-            "pos46"     			: {"pos" :46, "type" : "log","incl" : "no"},
-            "pos47"     			: {"pos" :47, "type" : "log","incl" : "no"},
-            "pos48"     			: {"pos" :48, "type" : "log","incl" : "no"},
-            "pos49"     			: {"pos" :49, "type" : "log","incl" : "no"},
-            "pos50"     			: {"pos" :50, "type" : "log","incl" : "no"},
-            "pos51"     			: {"pos" :51, "type" : "log","incl" : "no"},
-            "pos52"     			: {"pos" :52, "type" : "log","incl" : "no"},
-            "pos53"     			: {"pos" :53, "type" : "log","incl" : "no"},
-            "pos54"     			: {"pos" :54, "type" : "log","incl" : "no"},
-            "pos55"     			: {"pos" :55, "type" : "log","incl" : "no"},
-            "pos56"     			: {"pos" :56, "type" : "log","incl" : "no"},
-            "pos57"     			: {"pos" :57, "type" : "log","incl" : "no"},
-            "pos58"     			: {"pos" :58, "type" : "log","incl" : "no"},
-            "pos59"					: {"pos" :59, "type" : "log","incl" : "no"},
-            "pos60" 			    : {"pos" :60, "type" : "log","incl" : "no"},
-            "pos61"     			: {"pos" :61, "type" : "log","incl" : "no"},
-            "pos62"     			: {"pos" :62, "type" : "log","incl" : "no"},
-            "pos63"     			: {"pos" :63, "type" : "log","incl" : "no"},
-            "pos64"     			: {"pos" :64, "type" : "log","incl" : "no"},
-            "pos65"     			: {"pos" :65, "type" : "log","incl" : "no"},
-            "pos66"     			: {"pos" :66, "type" : "log","incl" : "no"}
-        }}
-
-        self.recorddict12 = {"T05NNNNXSPH": {
-            "decrypt"           : {"value" :"True"},
-            "datalogserial"     : {"value" :16, "length" : 10, "type" : "text","incl" : "yes"},
-            "pvserial"          : {"value" :36, "length" : 10, "type" : "text"},
-            "date"              : {"value" :56, "divide" : 10},
-            "recortype1"        : {"value" :70, "length" : 2, "type" : "num","incl" : "no"},
-            "recortype2"        : {"value" :74, "length" : 2, "type" : "num","incl" : "no"},
-            "pvstatus"          : {"value" :78, "length" : 2, "type" : "num"},
-            "pvpowerin"         : {"value" :82, "length" : 4, "type" : "num", "divide" : 10},
-            "pv1voltage"        : {"value" :90, "length" : 2, "type" : "num", "divide" : 10},
-            "pv1current"        : {"value" :94, "length" : 2, "type" : "num", "divide" : 10},
-            "pv1watt"           : {"value" :98, "length" : 4, "type" : "num", "divide" : 10},
-            "pv2voltage"        : {"value" :106, "length" : 2, "type" : "num", "divide" : 10},
-            "pv2current"        : {"value" :110, "length" : 2, "type" : "num", "divide" : 10},
-            "pv2watt"           : {"value" :114, "length" : 4, "type" : "num", "divide" : 10},
-            "pvpowerout"        : {"value" :218, "length" : 4, "type" : "numx", "divide" : 10},
-            "pvfrequentie"      : {"value" :226, "length" : 2, "type" : "num", "divide" : 100},
-            "pvgridvoltage"     : {"value" :230, "length" : 2, "type" : "num", "divide" : 10},
-            "pvgridcurrent"     : {"value" :234, "length" : 2, "type" : "num", "divide" : 10},
-            "pvgridpower"       : {"value" :238, "length" : 4, "type" : "num", "divide" : 10},
-            "pvgridvoltage2"    : {"value" :246, "length" : 2, "type" : "num", "divide" : 10},
-            "pvgridcurrent2"    : {"value" :250, "length" : 2, "type" : "num", "divide" : 10},
-            "pvgridpower2"      : {"value" :254, "length" : 4, "type" : "num", "divide" : 10},
-            "pvgridvoltage3"    : {"value" :262, "length" : 2, "type" : "num", "divide" : 10},
-            "pvgridcurrent3"    : {"value" :266, "length" : 2, "type" : "num", "divide" : 10},
-            "pvgridpower3"      : {"value" :270, "length" : 4, "type" : "num", "divide" : 10},
-            "totworktime"       : {"value" :306, "length" : 4, "type" : "num", "divide" : 7200},
-            "eactoday"          : {"value" :290, "length" : 4, "type" : "num", "divide" : 10},
-            "pvenergytoday"     : {"value" :290, "length" : 4, "type" : "num", "divide" : 10},
-            "eactotal"          : {"value" :298, "length" : 4, "type" : "num", "divide" : 10},
-            "epvtotal"          : {"value" :442, "length" : 4, "type" : "num", "divide" : 10},
-            "epv1today"         : {"value" :314, "length" : 4, "type" : "num", "divide" : 10},
-            "epv1total"         : {"value" :322, "length" : 4, "type" : "num", "divide" : 10},
-            "epv2today"         : {"value" :330, "length" : 4, "type" : "num", "divide" : 10},
-            "epv2total"         : {"value" :338, "length" : 4, "type" : "num", "divide" : 10},
-            "pvtemperature"     : {"value" :450, "length" : 2, "type" : "num", "divide" : 10},
-            "pvipmtemperature"  : {"value" :454, "length" : 2, "type" : "num", "divide" : 10},
-            "pvboosttemp"       : {"value" :458, "length" : 2, "type" : "num", "divide" : 10},
-            "bat_dsp"           : {"value" :466, "length" : 2, "type" : "num", "divide" : 10},
-            "pbusvolt"          : {"value" :470, "length" : 2, "type" : "num", "divide" : 10,"incl" : "no"},
-            "#nbusvolt"          : {"value" :474, "length" : 2, "type" : "num", "divide" : 10,"incl" : "no"},
-            "#ipf"               : {"value" :478, "length" : 2, "type" : "num", "divide" : 10,"incl" : "no"},
-            "#realoppercent"     : {"value" :482, "length" : 2, "type" : "num", "divide" : 100,"incl" : "no"},
-            "#opfullwatt"        : {"value" :486, "length" : 4, "type" : "num", "divide" : 10,"incl" : "no"},
-            "#deratingmode"      : {"value" :494, "length" : 2, "type" : "num", "divide" : 1,"incl" : "no"},
-            "eacharge_today"     : {"value" :526, "length" : 4, "type" : "num", "divide" : 10},
-            "eacharge_total"     : {"value" :534, "length" : 4, "type" : "num", "divide" : 10},
-            "batterytype"        : {"value" :554, "length" : 2, "type" : "num", "divide" : 1},
-            "uwsysworkmode"      : {"value" :586, "length" : 2, "type" : "num", "divide" : 1},
-            "systemfaultword0"   : {"value" :590, "length" : 2, "type" : "num", "divide" : 1},
-            "systemfaultword1"   : {"value" :594, "length" : 2, "type" : "num", "divide" : 1},
-            "systemfaultword2"   : {"value" :588, "length" : 2, "type" : "num", "divide" : 1},
-            "systemfaultword3"   : {"value" :602, "length" : 2, "type" : "num", "divide" : 1},
-            "systemfaultword4"   : {"value" :606, "length" : 2, "type" : "num", "divide" : 1},
-            "systemfaultword5"   : {"value" :610, "length" : 2, "type" : "num", "divide" : 1},
-            "systemfaultword6"   : {"value" :614, "length" : 2, "type" : "num", "divide" : 1},
-            "systemfaultword7"   : {"value" :618, "length" : 2, "type" : "num", "divide" : 1},
-            "pdischarge1"        : {"value" :622, "length" : 4, "type" : "num", "divide" : 10},
-            "p1charge1"          : {"value" :630, "length" : 4, "type" : "num", "divide" : 10},
-            "vbat"               : {"value" :738, "length" : 2, "type" : "num", "divide" : 10},
-            "SOC"                : {"value" :742, "length" : 2, "type" : "num", "divide" : 1},
-            "pactouserr"         : {"value" :746, "length" : 4, "type" : "num", "divide" : 10},
-            "#pactousers"        : {"value" :654, "length" : 4, "type" : "num", "divide" : 10,"incl" : "no"},
-            "#pactousert"        : {"value" :662, "length" : 4, "type" : "num", "divide" : 10,"incl" : "no"},
-            "pactousertot"       : {"value" :670, "length" : 4, "type" : "num", "divide" : 10},
-            "pactogridr"         : {"value" :678, "length" : 4, "type" : "num", "divide" : 10},
-            "#pactogrids"        : {"value" :686, "length" : 4, "type" : "num", "divide" : 10,"incl" : "no"},
-            "#pactogridt"        : {"value" :694, "length" : 4, "type" : "num", "divide" : 10,"incl" : "no"},
-            "pactogridtot"       : {"value" :702, "length" : 4, "type" : "num", "divide" : 10},
-            "plocaloadr"         : {"value" :710, "length" : 4, "type" : "num", "divide" : 10},
-            "#plocaloads"        : {"value" :718, "length" : 4, "type" : "num", "divide" : 10,"incl" : "no"},
-            "#plocaloadt"        : {"value" :726, "length" : 4, "type" : "num", "divide" : 10,"incl" : "no"},
-            "plocaloadtot"       : {"value" :734, "length" : 4, "type" : "num", "divide" : 10},
-            "#ipm"               : {"value" :742, "length" : 2, "type" : "num", "divide" : 10,"incl" : "no"},
-            "#battemp"           : {"value" :746, "length" : 2, "type" : "num", "divide" : 10,"incl" : "no"},
-            "spdspstatus"        : {"value" :750, "length" : 2, "type" : "num", "divide" : 10},
-            "spbusvolt"          : {"value" :754, "length" : 2, "type" : "num", "divide" : 10},
-            "etouser_tod"        : {"value" :762, "length" : 4, "type" : "num", "divide" : 10},
-            "etouser_tot"        : {"value" :770, "length" : 4, "type" : "num", "divide" : 10},
-            "etogrid_tod"        : {"value" :778, "length" : 4, "type" : "num", "divide" : 10},
-            "etogrid_tot"      : {"value" :786, "length" : 4, "type" : "num", "divide" : 10},
-            "edischarge1_tod"  : {"value" :794, "length" : 4, "type" : "num", "divide" : 10},
-            "edischarge1_tot"  : {"value" :802, "length" : 4, "type" : "num", "divide" : 10},
-            "eharge1_tod"      : {"value" :810, "length" : 4, "type" : "num", "divide" : 10},
-            "eharge1_tot"      : {"value" :818, "length" : 4, "type" : "num", "divide" : 10},
-            "elocalload_tod"  : {"value" :826, "length" : 4, "type" : "num", "divide" : 10},
-            "elocalload_tot"  : {"value" :834, "length" : 4, "type" : "num", "divide" : 10}
-        } }
-
-        self.recorddict13 = {"T06NNNNXSPA": {
-            "decrypt"           : {"value" :"True"},
-            "datalogserial"     : {"value" :16, "length" : 10, "type" : "text","incl" : "yes"},
-            "pvserial"          : {"value" :76, "length" : 10, "type" : "text"},
-            "date"              : {"value" :136, "divide" : 10},
-            "group1start"         : {"value" :150, "length" : 2, "type" : "num","incl" : "no"},
-            "group1end"           : {"value" :154, "length" : 2, "type" : "num","incl" : "no"},
-            "pvstatus"           : {"value" :158, "length" : 2, "type" : "num"},
-            "uwsysworkmode"      : {"value" :158, "length" : 2, "type" : "num", "divide" : 1},
-            "systemfaultword0"   : {"value" :162, "length" : 2, "type" : "num", "divide" : 1},
-            "systemfaultword1"   : {"value" :166, "length" : 2, "type" : "num", "divide" : 1},
-            "systemfaultword2"   : {"value" :170, "length" : 2, "type" : "num", "divide" : 1},
-            "systemfaultword3"   : {"value" :174, "length" : 2, "type" : "num", "divide" : 1},
-            "systemfaultword4"   : {"value" :178, "length" : 2, "type" : "num", "divide" : 1},
-            "systemfaultword5"   : {"value" :182, "length" : 2, "type" : "num", "divide" : 1},
-            "systemfaultword6"   : {"value" :186, "length" : 2, "type" : "num", "divide" : 1},
-            "systemfaultword7"   : {"value" :190, "length" : 2, "type" : "num", "divide" : 1},
-            "pdischarge1"        : {"value" :194, "length" : 4, "type" : "num", "divide" : 10},
-            "pcharge1"           : {"value" :202, "length" : 4, "type" : "num", "divide" : 10},
-            "vbat"               : {"value" :210, "length" : 2, "type" : "num", "divide" : 10},
-            "SOC"                : {"value" :214, "length" : 2, "type" : "num", "divide" : 1},
-            "pactouserr"         : {"value" :218, "length" : 4, "type" : "num", "divide" : 10},
-            "pactousers"         : {"value" :226, "length" : 4, "type" : "num", "divide" : 10},
-            "pactousert"         : {"value" :234, "length" : 4, "type" : "num", "divide" : 10},
-            "pactousertot"       : {"value" :242, "length" : 4, "type" : "num", "divide" : 10},
-            "pactogridr"         : {"value" :250, "length" : 4, "type" : "num", "divide" : 10},
-            "pactogrids "        : {"value" :258, "length" : 4, "type" : "num", "divide" : 10},
-            "pactogrid t"        : {"value" :266, "length" : 4, "type" : "num", "divide" : 10},
-            "pactogridtot"       : {"value" :274, "length" : 4, "type" : "num", "divide" : 10},
-            "plocaloadr"         : {"value" :282, "length" : 4, "type" : "num", "divide" : 10},
-            "plocaloads"        : {"value" :290, "length" : 4, "type" : "num", "divide" : 10},
-            "plocaloadt"        : {"value" :298, "length" : 4, "type" : "num", "divide" : 10},
-            "plocaloadtot"       : {"value" :306, "length" : 4, "type" : "num", "divide" : 10},
-            "ipm"                : {"value" :314, "length" : 2, "type" : "num", "divide" : 10},
-            "battemp "           : {"value" :318, "length" : 2, "type" : "num", "divide" : 10},
-            "spdspstatus"        : {"value" :322, "length" : 2, "type" : "num", "divide" : 10},
-            "spbusvolt"          : {"value" :328, "length" : 2, "type" : "num", "divide" : 10},
-            "etouser_tod"        : {"value" :334, "length" : 4, "type" : "num", "divide" : 10},
-            "etouser_tot"        : {"value" :342, "length" : 4, "type" : "num", "divide" : 10},
-            "etogrid_tod"        : {"value" :350, "length" : 4, "type" : "num", "divide" : 10},
-            "etogrid_tot"        : {"value" :358, "length" : 4, "type" : "num", "divide" : 10},
-            "edischarge1_tod"    : {"value" :366, "length" : 4, "type" : "num", "divide" : 10},
-            "edischarge1_tot"    : {"value" :374, "length" : 4, "type" : "num", "divide" : 10},
-            "eharge1_tod"        : {"value" :382, "length" : 4, "type" : "num", "divide" : 10},
-            "eharge1_tot"        : {"value" :390, "length" : 4, "type" : "num", "divide" : 10},
-            "elocalload_tod"     : {"value" :398, "length" : 4, "type" : "num", "divide" : 10},
-            "elocalload_tot"     : {"value" :406, "length" : 4, "type" : "num", "divide" : 10},
-            "dwexportlimitap"    : {"value" :414, "length" : 4, "type" : "num", "divide" : 10},
-            "epsfac"             : {"value" :426, "length" : 2, "type" : "num", "divide" : 100},
-            "epsvac1"            : {"value" :430, "length" : 2, "type" : "num", "divide" : 10},
-            "epsiac1"            : {"value" :434, "length" : 2, "type" : "num", "divide" : 10},
-            "epspac1"            : {"value" :438, "length" : 4, "type" : "num", "divide" : 10},
-            "epsvac2"            : {"value" :446, "length" : 2, "type" : "num", "divide" : 10},
-            "epsiac2"            : {"value" :450, "length" : 2, "type" : "num", "divide" : 10},
-            "epspac2"            : {"value" :454, "length" : 4, "type" : "num", "divide" : 10},
-            "epsvac3"            : {"value" :462, "length" : 2, "type" : "num", "divide" : 10},
-            "epsiac3"            : {"value" :466, "length" : 2, "type" : "num", "divide" : 10},
-            "epspac3"            : {"value" :470, "length" : 4, "type" : "num", "divide" : 10},
-            "loadpercent"        : {"value" :478, "length" : 2, "type" : "num", "divide" : 1},
-            "pf"                 : {"value" :482, "length" : 2, "type" : "num", "divide" : 10},
-            "bmsstatusold"       : {"value" :486, "length" : 2, "type" : "num", "divide" : 1},
-            "bmsstatus"          : {"value" :490, "length" : 2, "type" : "num", "divide" : 1},
-            "bmserrorold"        : {"value" :494, "length" : 2, "type" : "num", "divide" : 1},
-            "bmserror"           : {"value" :498, "length" : 2, "type" : "num", "divide" : 1},
-            "bmssoc"             : {"value" :502, "length" : 2, "type" : "num", "divide" : 1},
-            "bmsbatteryvolt"     : {"value" :506, "length" : 2, "type" : "num", "divide" : 100},
-            "bmsbatterycurr"     : {"value" :510, "length" : 2, "type" : "num", "divide" : 100},
-            "bmsbatterytemp"     : {"value" :514, "length" : 2, "type" : "num", "divide" : 100},
-            "bmsmaxcurr"         : {"value" :518, "length" : 2, "type" : "num", "divide" : 100},
-            "bmsgaugerm"         : {"value" :522, "length" : 2, "type" : "num", "divide" : 1},
-            "bmsgaugefcc"        : {"value" :526, "length" : 2, "type" : "num", "divide" : 1},
-            "bmsfw"              : {"value" :530, "length" : 2, "type" : "num", "divide" : 1},
-            "bmsdeltavolt"       : {"value" :534, "length" : 2, "type" : "num", "divide" : 1},
-            "bmscyclecnt"        : {"value" :538, "length" : 2, "type" : "num", "divide" : 1},
-            "bmssoh"             : {"value" :542, "length" : 2, "type" : "num", "divide" : 1},
-            "bmsconstantvolt"    : {"value" :546, "length" : 2, "type" : "num", "divide" : 100},
-            "bmswarninfoold"     : {"value" :550, "length" : 2, "type" : "num", "divide" : 1},
-            "bmswarninfo"        : {"value" :554, "length" : 2, "type" : "num", "divide" : 1},
-            "bmsgaugeiccurr"     : {"value" :558, "length" : 2, "type" : "num", "divide" : 1},
-            "bmsmcuversion"      : {"value" :562, "length" : 2, "type" : "num", "divide" : 100},
-            "bmsgaugeversion"    : {"value" :566, "length" : 2, "type" : "num", "divide" : 1},
-            "bmswgaugefrversionl": {"value" :570, "length" : 2, "type" : "num", "divide" : 1},
-            "bmswgaugefrversionh": {"value" :574, "length" : 2, "type" : "num", "divide" : 1},
-            "bmsbmsinfo"         : {"value" :578, "length" : 2, "type" : "num", "divide" : 1},
-            "bmspackinfo"        : {"value" :582, "length" : 2, "type" : "num", "divide" : 1},
-            "bmsusingcap"        : {"value" :586, "length" : 2, "type" : "num", "divide" : 1},
-            "bmscell1volt"       : {"value" :590, "length" : 2, "type" : "num", "divide" : 100},
-            "bmscell2volt"       : {"value" :594, "length" : 2, "type" : "num", "divide" : 100},
-            "bmscell3volt"       : {"value" :598, "length" : 2, "type" : "num", "divide" : 100},
-            "bmscell4volt"       : {"value" :602, "length" : 2, "type" : "num", "divide" : 100},
-            "bmscell5volt"       : {"value" :606, "length" : 2, "type" : "num", "divide" : 100},
-            "bmscell6volt"       : {"value" :610, "length" : 2, "type" : "num", "divide" : 100},
-            "bmscell7volt"       : {"value" :614, "length" : 2, "type" : "num", "divide" : 100},
-            "bmscell8volt"       : {"value" :618, "length" : 2, "type" : "num", "divide" : 100},
-            "bmscell9volt"       : {"value" :622, "length" : 2, "type" : "num", "divide" : 100},
-            "bmscell10volt"      : {"value" :626, "length" : 2, "type" : "num", "divide" : 100},
-            "bmscell11volt"      : {"value" :630, "length" : 2, "type" : "num", "divide" : 100},
-            "bmscell12volt"      : {"value" :634, "length" : 2, "type" : "num", "divide" : 100},
-            "bmscell13volt"      : {"value" :638, "length" : 2, "type" : "num", "divide" : 100},
-            "bmscell14volt"      : {"value" :642, "length" : 2, "type" : "num", "divide" : 100},
-            "bmscell15volt"      : {"value" :646, "length" : 2, "type" : "num", "divide" : 100},
-            "bmscell16volt"      : {"value" :650, "length" : 2, "type" : "num", "divide" : 100},
-            "acchargeenergytodayh": {"value" :654, "length" : 2, "type" : "num", "divide" : 10,"incl" : "no"},                 #deze is een beetjevreemd omdat de high en Low over groepem heen gedefinieerd zijn en uit elkaar liggen
-            "group2start"        : {"value" :658, "length" : 2, "type" : "num","incl" : "no"},
-            "group2end"          : {"value" :662, "length" : 2, "type" : "num","incl" : "no"},
-            "acchargeenergytoday": {"value" :666, "length" : 2, "type" : "num", "divide" : 1},                                 # vooralsnog ervan uitgegaan dat low alleen genoeg is!
-            "acchargeenergytotal": {"value" :670, "length" : 4, "type" : "num", "divide" : 1},
-            "acchargepower"      : {"value" :678,"length" : 4, "type" : "num", "divide" : 1},
-            "70%_invpoweradjust" : {"value" :686,"length" : 2, "type" : "num", "divide" : 1},
-            "extraacpowertogrid" : {"value" :690, "length" : 4, "type" : "num", "divide" : 1},
-            "eextratoday"        : {"value" :698, "length" : 4, "type" : "num", "divide" : 10},
-            "eextratotal"        : {"value" :704, "length" : 4, "type" : "num", "divide" : 10},
-            "esystemtoday"       : {"value" :712, "length" : 4, "type" : "num", "divide" : 10},
-            "esystemtotal"       : {"value" :720, "length" : 4, "type" : "num", "divide" : 10},
-            "group3start"        : {"value" :1166, "length" : 2, "type" : "num","incl" : "no"},
-            "group3end"          : {"value" :1170, "length" : 2, "type" : "num","incl" : "no"},
-            "inverterstatus"     : {"value" :1174, "length" : 2, "type" : "num", "divide" : 1},
-            "pacs"               : {"value" :1314, "length" : 4, "type" : "numx", "divide" : 10},
-            "fac"                : {"value" :1322, "length" : 2, "type" : "num", "divide" : 100},
-            "vac1"               : {"value" :1326, "length" : 2, "type" : "num", "divide" : 10},
-            "iac1"               : {"value" :1330, "length" : 2, "type" : "num", "divide" : 10},
-            "pac1"               : {"value" :1334, "length" : 4, "type" : "num", "divide" : 10},
-            "eactoday"           : {"value" :1386, "length" : 4, "type" : "num", "divide" : 10},
-            "eactot"             : {"value" :1394, "length" : 4, "type" : "num", "divide" : 10},
-            "timetotal"          : {"value" :1402, "length" : 4, "type" : "num", "divide" : 7200},
-            "Temp1"              : {"value" :1546, "length" : 2, "type" : "num", "divide" : 10},
-            "Temp2"              : {"value" :1550, "length" : 2, "type" : "num", "divide" : 10},
-            "Temp3"              : {"value" :1554, "length" : 2, "type" : "num", "divide" : 10},
-            "Temp4"              : {"value" :1558, "length" : 2, "type" : "num", "divide" : 10},
-            "uwbatvoltdsp"       : {"value" :1562, "length" : 2, "type" : "num", "divide" : 10},
-            "pbusvoltage"        : {"value" :1566, "length" : 2, "type" : "num", "divide" : 10},
-            "nbusvoltage"        : {"value" :1570, "length" : 2, "type" : "num", "divide" : 10},
-            "remotectrlen"       : {"value" :1574, "length" : 2, "type" : "num", "divide" : 1},
-            "remotectrlpower"    : {"value" :1578, "length" : 2, "type" : "num", "divide" : 1},
-            "extraacpowertogrid" : {"value" :1582, "length" : 4, "type" : "num", "divide" : 10},
-            "eextratoday"        : {"value" :1590, "length" : 4, "type" : "num", "divide" : 10},
-            "eextratotal"        : {"value" :1598, "length" : 4, "type" : "num", "divide" : 10},
-            "esystemtoday"       : {"value" :1606, "length" : 4, "type" : "num", "divide" : 10},
-            "esystemtotal"       : {"value" :1614, "length" : 4, "type" : "num", "divide" : 10},
-            "eacchargetoday"     : {"value" :1622, "length" : 4, "type" : "num", "divide" : 10},
-            "eacchargetotal"     : {"value" :1630, "length" : 4, "type" : "num", "divide" : 10},
-            "acchargepower"      : {"value" :1638, "length" : 4, "type" : "num", "divide" : 10},
-            "priority"           : {"value" :1646, "length" : 2, "type" : "num", "divide" : 1},
-            "batterytype"        : {"value" :1650, "length" : 2, "type" : "num", "divide" : 1},
-            "autoproofreadcmd"   : {"value" :1654, "length" : 2, "type" : "num", "divide" : 1}
-        } }
-
-        self.recorddict14 = {"T06NNNNXMIN": {
-            "decrypt"           : {"value" :"true"},
-            "pvserial"          : {"value" :76, "length" : 10, "type" : "text", "divide" : 10},
-            "date"              : {"value" :136, "divide" : 10},
-            "group1start"       : {"value" :150, "length" : 2, "type" : "num","incl" : "no"},
-            "group1end"         : {"value" :154, "length" : 2, "type" : "num","incl" : "no"},
-            "pvstatus"          : {"value" : 158,"length" : 2,"type" : "num","divide" : 1},
-            "pvpowerin"         : {"value" : 162,"length" : 4,"type" : "num","divide" : 10},
-            "pv1voltage"        : {"value" : 170,"length" : 2,"type" : "num","divide" : 10},
-            "pv1current"        : {"value" : 174,"length" : 2,"type" : "num","divide" : 10},
-            "pv1watt"           : {"value" : 178,"length" : 4,"type" : "num","divide" : 10},
-            "pv2voltage"        : {"value" : 186,"length" : 2,"type" : "num","divide" : 10},
-            "pv2current"        : {"value" : 190,"length" : 2,"type" : "num","divide" : 10},
-            "pv2watt"           : {"value" : 194,"length" : 4,"type" : "num","divide" : 10},
-            "pv3voltage"        : {"value" : 202,"length" : 2,"type" : "num","divide" : 10},
-            "pv3current"        : {"value" : 206,"length" : 2,"type" : "num","divide" : 10},
-            "pv3watt"           : {"value" : 210,"length" : 4,"type" : "num","divide" : 10},
-            "pv4voltage"        : {"value" : 218,"length" : 2,"type" : "num","divide" : 10},
-            "pv4current"        : {"value" : 222,"length" : 2,"type" : "num","divide" : 10},
-            "pv4watt"           : {"value" : 226,"length" : 4,"type" : "num","divide" : 10},
-            "pvpowerout"        : {"value" : 250,"length" : 4,"type" : "num","divide" : 10},
-            "pvfrequentie"      : {"value" : 258,"length" : 2,"type" : "num","divide" : 100},
-            "pvgridvoltage"     : {"value" : 262,"length" : 2,"type" : "num","divide" : 10},
-            "pvgridcurrent"     : {"value" : 266,"length" : 2,"type" : "num","divide" : 10},
-            "pvgridpower"       : {"value" : 270,"length" : 4,"type" : "num","divide" : 10},
-            "pvgridvoltage2"    : {"value" : 278,"length" : 2,"type" : "num","divide" : 10},
-            "pvgridcurrent2"    : {"value" : 282,"length" : 2,"type" : "num","divide" : 10},
-            "pvgridpower2"      : {"value" : 286,"length" : 4,"type" : "num","divide" : 10},
-            "pvgridvoltage3"    : {"value" : 294,"length" : 2,"type" : "num","divide" : 10},
-            "pvgridcurrent3"    : {"value" : 298,"length" : 2,"type" : "num","divide" : 10},
-            "pvgridpower3"      : {"value" : 302,"length" : 4,"type" : "num","divide" : 10},
-            "vacrs"            : {"value" : 310,"length" : 2,"type" : "num","divide" : 10},
-            "vacst"            : {"value" : 314,"length" : 2,"type" : "num","divide" : 10},
-            "vactr"            : {"value" : 318,"length" : 2,"type" : "num","divide" : 10},
-            "ptousertotal"      : {"value" : 322,"length" : 4,"type" : "num","divide" : 10},
-            "ptogridtotal"      : {"value" : 330,"length" : 4,"type" : "num","divide" : 10},
-            "ptoloadtotal"      : {"value" : 338,"length" : 4,"type" : "num","divide" : 10},
-            "totworktime"       : {"value" : 346,"length" : 4,"type" : "num","divide" : 7200},
-            "pvenergytoday"     : {"value" : 354,"length" : 4,"type" : "num","divide" : 10},
-            "pvenergytotal"     : {"value" : 362,"length" : 4,"type" : "num","divide" : 10},
-            "epvtotal"          : {"value" : 370,"length" : 4,"type" : "num","divide" : 10},
-            "epv1today"         : {"value" : 378,"length" : 4,"type" : "num","divide" : 10},
-            "epv1total"         : {"value" : 386,"length" : 4,"type" : "num","divide" : 10},
-            "epv2today"         : {"value" : 394,"length" : 4,"type" : "num","divide" : 10},
-            "epv2total"         : {"value" : 402,"length" : 4,"type" : "num","divide" : 10},
-            "epv3today"         : {"value" : 410,"length" : 4,"type" : "num","divide" : 10},
-            "epv3total"         : {"value" : 418,"length" : 4,"type" : "num","divide" : 10},
-            "etousertoday"      : {"value" : 426,"length" : 4,"type" : "num","divide" : 10},
-            "etousertotal"      : {"value" : 434,"length" : 4,"type" : "num","divide" : 10},
-            "etogridtoday"      : {"value" : 442,"length" : 4,"type" : "num","divide" : 10},
-            "etogridtotal"      : {"value" : 450,"length" : 4,"type" : "num","divide" : 10},
-            "eloadtoday"        : {"value" : 458,"length" : 4,"type" : "num","divide" : 10},
-            "eloadtotal"        : {"value" : 466,"length" : 4,"type" : "num","divide" : 10},
-            "deratingmode"      : {"value" : 502,"length" : 2,"type" : "num","divide" : 1},
-            "iso"               : {"value" : 506,"length" : 2,"type" : "num","divide" : 1},
-            "dcir"              : {"value" : 510,"length" : 2,"type" : "num","divide" : 10},
-            "dcis"              : {"value" : 514,"length" : 2,"type" : "num","divide" : 10},
-            "dcit"              : {"value" : 518,"length" : 2,"type" : "num","divide" : 10},
-            "gfci"              : {"value" : 522,"length" : 4,"type" : "num","divide" : 1},
-            "pvtemperature"     : {"value" : 530,"length" : 2,"type" : "num","divide" : 10},
-            "pvipmtemperature"  : {"value" : 534,"length" : 2,"type" : "num","divide" : 10},
-            "temp3"             : {"value" : 538,"length" : 2,"type" : "num","divide" : 10},
-            "temp4"             : {"value" : 542,"length" : 2,"type" : "num","divide" : 10},
-            "temp5"             : {"value" : 546,"length" : 2,"type" : "num","divide" : 10},
-            "pbusvoltage"       : {"value" : 550,"length" : 2,"type" : "num","divide" : 10},
-            "nbusvoltage"       : {"value" : 554,"length" : 2,"type" : "num","divide" : 10},
-            "ipf"               : {"value" : 558,"length" : 2,"type" : "num","divide" : 1},
-            "realoppercent"     : {"value" : 562,"length" : 2,"type" : "num","divide" : 1},
-            "opfullwatt"        : {"value" : 566,"length" : 4,"type" : "num","divide" : 10},
-            "standbyflag"       : {"value" : 574,"length" : 2,"type" : "num","divide" : 1},
-            "faultcode"         : {"value" : 578,"length" : 2,"type" : "num","divide" : 1},
-            "warningcode"       : {"value" : 582,"length" : 2,"type" : "num","divide" : 1},
-            "systemfaultword0"  : {"value" : 586,"length" : 2,"type" : "num","divide" : 1},
-            "systemfaultword1"  : {"value" : 590,"length" : 2,"type" : "num","divide" : 1},
-            "systemfaultword2"  : {"value" : 594,"length" : 2,"type" : "num","divide" : 1},
-            "systemfaultword3"  : {"value" : 598,"length" : 2,"type" : "num","divide" : 1},
-            "systemfaultword4"  : {"value" : 602,"length" : 2,"type" : "num","divide" : 1},
-            "systemfaultword5"  : {"value" : 606,"length" : 2,"type" : "num","divide" : 1},
-            "systemfaultword6"  : {"value" : 610,"length" : 2,"type" : "num","divide" : 1},
-            "systemfaultword7"  : {"value" : 614,"length" : 2,"type" : "num","divide" : 1},
-            "invstartdelaytime" : {"value" : 618,"length" : 2,"type" : "num","divide" : 1},
-            "bdconoffstate"     : {"value" : 630,"length" : 2,"type" : "num","divide" : 1},
-            "drycontactstate"   : {"value" : 634,"length" : 2,"type" : "num","divide" : 1},
-            "group2start"       : {"value" :658, "length" : 2, "type" : "num","incl" : "no"},
-            "group2end"         : {"value" :662, "length" : 2, "type" : "num","incl" : "no"},
-            "edischrtoday"      : {"value" : 666,"length" : 4,"type" : "num","divide" : 10},
-            "edischrtotal"      : {"value" : 674,"length" : 4,"type" : "num","divide" : 10},
-            "echrtoday"         : {"value" : 682,"length" : 4,"type" : "num","divide" : 10},
-            "echrtotal"         : {"value" : 690,"length" : 4,"type" : "num","divide" : 10},
-            "eacchrtoday"       : {"value" : 698,"length" : 4,"type" : "num","divide" : 10},
-            "eacchrtotal"       : {"value" : 706,"length" : 4,"type" : "num","divide" : 10},
-            "priority"          : {"value" : 742,"length" : 2,"type" : "num","divide" : 1},
-            "epsfac"            : {"value" : 746,"length" : 2,"type" : "num","divide" : 100},
-            "epsvac1"           : {"value" : 750,"length" : 2,"type" : "num","divide" : 10},
-            "epsiac1"           : {"value" : 754,"length" : 2,"type" : "num","divide" : 10},
-            "epspac1"           : {"value" : 758,"length" : 4,"type" : "num","divide" : 10},
-            "epsvac2"           : {"value" : 766,"length" : 2,"type" : "num","divide" : 10},
-            "epsiac2"           : {"value" : 770,"length" : 2,"type" : "num","divide" : 10},
-            "epspac2"           : {"value" : 774,"length" : 4,"type" : "num","divide" : 10},
-            "epsvac3"           : {"value" : 782,"length" : 2,"type" : "num","divide" : 10},
-            "epsiac3"           : {"value" : 786,"length" : 2,"type" : "num","divide" : 10},
-            "epspac3"           : {"value" : 790,"length" : 4,"type" : "num","divide" : 10},
-            "epspac"            : {"value" : 798,"length" : 4,"type" : "num","divide" : 10},
-            "loadpercent"       : {"value" : 806,"length" : 2,"type" : "num","divide" : 10},
-            "pf"                : {"value" : 810,"length" : 2,"type" : "num","divide" : 10},
-            "dcv"               : {"value" : 814,"length" : 2,"type" : "num","divide" : 1},
-            "bdc1_sysstatemode" : {"value" : 830,"length" : 2,"type" : "num","divide" : 1},
-            "bdc1_faultcode"    : {"value" : 834,"length" : 2,"type" : "num","divide" : 1},
-            "bdc1_warncode"     : {"value" : 838,"length" : 2,"type" : "num","divide" : 1},
-            "bdc1_vbat"         : {"value" : 842,"length" : 2,"type" : "num","divide" : 100},
-            "bdc1_ibat"         : {"value" : 846,"length" : 2,"type" : "num","divide" : 10},
-            "bdc1_soc"          : {"value" : 850,"length" : 2,"type" : "num","divide" : 1},
-            "bdc1_vbus1"        : {"value" : 854,"length" : 2,"type" : "num","divide" : 10},
-            "bdc1_vbus2"        : {"value" : 858,"length" : 2,"type" : "num","divide" : 10},
-            "bdc1_ibb"          : {"value" : 862,"length" : 2,"type" : "num","divide" : 10},
-            "bdc1_illc"         : {"value" : 866,"length" : 2,"type" : "num","divide" : 10},
-            "bdc1_tempa"        : {"value" : 870,"length" : 2,"type" : "num","divide" : 10},
-            "bdc1_tempb"        : {"value" : 874,"length" : 2,"type" : "num","divide" : 10},
-            "bdc1_pdischr"      : {"value" : 878,"length" : 4,"type" : "num","divide" : 10},
-            "bdc1_pchr"         : {"value" : 886,"length" : 4,"type" : "num","divide" : 10},
-            "bdc1_edischrtotal" : {"value" : 894,"length" : 4,"type" : "num","divide" : 10},
-            "bdc1_echrtotal"    : {"value" : 902,"length" : 4,"type" : "num","divide" : 10},
-            "bdc1_flag"          : {"value" : 914,"length" : 2,"type" : "num","divide" : 1},
-            "bdc2_sysstatemode" : {"value" : 922,"length" : 2,"type" : "num","divide" : 1},
-            "bdc2_faultcode"    : {"value" : 926,"length" : 2,"type" : "num","divide" : 1},
-            "bdc2_warncode"     : {"value" : 930,"length" : 2,"type" : "num","divide" : 1},
-            "bdc2_vbat"         : {"value" : 934,"length" : 2,"type" : "num","divide" : 100},
-            "bdc2_ibat"         : {"value" : 938,"length" : 2,"type" : "num","divide" : 10},
-            "bdc2_soc"          : {"value" : 942,"length" : 2,"type" : "num","divide" : 1},
-            "bdc2_vbus1"        : {"value" : 946,"length" : 2,"type" : "num","divide" : 10},
-            "bdc2_vbus2"        : {"value" : 950,"length" : 2,"type" : "num","divide" : 10},
-            "bdc2_ibb"          : {"value" : 954,"length" : 2,"type" : "num","divide" : 10},
-            "bdc2_illc"         : {"value" : 958,"length" : 2,"type" : "num","divide" : 10},
-            "bdc2_tempa"        : {"value" : 962,"length" : 2,"type" : "num","divide" : 10},
-            "bdc2_tempb"        : {"value" : 966,"length" : 2,"type" : "num","divide" : 10},
-            "bdc2_pdischr"      : {"value" : 970,"length" : 4,"type" : "num","divide" : 10},
-            "bdc2_pchr"         : {"value" : 978,"length" : 4,"type" : "num","divide" : 10},
-            "bdc2_edischrtotal" : {"value" : 986,"length" : 4,"type" : "num","divide" : 10},
-            "bdc2_echrtotal"    : {"value" : 994,"length" : 4,"type" : "num","divide" : 10},
-            "bdc2_flag"          : {"value" : 1006,"length" : 4,"type" : "num","divide" : 1},
-            "bms_status"         : {"value" : 1014,"length" : 2,"type" : "num","divide" : 1},
-            "bms_error"          : {"value" : 1018,"length" : 2,"type" : "num","divide" : 1},
-            "bms_warninfo"       : {"value" : 1022,"length" : 2,"type" : "num","divide" : 1},
-            "bms_soc"            : {"value" : 1026,"length" : 2,"type" : "num","divide" : 1},
-            "bms_batteryvolt"    : {"value" : 1030,"length" : 2,"type" : "num","divide" : 100},
-            "bms_batterycurr"    : {"value" : 1034,"length" : 2,"type" : "numx","divide" : 100},
-            "bms_batterytemp"    : {"value" : 1038,"length" : 2,"type" : "num","divide" : 10},
-            "bms_maxcurr"        : {"value" : 1042,"length" : 2,"type" : "num","divide" : 100},
-            "bms_deltavolt"      : {"value" : 1046,"length" : 2,"type" : "num","divide" : 100},
-            "bms_cyclecnt"       : {"value" : 1050,"length" : 2,"type" : "num","divide" : 1},
-            "bms_soh"            : {"value" : 1054,"length" : 2,"type" : "num","divide" : 1},
-            "bms_constantvolt"   : {"value" : 1058,"length" : 2,"type" : "num","divide" : 100},
-            "bms_bms_info"        : {"value" : 1062,"length" : 2,"type" : "num","divide" : 1},
-            "bms_packinfo"       : {"value" : 1066,"length" : 2,"type" : "num","divide" : 1},
-            "bms_usingcap"       : {"value" : 1070,"length" : 2,"type" : "num","divide" : 1},
-            "bms_fw"             : {"value" : 1074,"length" : 2,"type" : "num","divide" : 1},
-            "bms_mcuversion"     : {"value" : 1078,"length" : 2,"type" : "num","divide" : 1},
-            "bms_commtype"       : {"value" : 1082,"length" : 2,"type" : "num","divide" : 1}
-	      } }
-
-        self.recorddict.update(self.recorddict1)
-        self.recorddict.update(self.recorddict2)
-        self.recorddict.update(self.recorddict3)
-        self.recorddict.update(self.recorddict4)
-        self.recorddict.update(self.recorddict5)
-        self.recorddict.update(self.recorddict6)
-        self.recorddict.update(self.recorddict7)
-        self.recorddict.update(self.recorddict8)
-        self.recorddict.update(self.recorddict9)
-        self.recorddict.update(self.recorddict10)
-        self.recorddict.update(self.recorddict11)
-        self.recorddict.update(self.recorddict12)                   #T05NNNNXSPH
-        self.recorddict.update(self.recorddict13)                   #T06NNNNXSPA
-        self.recorddict.update(self.recorddict14)
-
-                # Layout definitions for automatic record detection
-        self.alodict = {}
-
-        #Define Layout for auto Layout generation
-        # default base protocol 00,02
-        self.ALO02 = { "ALO02" : {
-            "decrypt"           : {"value" : "False"},
-            "datalogserial"     : {"value" :16, "length" : 10, "type" : "text", "incl" : "yes"},
-            "pvserial"          : {"value" :36, "length" : 10, "type" : "text"},
-            "date"              : {"value" :56, "divide" : 10},
-            "datastart"       : {"value"   :70, "length" : 2, "type" : "num","incl" : "no"},
-            } }
-
-        # base protocol 05
-        self.ALO05 = { "ALO05" : {
-            "decrypt"           : {"value" : "True"},
-            "datalogserial"     : {"value" :16, "length" : 10, "type" : "text", "incl" : "yes"},
-            "pvserial"          : {"value" :36, "length" : 10, "type" : "text"},
-            "date"              : {"value" :56, "divide" : 10},
-            "datastart"       : {"value"   :70, "length" : 2, "type" : "num","incl" : "no"},
-            } }
-
-        # base protocol 06
-
-        self.ALO06    = { "ALO06" :  {
-            "decrypt"           : {"value" :"True"},
-            "datalogserial"     : {"value" :16, "length" : 10, "type" : "text", "incl" : "yes"},
-            "pvserial"          : {"value" :76, "length" : 10, "type" : "text", "divide" : 10},
-            "date"              : {"value" :136, "divide" : 10},
-            "datastart"         : {"value" :150, "length" : 2, "type" : "num","incl" : "no"},
-            } }
-
-        self.ALO_0_44V1 = {"ALO_0_44V1": {
-            "pvstatus"          : {"value" :78, "length" : 2, "type" : "numx","register" : 0},
-            "pvstatus2"          : {"value" :80, "length" : 2, "type" : "numx","register" : 0},
-            "pvpowerin"         : {"value" :82, "length" : 4, "type" : "numx", "divide" : 10, "register" : 1},
-            "pv1voltage"        : {"value" :90, "length" : 2, "type" : "numx", "divide" : 10, "register" : 3},
-            "pv1current"        : {"value" :94, "length" : 2, "type" : "numx", "divide" : 10, "register" : 4},
-            "pv1watt"           : {"value" :98, "length" : 4, "type" : "numx", "divide" : 10, "register" : 5},
-            "pv2voltage"        : {"value" :106, "length" : 2, "type" : "numx", "divide" : 10, "register" : 7},
-            "pv2current"        : {"value" :110, "length" : 2, "type" : "numx", "divide" : 10, "register" : 8},
-            "pv2watt"           : {"value" :114, "length" : 4, "type" : "numx", "divide" : 10, "register" : 9},
-            "pvpowerout"        : {"value" :122, "length" : 4, "type" : "numx", "divide" : 10, "register" : 11},
-            "pvfrequentie"      : {"value" :130, "length" : 2, "type" : "numx", "divide" : 100, "register" : 13},
-            "pvgridvoltage"     : {"value" :134, "length" : 2, "type" : "numx", "divide" : 10, "register" : 14},
-            "pvgridcurrent"     : {"value" :138, "length" : 2, "type" : "numx", "divide" : 10, "register" : 15},
-            "pvgridpower"       : {"value" :142, "length" : 4, "type" : "numx", "divide" : 10, "register" : 16},
-            "pvgridvoltage2"    : {"value" :150, "length" : 2, "type" : "numx", "divide" : 10, "register" : 18},
-            "pvgridcurrent2"    : {"value" :154, "length" : 2, "type" : "numx", "divide" : 10, "register" : 19},
-            "pvgridpower2"      : {"value" :158, "length" : 4, "type" : "numx", "divide" : 10, "register" : 20},
-            "pvgridvoltage3"    : {"value" :166, "length" : 2, "type" : "numx", "divide" : 10, "register" : 22},
-            "pvgridcurrent3"    : {"value" :170, "length" : 2, "type" : "numx", "divide" : 10, "register" : 23},
-            "pvgridpower3"      : {"value" :174, "length" : 4, "type" : "numx", "divide" : 10, "register" : 24},
-            "pvenergytoday"     : {"value" :182, "length" : 4, "type" : "numx", "divide" : 10, "register" : 26},
-            "pvenergytotal"     : {"value" :190, "length" : 4, "type" : "numx", "divide" : 10, "register" : 28},
-            "totworktime"       : {"value" :198, "length" : 4, "type" : "numx", "divide" : 7200, "register" : 30},
-            "pvtemperature"     : {"value" :206, "length" : 2, "type" : "numx", "divide" : 10, "register" : 32},
-            "isof"              : {"value" :210, "length" : 2, "type" : "numx", "divide" : 1, "register" : 33,"incl" : "no"},
-            "gfcif"             : {"value" :214, "length" : 2, "type" : "numx", "divide" : 1, "register" : 34,"incl" : "no"},
-            "dcif"              : {"value" :218, "length" : 2, "type" : "numx", "divide" : 1, "register" : 35,"incl" : "no"},
-            "vpvfault"          : {"value" :222, "length" : 2, "type" : "numx", "divide" : 1, "register" : 36,"incl" : "no"},
-            "vacfault"          : {"value" :226, "length" : 2, "type" : "numx", "divide" : 1, "register" : 37,"incl" : "no"},
-            "facfault"          : {"value" :230, "length" : 2, "type" : "numx", "divide" : 1, "register" : 38,"incl" : "no"},
-            "tmpfault"          : {"value" :234, "length" : 2, "type" : "numx", "divide" : 1, "register" : 39,"incl" : "no"},
-            "faultcode"         : {"value" :238, "length" : 2, "type" : "numx", "divide" : 1, "register" : 40,"incl" : "no"},
-            "pvipmtemperature"  : {"value" :242, "length" : 2, "type" : "numx", "divide" : 10, "register" : 41},
-            "pbusvolt"          : {"value" :246, "length" : 2, "type" : "numx", "divide" : 10, "register" : 42,"incl" : "no"},
-            "nbusvolt"          : {"value" :250, "length" : 2, "type" : "numx", "divide" : 10, "register" : 43,"incl" : "no"},
-            "checkstep"         : {"value" :254, "length" : 2, "type" : "numx", "divide" : 10, "register" : 44,"incl" : "no"},
-            } }
-
-
-        self.ALO_45_89V1 = {"ALO_45_89V1": {
-            "IPF"               : {"value" :318, "length" : 2, "type" : "numx", "divide" : 1, "register" : 45,"incl" : "no"},
-            "ResetCHK"          : {"value" :318, "length" : 2, "type" : "numx", "divide" : 1, "register" : 46,"incl" : "no"},
-            "DeratingMode"      : {"value" :318, "length" : 2, "type" : "numx", "divide" : 1, "register" : 47,"incl" : "no"},
-            "epv1today"         : {"value" :278, "length" : 4, "type" : "numx", "divide" : 10, "register" : 48},
-            "epv1total"         : {"value" :286, "length" : 4, "type" : "numx", "divide" : 10, "register" : 50},
-            "epv2today"         : {"value" :294, "length" : 4, "type" : "numx", "divide" : 10, "register" : 52},
-            "epv2total"         : {"value" :302, "length" : 4, "type" : "numx", "divide" : 10, "register" : 54},
-            "epvtotal"          : {"value" :310, "length" : 4, "type" : "numx", "divide" : 10, "register" : 56},
-            "rac"               : {"value" :318, "length" : 4, "type" : "numx", "divide" : 10, "register" : 58,"incl" : "no"},
-            "eractoday"         : {"value" :326, "length" : 4, "type" : "numx", "divide" : 10, "register" : 60,"incl" : "no"},
-            "eractotal"         : {"value" :334, "length" : 4, "type" : "numx", "divide" : 10, "register" : 62,"incl" : "no"}
-            } }
-
-#Layout voor protocol v2
-
-        self.ALO_0_124 = {"ALO_0_124": {
-            "pvstatus"          : {"value" :78, "length" : 2, "type" : "numx", "divide" : 10,"register" : 0,},
-            "pvpowerin"         : {"value" :82, "length" : 4, "type" : "numx", "divide" : 10, "register" : 1},
-            "pv1voltage"        : {"value" :90, "length" : 2, "type" : "numx", "divide" : 10, "register" : 3},
-            "pv1current"        : {"value" :94, "length" : 2, "type" : "numx", "divide" : 10, "register" : 4},
-            "pv1watt"           : {"value" :98, "length" : 4, "type" : "numx", "divide" : 10, "register" : 5},
-            "pv2voltage"        : {"value" :106, "length" : 2, "type" : "numx", "divide" : 10, "register" : 7},
-            "pv2current"        : {"value" :110, "length" : 2, "type" : "numx", "divide" : 10, "register" : 8},
-            "pv2watt"           : {"value" :114, "length" : 4, "type" : "numx", "divide" : 10, "register" : 9},
-            "pv3voltage"        : {"value" :122, "length" : 2, "type" : "numx", "divide" : 10, "register" : 11, "incl" : "no"},
-            "pv3current"        : {"value" :126, "length" : 2, "type" : "numx", "divide" : 10, "register" : 12, "incl" : "no"},
-            "pv3watt"           : {"value" :130, "length" : 4, "type" : "numx", "divide" : 10, "register" : 13, "incl" : "no"},
-            "pv4voltage"        : {"value" :106, "length" : 2, "type" : "numx", "divide" : 10, "register" : 15, "incl" : "no"},
-            "pv4current"        : {"value" :110, "length" : 2, "type" : "numx", "divide" : 10, "register" : 16, "incl" : "no"},
-            "pv4watt"           : {"value" :114, "length" : 4, "type" : "numx", "divide" : 10, "register" : 17, "incl" : "no"},
-            "pvpowerout"        : {"value" :218, "length" : 4, "type" : "numx", "divide" : 10, "register" : 35},
-            "pvfrequentie"      : {"value" :226, "length" : 2, "type" : "numx", "divide" : 100, "register" : 37},
-            "pvgridvoltage"     : {"value" :230, "length" : 2, "type" : "numx", "divide" : 10, "register" : 38},
-            "pvgridcurrent"     : {"value" :234, "length" : 2, "type" : "numx", "divide" : 10, "register" : 39},
-            "pvgridpower"       : {"value" :238, "length" : 4, "type" : "numx", "divide" : 10, "register" : 40},
-            "pvgridvoltage2"    : {"value" :246, "length" : 2, "type" : "numx", "divide" : 10, "register" : 42},
-            "pvgridcurrent2"    : {"value" :250, "length" : 2, "type" : "numx", "divide" : 10, "register" : 43},
-            "pvgridpower2"      : {"value" :254, "length" : 4, "type" : "numx", "divide" : 10, "register" : 44},
-            "pvgridvoltage3"    : {"value" :262, "length" : 2, "type" : "numx", "divide" : 10, "register" : 46},
-            "pvgridcurrent3"    : {"value" :266, "length" : 2, "type" : "numx", "divide" : 10, "register" : 47},
-            "pvgridpower3"      : {"value" :270, "length" : 4, "type" : "numx", "divide" : 10, "register" : 48},
-            "vacrs"             : {"value" :000, "length" : 2, "type" : "numx", "divide" : 10, "register" : 50},
-            "vacst"             : {"value" :000, "length" : 2, "type" : "numx", "divide" : 10, "register" : 51},
-            "vactr"             : {"value" :000, "length" : 2, "type" : "numx", "divide" : 10, "register" : 52},
-            "eactoday"          : {"value" :290, "length" : 4, "type" : "numx", "divide" : 10, "register" : 53},
-            "pvenergytoday"     : {"value" :290, "length" : 4, "type" : "numx", "divide" : 10, "register" : 53},
-            "eactotal"          : {"value" :298, "length" : 4, "type" : "numx", "divide" : 10, "register" : 55},
-            "pvenergytotal"     : {"value" :298, "length" : 4, "type" : "numx", "divide" : 10, "register" : 55},
-            "totworktime"       : {"value" :306, "length" : 4, "type" : "numx", "divide" : 7200, "register" : 57},
-            "epv1today"         : {"value" :314, "length" : 4, "type" : "numx", "divide" : 10, "register" : 59},
-            "epv1total"         : {"value" :322, "length" : 4, "type" : "numx", "divide" : 10, "register" : 61},
-            "epv2today"         : {"value" :330, "length" : 4, "type" : "numx", "divide" : 10, "register" : 63},
-            "epv2total"         : {"value" :338, "length" : 4, "type" : "numx", "divide" : 10, "register" : 65},
-            "epvtotal"          : {"value" :442, "length" : 4, "type" : "numx", "divide" : 10, "register" : 91},
-            "pvtemperature"     : {"value" :450, "length" : 2, "type" : "numx", "divide" : 10, "register" : 93},
-            "pvipmtemperature"  : {"value" :454, "length" : 2, "type" : "numx", "divide" : 10, "register" : 94},
-            "pvboosttemp"       : {"value" :458, "length" : 2, "type" : "numx", "divide" : 10, "register" : 95},
-            "temp4"            : {"value" :462, "length" : 2, "type" : "numx", "divide" : 10, "register" : 96, "incl" : "no"},
-            "bat_dsp"           : {"value" :466, "length" : 2, "type" : "numx", "divide" : 10, "register" : 97},
-            "pbusvolt"          : {"value" :470, "length" : 2, "type" : "numx", "divide" : 10, "register" : 98, "incl" : "no"},
-            "nbusvolt"          : {"value" :474, "length" : 2, "type" : "numx", "divide" : 10, "register" : 99, "incl" : "no"},
-            "ipf"               : {"value" :478, "length" : 2, "type" : "numx", "divide" : 10, "register" : 100, "incl" : "no"},
-            "realoppercent"     : {"value" :482, "length" : 2, "type" : "numx", "divide" : 100, "register" : 101, "incl" : "no"},
-            "opfullwatt"        : {"value" :486, "length" : 4, "type" : "numx", "divide" : 10, "register" : 102, "incl" : "no"},
-            "deratingmode"      : {"value" :494, "length" : 2, "type" : "numx", "divide" : 1, "register" : 104, "incl" : "no"},
-            "eacharge_today"     : {"value" :526, "length" : 4, "type" : "numx", "divide" : 10, "register" : 111},
-            "eacharge_total"     : {"value" :534, "length" : 4, "type" : "numx", "divide" : 10, "register" : 113},
-            "priority"           : {"value" :550, "length" : 2, "type" : "numx", "divide" : 1, "register" : 118},
-            "batterytype"        : {"value" :554, "length" : 2, "type" : "numx", "divide" : 1, "register" : 119},
-
-        }}
-
-        self.ALO_1000_1124 = {"ALO_1000_1124": {
-            "pvstatus"           : {"value" :78, "length" : 2, "type" : "numx","register" : 1000},
-            "systemfaultword0"   : {"value" :162, "length" : 2, "type" : "numx", "divide" : 1, "register" : 1001, "incl" : "no"},
-            "systemfaultword1"   : {"value" :166, "length" : 2, "type" : "numx", "divide" : 1, "register" : 1002, "incl" : "no"},
-            "systemfaultword2"   : {"value" :170, "length" : 2, "type" : "numx", "divide" : 1, "register" : 1003, "incl" : "no"},
-            "systemfaultword3"   : {"value" :174, "length" : 2, "type" : "numx", "divide" : 1, "register" : 1004, "incl" : "no"},
-            "systemfaultword4"   : {"value" :178, "length" : 2, "type" : "numx", "divide" : 1, "register" : 1005, "incl" : "no"},
-            "systemfaultword5"   : {"value" :182, "length" : 2, "type" : "numx", "divide" : 1, "register" : 1006, "incl" : "no"},
-            "systemfaultword6"   : {"value" :186, "length" : 2, "type" : "numx", "divide" : 1, "register" : 1007, "incl" : "no"},
-            "systemfaultword7"   : {"value" :190, "length" : 2, "type" : "numx", "divide" : 1, "register" : 1008, "incl" : "no"},
-            "pdischarge1"        : {"value" :194, "length" : 4, "type" : "numx", "divide" : 10, "register" : 1009},
-            "pcharge1"           : {"value" :202, "length" : 4, "type" : "numx", "divide" : 10, "register" : 1011},
-            "vbat"               : {"value" :210, "length" : 2, "type" : "numx", "divide" : 10, "register" : 1013},
-            "soc"                : {"value" :214, "length" : 2, "type" : "numx", "divide" : 1, "register" : 1014},
-            "pactouserr"         : {"value" :218, "length" : 4, "type" : "numx", "divide" : 10, "register" : 1015},
-            "pactousers"         : {"value" :226, "length" : 4, "type" : "numx", "divide" : 10, "register" : 1017},
-            "pactousert"         : {"value" :234, "length" : 4, "type" : "numx", "divide" : 10, "register" : 1019},
-            "pactousertot"       : {"value" :242, "length" : 4, "type" : "numx", "divide" : 10, "register" : 1021},
-            "pactogridr"         : {"value" :250, "length" : 4, "type" : "numx", "divide" : 10, "register" : 1023},
-            "pactogrids "        : {"value" :258, "length" : 4, "type" : "numx", "divide" : 10, "register" : 1025},
-            "pactogridt"         : {"value" :266, "length" : 4, "type" : "numx", "divide" : 10, "register" : 1027},
-            "pactogridtot"       : {"value" :274, "length" : 4, "type" : "numx", "divide" : 10, "register" : 1029},
-            "plocaloadr"         : {"value" :282, "length" : 4, "type" : "numx", "divide" : 10, "register" : 1031},
-            "plocaloads"         : {"value" :290, "length" : 4, "type" : "numx", "divide" : 10, "register" : 1033},
-            "plocaloadt"         : {"value" :298, "length" : 4, "type" : "numx", "divide" : 10, "register" : 1035},
-            "plocaloadtot"       : {"value" :306, "length" : 4, "type" : "numx", "divide" : 10, "register" : 1037},
-            "ipmtmp"             : {"value" :314, "length" : 2, "type" : "numx", "divide" : 10, "register" : 1039},
-            "battemp "           : {"value" :318, "length" : 2, "type" : "numx", "divide" : 10, "register" : 1040},
-            "spdspstatus"        : {"value" :322, "length" : 2, "type" : "numx", "divide" : 10, "register" : 1041},
-            "spbusvolt"          : {"value" :328, "length" : 2, "type" : "numx", "divide" : 10, "register" : 1042},
-            "etousertod"         : {"value" :334, "length" : 4, "type" : "numx", "divide" : 10, "register" : 1044},
-            "etousertot"         : {"value" :342, "length" : 4, "type" : "numx", "divide" : 10, "register" : 1046},
-            "etogridtod"         : {"value" :350, "length" : 4, "type" : "numx", "divide" : 10, "register" : 1048},
-            "etogridtot"         : {"value" :358, "length" : 4, "type" : "numx", "divide" : 10, "register" : 1050},
-            "edischarge1tod"     : {"value" :366, "length" : 4, "type" : "numx", "divide" : 10, "register" : 1052},
-            "edischarge1tot"     : {"value" :374, "length" : 4, "type" : "numx", "divide" : 10, "register" : 1054},
-            "eharge1tod"         : {"value" :382, "length" : 4, "type" : "numx", "divide" : 10, "register" : 1056},
-            "eharge1tot"         : {"value" :390, "length" : 4, "type" : "numx", "divide" : 10, "register" : 1058},
-            "elocalloadtod"      : {"value" :398, "length" : 4, "type" : "numx", "divide" : 10, "register" : 1060},
-            "elocalloadtot"      : {"value" :406, "length" : 4, "type" : "numx", "divide" : 10, "register" : 1062},
-            "dwexportlimitap"    : {"value" :414, "length" : 4, "type" : "numx", "divide" : 10, "register" : 1064},
-            "epsfac"             : {"value" :426, "length" : 2, "type" : "numx", "divide" : 100, "register" : 1067},
-            "epsvac1"            : {"value" :430, "length" : 2, "type" : "numx", "divide" : 10, "register" : 1068},
-            "epsiac1"            : {"value" :434, "length" : 2, "type" : "numx", "divide" : 10, "register" : 1069},
-            "epspac1"            : {"value" :438, "length" : 4, "type" : "numx", "divide" : 10, "register" : 1070},
-            "epsvac2"            : {"value" :446, "length" : 2, "type" : "numx", "divide" : 10, "register" : 1072},
-            "epsiac2"            : {"value" :450, "length" : 2, "type" : "numx", "divide" : 10, "register" : 1073},
-            "epspac2"            : {"value" :454, "length" : 4, "type" : "numx", "divide" : 10, "register" : 1074},
-            "epsvac3"            : {"value" :462, "length" : 2, "type" : "numx", "divide" : 10, "register" : 1076},
-            "epsiac3"            : {"value" :466, "length" : 2, "type" : "numx", "divide" : 10, "register" : 1077},
-            "epspac3"            : {"value" :470, "length" : 4, "type" : "numx", "divide" : 10, "register" : 1078},
-            "loadpercent"        : {"value" :478, "length" : 2, "type" : "numx", "divide" : 1, "register" : 1080},
-            "pf"                 : {"value" :482, "length" : 2, "type" : "numx", "divide" : 10, "register" : 1081},
-            "bmsstatusold"       : {"value" :486, "length" : 2, "type" : "numx", "divide" : 1, "register" : 1082},
-            "bmsstatus"          : {"value" :490, "length" : 2, "type" : "numx", "divide" : 1, "register" : 1083},
-            "bmserrorold"        : {"value" :494, "length" : 2, "type" : "numx", "divide" : 1, "register" : 1084},
-            "bmserror"           : {"value" :498, "length" : 2, "type" : "numx", "divide" : 1, "register" : 1085},
-            "bmssoc"             : {"value" :502, "length" : 2, "type" : "numx", "divide" : 1, "register" : 1086},
-            "bmsbatteryvolt"     : {"value" :506, "length" : 2, "type" : "numx", "divide" : 100,  "register" : 1087},
-            "bmsbatterycurr"     : {"value" :510, "length" : 2, "type" : "numx", "divide" : 100,  "register" : 1088},
-            "bmsbatterytemp"     : {"value" :514, "length" : 2, "type" : "numx", "divide" : 100,  "register" : 1089},
-            "bmsmaxcurr"         : {"value" :518, "length" : 2, "type" : "numx", "divide" : 100,  "register" : 1090},
-            "bmsgaugerm"         : {"value" :522, "length" : 2, "type" : "numx", "divide" : 1, "register" : 1091},
-            "bmsgaugefcc"        : {"value" :526, "length" : 2, "type" : "numx", "divide" : 1, "register" : 1092},
-            "bmsfw"              : {"value" :530, "length" : 2, "type" : "numx", "divide" : 1, "register" : 1093},
-            "bmsdeltavolt"       : {"value" :534, "length" : 2, "type" : "numx", "divide" : 1, "register" : 1094},
-            "bmscyclecnt"        : {"value" :538, "length" : 2, "type" : "numx", "divide" : 1, "register" : 1095},
-            "bmssoh"             : {"value" :542, "length" : 2, "type" : "numx", "divide" : 1, "register" : 1096},
-            "bmsconstantvolt"    : {"value" :546, "length" : 2, "type" : "numx", "divide" : 100, "register" : 1097},
-            "bmswarninfoold"     : {"value" :550, "length" : 2, "type" : "numx", "divide" : 1, "register" : 1098},
-            "bmswarninfo"        : {"value" :554, "length" : 2, "type" : "numx", "divide" : 1, "register" : 1099},
-            "bmsgaugeiccurr"     : {"value" :558, "length" : 2, "type" : "numx", "divide" : 1, "register" : 1100},
-            "bmsmcuversion"      : {"value" :562, "length" : 2, "type" : "numx", "divide" : 1,  "register" : 1101},
-            "bmsgaugeversion"    : {"value" :566, "length" : 2, "type" : "numx", "divide" : 1, "register" : 1102},
-            "bmswgaugefrversionl": {"value" :570, "length" : 2, "type" : "numx", "divide" : 1, "register" : 1103},
-            "bmswgaugefrversionh": {"value" :574, "length" : 2, "type" : "numx", "divide" : 1, "register" : 1104},
-            "bmsbmsinfo"         : {"value" :578, "length" : 2, "type" : "numx", "divide" : 1, "register" : 1105},
-            "bmspackinfo"        : {"value" :582, "length" : 2, "type" : "numx", "divide" : 1, "register" : 1106},
-            "bmsusingcap"        : {"value" :586, "length" : 2, "type" : "numx", "divide" : 1, "register" : 1107},
-            "uwMaxCellVolt"      : {"value" :590, "length" : 2, "type" : "numx", "divide" : 1,  "register" : 1108},
-            "uwMinCellVolt"      : {"value" :594, "length" : 2, "type" : "numx", "divide" : 1,  "register" : 1109},
-            "bModuleNum"         : {"value" :598, "length" : 2, "type" : "numx", "divide" : 1,  "register" : 1110},
-            "BatNum"             : {"value" :602, "length" : 2, "type" : "numx", "divide" : 1,  "register" : 1112},
-            "uwMaxVoltCellNo"    : {"value" :606, "length" : 2, "type" : "numx", "divide" : 1,  "register" : 1113},
-            "uwMinVoltCellNo"    : {"value" :610, "length" : 2, "type" : "numx", "divide" : 1,  "register" : 1114},
-            "uwMaxTemprCell_10T" : {"value" :614, "length" : 2, "type" : "numx", "divide" : 10,  "register" : 1115},
-            "uwMaxTemprCellNo"   : {"value" :618, "length" : 2, "type" : "numx", "divide" : 10,  "register" : 1116},
-            "uwMinTemprCelLNo"   : {"value" :622, "length" : 2, "type" : "numx", "divide" : 1,  "register" : 1117},
-            "ProtectpackID"      : {"value" :626, "length" : 2, "type" : "numx", "divide" : 1,  "register" : 1118},
-            "MaxSOC"             : {"value" :630, "length" : 2, "type" : "numx", "divide" : 1,  "register" : 1119},
-            "MinSOC"             : {"value" :634, "length" : 2, "type" : "numx", "divide" : 1,  "register" : 1120},
-            "BMS_Error2"         : {"value" :638, "length" : 2, "type" : "numx", "divide" : 1,  "register" : 1121},
-            "BMS_Error3"         : {"value" :642, "length" : 2, "type" : "numx", "divide" : 1,  "register" : 1122},
-            "BMS_WarnInfo2"      : {"value" :646, "length" : 2, "type" : "numx", "divide" : 1,  "register" : 1123},
-            "ACChargeEnergyTodH" : {"value" :650, "length" : 2, "type" : "numx", "divide" : 1,  "register" : 1124}     #deze is een beetjevreemd omdat de high en Low over groeprn heen gedefinieerd zijn en uit elkaar liggen
-         }}
-
-        self.ALO_1125_1249 = {"ALO_1125_1249": {
-            "acchargeenergytoday": {"value" :666, "length" : 2, "type" : "numx", "divide" : 1, "register" : 1125},                                 # vooralsnog ervan uitgegaan dat low alleen genoeg is!
-            "acchargeenergytotal": {"value" :670, "length" : 4, "type" : "numx", "divide" : 1, "register" : 1126},
-            "acchargepower"      : {"value" :678,"length" : 4, "type" : "numx", "divide" : 1, "register" : 1128},
-            "70%_invpoweradjust" : {"value" :686,"length" : 2, "type" : "numx", "divide" : 1, "register" : 1130},
-            "extraacpowertogrid" : {"value" :690, "length" : 4, "type" : "numx", "divide" : 1, "register" : 1131},
-            "eextratoday"        : {"value" :698, "length" : 4, "type" : "numx", "divide" : 10, "register" : 1133},
-            "eextratotal"        : {"value" :704, "length" : 4, "type" : "numx", "divide" : 10, "register" : 1135},
-            "esystemtoday"       : {"value" :712, "length" : 4, "type" : "numx", "divide" : 10, "register" : 1137},
-            "esystemtotal"       : {"value" :720, "length" : 4, "type" : "numx", "divide" : 10, "register" : 1139}
-        }}
-
-        self.ALO_2000_2124 = {"ALO_2000_2124": {
-            "pvstatus"           : {"value" :1174, "length" : 2, "type" : "numx", "divide" : 1, "register" : 2000},
-            "pac"                : {"value" :1314, "length" : 4, "type" : "numx", "divide" : 10, "register" : 2035},
-            "fac"                : {"value" :1322, "length" : 2, "type" : "numx", "divide" : 100,  "register" : 2037},
-            "vac1"               : {"value" :1326, "length" : 2, "type" : "numx", "divide" : 10, "register" : 2038},
-            "iac1"               : {"value" :1330, "length" : 2, "type" : "numx", "divide" : 10, "register" : 2039},
-            "pac1"               : {"value" :1334, "length" : 4, "type" : "numx", "divide" : 10, "register" : 2040},
-            "eactoday"           : {"value" :1386, "length" : 4, "type" : "numx", "divide" : 10, "register" : 2053},
-            "eactot"             : {"value" :1394, "length" : 4, "type" : "numx", "divide" : 10, "register" : 2055},
-            "timetotal"          : {"value" :1402, "length" : 4, "type" : "numx", "divide" : 7200, "register" : 2057},
-            "pvtemperature"       : {"value" :1546, "length" : 2, "type" : "numx", "divide" : 10, "register" : 2093},
-            "pvimptemperature"   : {"value" :1550, "length" : 2, "type" : "numx", "divide" : 10, "register" : 2094},
-            "boostemp"           : {"value" :1554, "length" : 2, "type" : "numx", "divide" : 10, "register" : 2095},
-            "Temp4"              : {"value" :1558, "length" : 2, "type" : "numx", "divide" : 10, "register" : 2096},
-            "uwbatvoltdsp"       : {"value" :1562, "length" : 2, "type" : "numx", "divide" : 10, "register" : 2097},
-            "pbusvoltage"        : {"value" :1566, "length" : 2, "type" : "numx", "divide" : 10, "register" : 2098},
-            "nbusvoltage"        : {"value" :1570, "length" : 2, "type" : "numx", "divide" : 10, "register" : 2099},
-            "remotectrlen"       : {"value" :1574, "length" : 2, "type" : "numx", "divide" : 1, "register" : 2100},
-            "remotectrlpower"    : {"value" :1578, "length" : 2, "type" : "numx", "divide" : 1, "register" : 2101},
-            "extraacpowertogrid" : {"value" :1582, "length" : 4, "type" : "numx", "divide" : 10, "register" : 2102},
-            "eextratoday"        : {"value" :1590, "length" : 4, "type" : "numx", "divide" : 10, "register" : 2104},
-            "eextratotal"        : {"value" :1598, "length" : 4, "type" : "numx", "divide" : 10, "register" : 2106},
-            "esystemtoday"       : {"value" :1606, "length" : 4, "type" : "numx", "divide" : 10, "register" : 2108},
-            "esystemtotal"       : {"value" :1614, "length" : 4, "type" : "numx", "divide" : 10, "register" : 2110},
-            "eacchargetoday"     : {"value" :1622, "length" : 4, "type" : "numx", "divide" : 10, "register" : 2112},
-            "eacchargetotal"     : {"value" :1630, "length" : 4, "type" : "numx", "divide" : 10, "register" : 2114},
-            "acchargepower"      : {"value" :1638, "length" : 4, "type" : "numx", "divide" : 10, "register" : 2116},
-            "priority"           : {"value" :1646, "length" : 2, "type" : "numx", "divide" : 1, "register" : 2118},
-            "batterytype"        : {"value" :1650, "length" : 2, "type" : "numx", "divide" : 1, "register" : 2119},
-            "autoproofreadcmd"   : {"value" :1654, "length" : 2, "type" : "numx", "divide" : 1, "register" : 2120},
-        }}
-
-        self.ALO_3000_3124 = {"ALO_3000_3124": {
-            "pvstatus"          : {"value" : 158,"length" : 2,"type" : "num","divide" : 1,"register" : 3000},
-            "pvpowerin"         : {"value" : 162,"length": 4,"type" : "numx","divide" : 10,"register" : 3001},
-            "pv1voltage"        :{"value" : 170,"length": 2,"type" : "numx","divide" : 10,"register" : 3003},
-            "pv1current"        : {"value" : 174,"length": 2,"type" : "numx","divide" : 10,"register" : 3004},
-            "pv1watt"           : {"value" : 178,"length": 4,"type" : "numx","divide" : 10,"register" : 3005},
-            "pv2voltage"        : {"value" : 186,"length": 2,"type" : "numx","divide" : 10,"register" : 3007},
-            "pv2current"        : {"value" : 190,"length": 2,"type" : "numx","divide" : 10,"register" : 3008},
-            "pv2watt"           : {"value" : 194,"length": 4,"type" : "numx","divide" : 10,"register" : 3009},
-            "pv3voltage"        : {"value" : 202,"length": 2,"type" : "numx","divide" : 10,"register" : 3011},
-            "pv3current"        : {"value" : 206,"length": 2,"type" : "numx","divide" : 10,"register" : 3012},
-            "pv3watt"           : {"value" : 210,"length": 4,"type" : "numx","divide" : 10,"register" : 3013},
-            "pv4voltage"        : {"value" : 218,"length": 2,"type" : "numx","divide" : 10,"register" : 3015},
-            "pv4current"        : {"value" : 222,"length": 2,"type" : "numx","divide" : 10,"register" : 3016},
-            "pv4watt"           : {"value" : 226,"length": 4,"type" : "numx","divide" : 10,"register" : 3017},
-            "qac"               : {"value" : 242,"length": 4,"type" : "numx","divide" : 10,"register" : 3021},
-            "pac"               : {"value" : 250,"length": 4,"type" : "numx","divide" : 10,"register" : 3023},
-            "pvpowerout"        : {"value" : 250,"length": 4,"type" : "numx","divide" : 10,"register" : 3023},
-            "pvfrequency"       : {"value" : 258,"length": 2,"type" : "numx","divide" : 100,"register" : 3025},
-            "pvgridvoltage"     : {"value" : 262,"length": 2,"type" : "numx","divide" : 10,"register" : 3026},
-            "pvgridcurrent"     : {"value" : 266,"length": 2,"type" : "numx","divide" : 10,"register" : 3027},
-            "pvgridpower"       : {"value" : 270,"length": 4,"type" : "numx","divide" : 10,"register" : 3028},
-            "pvgridvoltage2"    : {"value" : 278,"length": 2,"type" : "numx","divide" : 10,"register" : 3030},
-            "pvgridcurrent2"    : {"value" : 282,"length": 2,"type" : "numx","divide" : 10,"register" : 3031},
-            "pvgridpower2"      : {"value" : 286,"length": 4,"type" : "numx","divide" : 10,"register" : 3032},
-            "pvgridvoltage3"    : {"value" : 294,"length": 2,"type" : "numx","divide" : 10,"register" : 3034},
-            "pvgridcurrent3"    : {"value" : 298,"length": 2,"type" : "numx","divide" : 10,"register" : 3035},
-            "pvgridpower3"      : {"value" : 302,"length": 4,"type" : "numx","divide" : 10,"register" : 3036},
-            "vacrs"             : {"value" : 310,"length": 2,"type" : "numx","divide" : 10,"register" : 3038},
-            "vacst"             : {"value" : 314,"length": 2,"type" : "numx","divide" : 10,"register" : 3039},
-            "vactr"             : {"value" : 318,"length": 2,"type" : "numx","divide" : 10,"register" : 3040},
-            "ptousertotal"      : {"value" : 322,"length": 4,"type" : "numx","divide" : 10,"register" : 3041},
-            "ptogridtotal"      : {"value" : 330,"length": 4,"type" : "numx","divide" : 10,"register" : 3043},
-            "ptoloadtotal"      : {"value" : 338,"length": 4,"type" : "numx","divide" : 10,"register" : 3045},
-            "totworktime"       : {"value" : 346,"length": 4,"type" : "numx","divide" : 7200,"register" : 3047},
-            "eactoday"          : {"value" : 354,"length": 4,"type" : "numx","divide" : 10,"register" : 3049},
-            "pvenergytoday"     : {"value" : 354,"length": 4,"type" : "numx","divide" : 10,"register" : 3049},
-            "eactotal"          : {"value" : 362,"length": 4,"type" : "numx","divide" : 10,"register" : 3051},
-            "pvenergytotal"     : {"value" : 362,"length": 4,"type" : "numx","divide" : 10,"register" : 3051},
-            "epvtotal"          : {"value" : 370,"length": 4,"type" : "numx","divide" : 10,"register" : 3053},
-            "epv1today"         : {"value" : 378,"length": 4,"type" : "numx","divide" : 10,"register" : 3055},
-            "epv1total"         : {"value" : 386,"length": 4,"type" : "numx","divide" : 10,"register" : 3057},
-            "epv2today"         : {"value" : 394,"length": 4,"type" : "numx","divide" : 10,"register" : 3059},
-            "epv2total"         : {"value" : 402,"length": 4,"type" : "numx","divide" : 10,"register" : 3061},
-            "epv3today"         : {"value" : 410,"length": 4,"type" : "numx","divide" : 10,"register" : 3063},
-            "epv3total"         : {"value" : 418,"length": 4,"type" : "numx","divide" : 10,"register" : 3065},
-            "etousertoday"      : {"value" : 426,"length": 4,"type" : "numx","divide" : 10,"register" : 3067},
-            "etousertotal"      : {"value" : 434,"length": 4,"type" : "numx","divide" : 10,"register" : 3069},
-            "etogridtoday"      : {"value" : 442,"length": 4,"type" : "numx","divide" : 10,"register" : 3071},
-            "etogridtotal"      : {"value" : 450,"length": 4,"type" : "numx","divide" : 10,"register" : 3073},
-            "eloadtoday"        : {"value" : 458,"length": 4,"type" : "numx","divide" : 10,"register" : 3075},
-            "eloadtotal"        : {"value" : 466,"length": 4,"type" : "numx","divide" : 10,"register" : 3077},
-            "epv4today"         : {"value" : 474,"length": 4,"type" : "numx","divide" : 10,"register" : 3079},
-            "epv4total"         : {"value" : 482,"length": 4,"type" : "numx","divide" : 10,"register" : 3081},
-            "epvtoday"          : {"value" : 490,"length": 4,"type" : "numx","divide" : 10,"register" : 3083},
-            "reserved3085"      : {"value" : 498,"length": 2,"type" : "numx","divide" : 1,"register" : 3085, "incl" : "no"},
-            "deratingmode"      : {"value" : 502,"length": 2,"type" : "numx","divide" : 1,"register" : 3086},
-            "iso"               : {"value" : 506,"length": 2,"type" : "numx","divide" : 1,"register" : 3087},
-            "dcir"              : {"value" : 510,"length": 2,"type" : "numx","divide" : 10,"register" : 3088},
-            "dcis"              : {"value" : 514,"length": 2,"type" : "numx","divide" : 10,"register" : 3089},
-            "dcit"              : {"value" : 518,"length": 2,"type" : "numx","divide" : 10,"register" : 3090},
-            "gfci"              : {"value" : 522,"length": 2,"type" : "numx","divide" : 1,"register" : 3091},
-            "busvoltage"        : {"value" : 526,"length": 2,"type" : "numx","divide" : 10,"register" : 3092},
-            "pvtemperature"     : {"value" : 530,"length": 2,"type" : "numx","divide" : 10,"register" : 3093},
-            "pvimptemperature"  : {"value" : 534,"length": 2,"type" : "numx","divide" : 10,"register" : 3094},
-            "boosttemperature"  : {"value" : 538,"length": 2,"type" : "numx","divide" : 10,"register" : 3095},
-            "temp4"             : {"value" : 542,"length": 2,"type" : "numx","divide" : 10,"register" : 3096},
-            "comboardtemperature": {"value" : 546,"length": 2,"type" : "numx","divide" : 10,"register" : 3097},
-            "pbusvoltage"       : {"value" : 550,"length": 2,"type" : "numx","divide" : 10,"register" : 3098},
-            "nbusvoltage"       : {"value" : 554,"length": 2,"type" : "numx","divide" : 10,"register" : 3099},
-            "ipf"               : {"value" : 558,"length": 2,"type" : "numx","divide" : 1,"register" : 3100},
-            "realoppercent"     : {"value" : 562,"length": 2,"type" : "numx","divide" : 1,"register" : 3101},
-            "opfullwatt"        : {"value" : 566,"length": 4,"type" : "numx","divide" : 10,"register" : 3102},
-            "standbyflag"       : {"value" : 574,"length": 2,"type" : "numx","divide" : 1,"register" : 3104},
-            "faultmaincode"     : {"value" : 578,"length": 2,"type" : "numx","divide" : 1,"register" : 3105},
-            "warnmaincode"      : {"value" : 582,"length": 2,"type" : "numx","divide" : 1,"register" : 3106},
-            "faultsubcode"      : {"value" : 586,"length": 2,"type" : "numx","divide" : 1,"register" : 3107},
-            "warnsubcode"       : {"value" : 590,"length": 2,"type" : "numx","divide" : 1,"register" : 3108},
-            "reserved3109"      : {"value" : 594,"length": 2,"type" : "numx","divide" : 1,"register" : 3109, "incl" : "no"},
-            "reserved3110"      : {"value" : 598,"length": 2,"type" : "numx","divide" : 1,"register" : 3110, "incl" : "no"},
-            "uwpresentfftvaxxxlue[channela]": {"value" : 602,"length": 2,"type" : "numx","divide" : 1,"register" : 3111},
-            "bafcistatus"       : {"value" : 606,"length": 2,"type" : "numx","divide" : 1,"register" : 3112},
-            "uwstrength[channela]": {"value" : 610,"length": 2,"type" : "numx","divide" : 1,"register" : 3113},
-            "uwselfcheckvalue[channela]": {"value" : 614,"length": 2,"type" : "numx","divide" : 1,"register" : 3114},
-            "invstartdelaytime" : {"value" : 618,"length": 2,"type" : "numx","divide" : 1,"register" : 3115},
-            "reserved3116"      : {"value" : 622,"length": 2,"type" : "numx","divide" : 1,"register" : 3116, "incl" : "no"},
-            "reserved3117"      : {"value" : 626,"length": 2,"type" : "numx","divide" : 1,"register" : 3117, "incl" : "no"},
-            "bdconoffstate"     : {"value" : 630,"length": 2,"type" : "numx","divide" : 1,"register" : 3118},
-            "drycontactstate"   : {"value" : 634,"length": 2,"type" : "numx","divide" : 1,"register" : 3119},
-            "reserved3120"      : {"value" : 638,"length": 2,"type" : "numx","divide" : 1,"register" : 3120, "incl" : "no"},
-            "pself"             : {"value" : 642,"length": 4,"type" : "numx","divide" : 10,"register" : 3121},
-            "esystoday"         : {"value" : 650,"length": 4,"type" : "numx","divide" : 10,"register" : 3123}
-        }}
-
-        self.ALO_3125_3249 = {"ALO_3125_3249": {
-            "edischrtoday"      : {"value" : 666,"length": 4,"type" : "numx","divide" : 10,"register" : 3125},
-            "edischrtotal"      : {"value" : 674,"length": 4,"type" : "numx","divide" : 10,"register" : 3127},
-            "echrtoday"         : {"value" : 682,"length": 4,"type" : "numx","divide" : 10,"register" : 3129},
-            "echrtotal"         : {"value" : 690,"length": 4,"type" : "numx","divide" : 10,"register" : 3131},
-            "eacchrtoday"       : {"value" : 698,"length": 4,"type" : "numx","divide" : 10,"register" : 3133},
-            "eacchrtotal"       : {"value" : 706,"length": 4,"type" : "numx","divide" : 10,"register" : 3135},
-            "esystotal"         : {"value" : 714,"length": 4,"type" : "numx","divide" : 1,"register" : 3137},
-            "eselftoday"        : {"value" : 722,"length": 4,"type" : "numx","divide" : 10,"register" : 3139},
-            "eselftotal"        : {"value" : 730,"length": 4,"type" : "numx","divide" : 10,"register" : 3141},
-            "reserved3143"      : {"value" : 738,"length": 2,"type" : "numx","divide" : 1,"register" : 3143},
-            "priority"          : {"value" : 742,"length": 2,"type" : "numx","divide" : 1,"register" : 3144},
-            "epsfac"            : {"value" : 746,"length": 2,"type" : "numx","divide" : 100,"register" : 3145},
-            "epsvac1"           : {"value" : 750,"length": 2,"type" : "numx","divide" : 10,"register" : 3146},
-            "epsiac1"           : {"value" : 754,"length": 2,"type" : "numx","divide" : 10,"register" : 3147},
-            "epspac1"           : {"value" : 742,"length": 4,"type" : "numx","divide" : 10,"register" : 3144},
-            "epsvac2"           : {"value" : 766,"length": 2,"type" : "numx","divide" : 10,"register" : 3150},
-            "epsiac2"           : {"value" : 770,"length": 2,"type" : "numx","divide" : 10,"register" : 3151},
-            "epspac2"           : {"value" : 774,"length": 4,"type" : "numx","divide" : 10,"register" : 3152},
-            "epsvac3"           : {"value" : 782,"length": 2,"type" : "numx","divide" : 10,"register" : 3154},
-            "epsiac3"           : {"value" : 786,"length": 2,"type" : "numx","divide" : 10,"register" : 3155},
-            "epspac3"           : {"value" : 790,"length": 4,"type" : "numx","divide" : 10,"register" : 3156},
-            "epspac"            : {"value" : 798,"length": 4,"type" : "numx","divide" : 10,"register" : 3158},
-            "loadpercent"       : {"value" : 806,"length": 2,"type" : "numx","divide" : 10,"register" : 3160},
-            "pf"                : {"value" : 810,"length": 2,"type" : "numx","divide" : 10,"register" : 3161},
-            "dcv"               : {"value" : 814,"length": 2,"type" : "numx","divide" : 1,"register" : 3162},
-            "reserved3163"      : {"value" : 818,"length": 2,"type" : "numx","divide" : 1,"register" : 3163, "incl" : "no"},
-            "newbdcflag"        : {"value" : 822,"length": 2,"type" : "numx","divide" : 1,"register" : 3164},
-            "bdcderatingmode"   : {"value" : 826,"length": 2,"type" : "numx","divide" : 1,"register" : 3165},
-            "sysstatemode"      : {"value" : 830,"length": 2,"type" : "numx","divide" : 1,"register" : 3166},
-            "faultcode"         : {"value" : 834,"length": 2,"type" : "numx","divide" : 1,"register" : 3167},
-            "warncode"          : {"value" : 838,"length": 2,"type" : "numx","divide" : 1,"register" : 3168},
-            "vbat"              : {"value" : 842,"length": 2,"type" : "numx","divide" : 100,"register" : 3169},
-            "ibat"              : {"value" : 846,"length": 2,"type" : "numx","divide" : 10,"register" : 3170},
-            "soc"               : {"value" : 850,"length": 2,"type" : "numx","divide" : 1,"register" : 3171},
-            "vbus1"             : {"value" : 854,"length": 2,"type" : "numx","divide" : 10,"register" : 3172},
-            "vbus2"             : {"value" : 858,"length": 2,"type" : "numx","divide" : 10,"register" : 3173},
-            "ibb"               : {"value" : 862,"length": 2,"type" : "numx","divide" : 10,"register" : 3174},
-            "illc"              : {"value" : 866,"length": 2,"type" : "numx","divide" : 10,"register" : 3175},
-            "tempa"             : {"value" : 870,"length": 2,"type" : "numx","divide" : 10,"register" : 3176},
-            "tempb"             : {"value" : 874,"length": 2,"type" : "numx","divide" : 10,"register" : 3177},
-            "pdischr"           : {"value" : 878,"length": 4,"type" : "numx","divide" : 10,"register" : 3178},
-            "pchr"              : {"value" : 886,"length": 4,"type" : "numx","divide" : 10,"register" : 3180},
-            "pchrxxxl"          : {"value" : 890,"length": 2,"type" : "numx","divide" : 1,"register" : 3181},
-            "edischrtotalstor"  : {"value" : 894,"length": 4,"type" : "numx","divide" : 10,"register" : 3182},
-            "echrtotalstor"     : {"value" : 902,"length": 4,"type" : "numx","divide" : 10,"register" : 3184},
-            "reserved3186"      : {"value" : 910,"length": 2,"type" : "numx","divide" : 1,"register" : 3186, "incl" : "no"},
-            "bdc1flag"          : {"value" : 914,"length": 2,"type" : "numx","divide" : 1,"register" : 3187},
-            "vbus2low"          : {"value" : 918,"length": 2,"type" : "numx","divide" : 10,"register" : 3188},
-            "bmsmaxvoltcellno"  : {"value" : 922,"length": 2,"type" : "numx","divide" : 1,"register" : 3189},
-            "bmsminvoltcellno"  : {"value" : 926,"length": 2,"type" : "numx","divide" : 1,"register" : 3190},
-            "bmsbatteryavgtemp" : {"value" : 930,"length": 2,"type" : "numx","divide" : 1,"register" : 3191},
-            "bmsmaxcelltemp"    : {"value" : 934,"length": 2,"type" : "numx","divide" : 10,"register" : 3192},
-            "bmsbatteryavgtemp2": {"value" : 938,"length": 2,"type" : "numx","divide" : 10,"register" : 3193},
-            "bmsmaxcelltemp2"   : {"value" : 942,"length": 2,"type" : "numx","divide" : 1,"register" : 3194},
-            "bmsbatteryavgtemp3": {"value" : 946,"length": 2,"type" : "numx","divide" : 1,"register" : 3195},
-            "bmsmaxsoc"         : {"value" : 950,"length": 2,"type" : "numx","divide" : 1,"register" : 3196},
-            "bmsminsoc"         : {"value" : 954,"length": 2,"type" : "numx","divide" : 1,"register" : 3197},
-            "parallelbatterynum": {"value" : 958,"length": 2,"type" : "numx","divide" : 1,"register" : 3198},
-            "bmsderatereason"   : {"value" : 962,"length": 2,"type" : "numx","divide" : 1,"register" : 3199},
-            "bmsgaugefcc(ah)"   : {"value" : 966,"length": 2,"type" : "numx","divide" : 1,"register" : 3200},
-            "bmsgaugerm(ah)"    : {"value" : 970,"length": 2,"type" : "numx","divide" : 1,"register" : 3201},
-            "bmserror"          : {"value" : 974,"length": 2,"type" : "numx","divide" : 1,"register" : 3202},
-            "bmswarn"           : {"value" : 978,"length": 2,"type" : "numx","divide" : 1,"register" : 3203},
-            "bmsfault"          : {"value" : 982,"length": 2,"type" : "numx","divide" : 1,"register" : 3204},
-            "bmsfault2"         : {"value" : 986,"length": 2,"type" : "numx","divide" : 1,"register" : 3205},
-            "reserved3206"      : {"value" : 990,"length": 2,"type" : "numx","divide" : 1,"register" : 3206, "incl" : "no"},
-            "reserved3207"      : {"value" : 994,"length": 2,"type" : "numx","divide" : 1,"register" : 3207, "incl" : "no"},
-            "reserved3208"      : {"value" : 998,"length": 2,"type" : "numx","divide" : 1,"register" : 3208, "incl" : "no"},
-            "reserved3209"      : {"value" : 1002,"length": 2,"type" : "numx","divide" : 1,"register" : 3209, "incl" : "no"},
-            "batisostatus"      : {"value" : 1006,"length": 2,"type" : "numx","divide" : 1,"register" : 3210},
-            "battneedchargerequestflag": {"value" : 1010,"length": 2,"type" : "numx","divide" : 1,"register" : 3211},
-            "bmsstatus"         : {"value" : 1014,"length": 2,"type" : "numx","divide" : 1,"register" : 3212},
-            "bmserror2"         : {"value" : 1018,"length": 2,"type" : "numx","divide" : 1,"register" : 3213},
-            "bmswarn2"          : {"value" : 1022,"length": 2,"type" : "numx","divide" : 1,"register" : 3214},
-            "bmssoc"            : {"value" : 1026,"length": 2,"type" : "numx","divide" : 1,"register" : 3215},
-            "bmsbatteryvolt"    : {"value" : 1030,"length": 2,"type" : "numx","divide" : 100,"register" : 3216},
-            "bmsbatterycurr"    : {"value" : 1034,"length": 2,"type" : "numx","divide" : 100,"register" : 3217},
-            "bmsbatterytemp"    : {"value" : 1038,"length": 2,"type" : "numx","divide" : 10,"register" : 3218},
-            "bmsmaxcurr"        : {"value" : 1042,"length": 2,"type" : "numx","divide" : 100,"register" : 3219},
-            "bmsmaxdischrcurr"  : {"value" : 1046,"length": 2,"type" : "numx","divide" : 100,"register" : 3220},
-            "bmscyclecnt"       : {"value" : 1050,"length": 2,"type" : "numx","divide" : 1,"register" : 3221},
-            "bmssoh"            : {"value" : 1054,"length": 2,"type" : "numx","divide" : 1,"register" : 3222},
-            "bmschargevoltlimit": {"value" : 1058,"length": 2,"type" : "numx","divide" : 100,"register" : 3223},
-            "bmsdischargevoltlimit": {"value" : 1062,"length": 2,"type" : "numx","divide" : 1,"register" : 3224},
-            "bmswarn3"          : {"value" : 1066,"length": 2,"type" : "numx","divide" : 1,"register" : 3225},
-            "bmserror3"         : {"value" : 1070,"length": 2,"type" : "numx","divide" : 1,"register" : 3226},
-            "reserved3227"      : {"value" : 1074,"length": 2,"type" : "numx","divide" : 1,"register" : 3227, "incl" : "no"},
-            "reserved3228"      : {"value" : 1078,"length": 2,"type" : "numx","divide" : 1,"register" : 3228, "incl" : "no"},
-            "reserved3229"      : {"value" : 1082,"length": 2,"type" : "numx","divide" : 1,"register" : 3229, "incl" : "no"},
-            "bmssinglevoltmax"  : {"value" : 1086,"length": 2,"type" : "numx","divide" : 1,"register" : 3230},
-            "bmssinglevoltmin"  : {"value" : 1090,"length": 2,"type" : "numx","divide" : 1,"register" : 3231},
-            "batloadvolt"       : {"value" : 1094,"length": 2,"type" : "numx","divide" : 100,"register" : 3232},
-            "reserved3233"      : {"value" : 1098,"length": 2,"type" : "numx","divide" : 1,"register" : 3233, "incl" : "no"},
-            "debugdata1"        : {"value" : 1102,"length": 2,"type" : "numx","divide" : 1,"register" : 3234, "incl" : "no"},
-            "debugdata2"        : {"value" : 1106,"length": 2,"type" : "numx","divide" : 1,"register" : 3235, "incl" : "no"},
-            "debugdata3"        : {"value" : 1110,"length": 2,"type" : "numx","divide" : 1,"register" : 3236, "incl" : "no"},
-            "debugdata4"        : {"value" : 1114,"length": 2,"type" : "numx","divide" : 1,"register" : 3237, "incl" : "no"},
-            "debugdata5"        : {"value" : 1118,"length": 2,"type" : "numx","divide" : 1,"register" : 3238, "incl" : "no"},
-            "debugdata6"        : {"value" : 1122,"length": 2,"type" : "numx","divide" : 1,"register" : 3239, "incl" : "no"},
-            "debugdata7"        : {"value" : 1126,"length": 2,"type" : "numx","divide" : 1,"register" : 3240, "incl" : "no"},
-            "debugdata8"        : {"value" : 1130,"length": 2,"type" : "numx","divide" : 1,"register" : 3241, "incl" : "no"},
-            "debugdata9"        : {"value" : 1134,"length": 2,"type" : "numx","divide" : 1,"register" : 3242, "incl" : "no"},
-            "debugdata10"       : {"value" : 1138,"length": 2,"type" : "numx","divide" : 1,"register" : 3243, "incl" : "no"},
-            "debugdata11"       : {"value" : 1142,"length": 2,"type" : "numx","divide" : 1,"register" : 3244, "incl" : "no"},
-            "debugdata12"       : {"value" : 1146,"length": 2,"type" : "numx","divide" : 1,"register" : 3245, "incl" : "no"},
-            "debugdata13"       : {"value" : 1150,"length": 2,"type" : "numx","divide" : 1,"register" : 3246, "incl" : "no"},
-            "debugdata14"       : {"value" : 1154,"length": 2,"type" : "numx","divide" : 1,"register" : 3247, "incl" : "no"},
-            "debugdata15"       : {"value" : 1158,"length": 2,"type" : "numx","divide" : 1,"register" : 3248, "incl" : "no"},
-            "debugdata16"       : {"value" : 1162,"length": 2,"type" : "numx","divide" : 1,"register" : 3249, "incl" : "no"}
-        }}
-
-        self.ALO_3250_3280 = {"ALO_3250_3280": {
-            "pex1": {"value" : 1170,"length": 4,"type" : "numx","divide" : 10,"register" : 3250},
-            "pex2": {"value" : 1178,"length": 4,"type" : "numx","divide" : 10,"register" : 3252},
-            "eex1today": {"value" : 1186,"length": 4,"type" : "numx","divide" : 10,"register" : 3254},
-            "eex2today": {"value" : 1194,"length": 4,"type" : "numx","divide" : 10,"register" : 3256},
-            "eex1total": {"value" : 1202,"length": 4,"type" : "numx","divide" : 10,"register" : 3258},
-            "eex2total": {"value" : 1210,"length": 4,"type" : "numx","divide" : 10,"register" : 3260},
-            "uwbatno": {"value" : 1218,"length": 2,"type" : "numx","divide" : 1,"register" : 3262},
-            "batserialnum1": {"value" : 1222,"length": 2,"type" : "numx","divide" : 1,"register" : 3263},
-            "batserialnum2": {"value" : 1226,"length": 2,"type" : "numx","divide" : 1,"register" : 3264},
-            "batserialnum3": {"value" : 1230,"length": 2,"type" : "numx","divide" : 1,"register" : 3265},
-            "batserialnum4": {"value" : 1234,"length": 2,"type" : "numx","divide" : 1,"register" : 3266},
-            "batserialnum5": {"value" : 1238,"length": 2,"type" : "numx","divide" : 1,"register" : 3267},
-            "batserialnum6": {"value" : 1242,"length": 2,"type" : "numx","divide" : 1,"register" : 3268},
-            "batserialnum7": {"value" : 1246,"length": 2,"type" : "numx","divide" : 1,"register" : 3269},
-            "batserialnum8": {"value" : 1250,"length": 2,"type" : "numx","divide" : 1,"register" : 3270},
-            "reserved3271": {"value" : 1254,"length": 2,"type" : "numx","divide" : 1,"register" : 3271},
-            "reserved3272": {"value" : 1258,"length": 2,"type" : "numx","divide" : 1,"register" : 3272},
-            "reserved3273": {"value" : 1262,"length": 2,"type" : "numx","divide" : 1,"register" : 3273},
-            "reserved3274": {"value" : 1266,"length": 2,"type" : "numx","divide" : 1,"register" : 3274},
-            "reserved3275": {"value" : 1270,"length": 2,"type" : "numx","divide" : 1,"register" : 3275},
-            "reserved3276": {"value" : 1274,"length": 2,"type" : "numx","divide" : 1,"register" : 3276},
-            "reserved3277": {"value" : 1278,"length": 2,"type" : "numx","divide" : 1,"register" : 3277},
-            "reserved3278": {"value" : 1282,"length": 2,"type" : "numx","divide" : 1,"register" : 3278},
-            "reserved3279": {"value" : 1286,"length": 2,"type" : "numx","divide" : 1,"register" : 3279},
-            "bclrtodaydataflag": {"value" : 1290,"length": 2,"type" : "numx","divide" : 1,"register" : 3280},
-        }}
-
-        self.alodict.update(self.ALO02)
-        self.alodict.update(self.ALO05)
-        self.alodict.update(self.ALO06)
-        self.alodict.update(self.ALO_0_44V1)
-        self.alodict.update(self.ALO_45_89V1)
-        self.alodict.update(self.ALO_0_124)
-        self.alodict.update(self.ALO_1000_1124)
-        self.alodict.update(self.ALO_1125_1249)
-        self.alodict.update(self.ALO_2000_2124)
-        self.alodict.update(self.ALO_3000_3124)
-        self.alodict.update(self.ALO_3125_3249)
-        self.alodict.update(self.ALO_3250_3280)
-
-        f = []
-        logger.info("Grott process external json layout files")
-        for (dirpath, dirnames, filenames) in walk('.'):
-            f.extend(filenames)
-            break
-        for x in f:
-            if ((x[0] == 't' or x[0] == 'T') and x.find('.json') > 0):
-                logger.info("\t%s", x)
-                with open(x) as json_file:
-                    dicttemp = json.load(json_file)
-                    self.recorddict.update(dicttemp)
-
-
-        #290 if self.verbose: print("\nGrott layout records loaded")
-        if self.verbose: print
-        logger.info("Grott layout records loaded")
-
-        for key in self.recorddict :
-            #logger.info("\t{0}".format(key,format_multi_line("\t", str(self.recorddict[key]),120)))
-            logger.info("\t{0}".format(key))
-            logger.debugv("\n{0}\n".format(format_multi_line("\t", str(self.recorddict[key]),120)))
-
-        for key in self.alodict :
-            print(logger.level)
-            logger.info("\t{0}".format(key))
-            logger.debugv("\n{0}\n".format(format_multi_line("\t", str(self.alodict[key]),120)))
+"""Grottconf setting the configuration environment (class Conf)"""
+# grottconf  process command parameter and settings file
+# Updated: 2024-12-08
+import configparser, sys, argparse, os, json, io
+import ipaddress
+from os import walk
+from grottdata import format_multi_line, str2bool
+import logging
+#set logging definities
+#logging.basicConfig(level=logging.INFO)
+logger = logging.getLogger(__name__)
+vrmconf = "3.2.0_20250521"
+
+class Conf :
+    """define/proces grott configuration settings"""
+    def __init__(self, vrm):
+        """"Init Configuration"""
+        logger.info("Config Processing Started")
+        #Set parm's
+        #prio: 1.Command line parms, 2.env. variables, 3.config file 4.program default
+        #process command settings that set processing values (verbose, trace, output, config, nomqtt)
+        # Set default for the command line parms
+        self.verrel = vrm
+        self.vrmconf = vrmconf
+        self.vrmproxy = "3.0.0_241019"
+        self.vrmsniff = "1.1.2"
+        self.vrmdata = "3.2.0_20250521"
+        self.vrmserver = "3.2.0_20250521"
+        self.verbose= False
+        self.loglevel = "INFO"
+        self.cfgfile = "grott.ini"
+        self.parserinit()
+        #Set default config:
+        self.defaultconf()
+        #Process config file
+        self.procconf()
+        #Process environmental variable
+        self.procenv()
+        #Process variables to override/correct  config and environmental settings
+        self.confpost()
+        self.resetdebuglevel()
+        #print configuration
+        self.print()
+        #test print only info
+        #self.print(["Info","Hardcoded"])
+
+        #process not if in standalone mode
+        if self.mode not in ["serversa"]:
+            #prepare MQTT security
+            if not self.mqttauth: self.pubauth = None
+            else: self.pubauth = dict(username=self.mqttuser, password=self.mqttpsw)
+
+            #define recordlayouts
+            self.set_reclayouts()
+
+            #define record whitlist (if blocking / filtering enabled
+            self.set_recwl()
+
+            #prepare influxDB
+            if self.influx :
+                returncc=self.procinflux()
+                if returncc[0] == 0 : logger.info(returncc[1])
+                elif returncc[0] > 4 :
+                    logger.critical(returncc[1])
+                    raise SystemExit()
+                else :
+                    self.influx = False
+                    logger.warning("%s, Grott procesing will continue without InfluxDB", returncc[1])
+                    #logger.warning(returncc[1] + ", Grott procesing will continue without InfluxDB")
+
+    def defaultconf(self) :
+        """set config defaults"""
+        #define parameters dictionary :
+        #format self.parm[parm] = {"type" : parmtype,"value": parmvalue, "environ" : environ_var/none, "show" : show,noshow]
+        #use addparm(self,type,parm,value,environ=None,show=True) :
+        self.parm = dict()
+        #define parmtype / secyions in parmlib be aware hardcoded will be ignorded from parmlib
+        self.parmtype = ["Info","Hardcoded","Generic","Growatt","Server","MQTT","PVOutput","influx","extension"]
+        ###Set fixed variables (not changable with .ini or environmental variables)
+        self.addparm("Info","verrel",self.verrel)
+        self.addparm("Info","verrelconf",vrmconf)
+        self.addparm("Info","verreldata",self.vrmdata)
+        self.addparm("Info","verrelproxy",self.vrmproxy)
+        self.addparm("Info","verrelsniff",self.vrmsniff)
+        self.addparm("Info","verrelserver",self.vrmserver)
+        #set changeable variables (in .ini or environmentals:
+        #recordtypes for inverter data processing
+        self.addparm("Hardcoded","datarec",["04","50"])
+        #recordtypes for inverter data processing
+        self.addparm("Hardcoded","smartmeterrec",["1b","20","1e"])
+        #!depricated! minimal datarecord length that can be processed (no ack record!)
+        self.addparm("Hardcoded","mindatarec",12)
+         #3.0.0. invertid not changable anymore, only there for compatability
+        self.addparm("Hardcoded","inverterid","automatic")
+        #set standard sysout, can only be overwritten at startup
+        self.addparm("Hardcoded","outfile","sys.stdout")
+        ###Set default variables
+        #3.0.0 not recommended use loglevel!
+        self.addparm("Generic","verbose",self.verbose,"gverbose")
+        #Standard python logging level: DEBUG,INFO,WARNING,ERROR,CRITICAL added DEBUGV (debug verbose+)
+        self.addparm("Generic","loglevel",self.loglevel,"gloglevel")
+        #config file can only be set via startup parameter
+        self.addparm("Generic","cfgfile",self.cfgfile)
+        #specify lower minrecl (e.g. minrecl = 1) to log / debug all records. minrecl = 100 will supress most of commincation records except data related records
+        self.addparm("Generic","minrecl",100,"gminrecl")
+        #specify invertype:  default (use standard tl-s type of inverters, automatic (>3.0.0, lets grott automatically detect),spf, sph, mod etc use specific invertypes)
+        self.addparm("Generic","invtype","auto","ginvtype")
+        #define invertype setting for multiple servers {"invertid" : "invtype", "invertid1" : "invtype1", }
+        self.addparm("Generic","invtypemap","{}","ginvtypemap")
+        #Include all defined keys from layout (also incl = no)
+        self.addparm("Generic","includeall","False","gincludeall")
+        #Block growatt inverter and Shine configure commands
+        self.addparm("Generic","blockcmd","False","gblockcmd")
+        #Allow IP change if needed (not recommend setting, only use this for short time)
+        self.addparm("Generic","noipf",False,"gnoipf")
+        #time used =  auto: use record time or if not valid server time, alternative server: use always server time 3.0.0 renamed conf.gtime to conf.time gtime set for compat reasons.
+        self.addparm("Generic","gtime","auto","gtime")
+        self.addparm("Generic","time","auto","gtime")
+        # enable / disable sending historical data from buffer
+        self.addparm("Generic","sendbuf",True,"gsendbuf")
+        #set defaultmode
+        self.addparm("Generic","mode","proxy","gmode")
+        #set default grott port
+        self.addparm("Generic","grottport",5279,"grottport")
+        #set default grott ip
+        self.addparm("Generic","grottip","default","ggrottip")
+        #set timezone (at this moment only used for influxdb)
+        self.addparm("Generic","tmzone","local","gtmzone")
+        ### Growatt settings
+        # self.growattip = "server.growatt.com"
+        # For China:                     server-cn.growatt.com
+        # For US:                        server-us.growatt.com
+        # For Australia and New Zealand: server-au.growatt.com
+        self.addparm("Growatt","growattip","server.growatt.com", "ggrowattip")
+        self.addparm("Growatt","growattport",5279,"ggrowattport")
+        ### Grottserver settings
+        self.addparm("Server","serverip","0.0.0.0","gserverip")
+        self.addparm("Server","serverport",5781,"gserverport")
+        # pass data to growatt
+        self.addparm("Server","serverpassthrough",False,"gserverpassthrough")
+        #httpserver
+        self.addparm("Server","httpport",5782,"ghttpport")
+        #Time to sleep waiting on API response
+        self.addparm("Server","apirespwait",0.5,"gapirespwait")
+        #Totaal time in seconds to wait on Inverter Response
+        self.addparm("Server","inverterrespwait",10,"ginverterrespwait")
+        #Totaal time in seconds to wait on Datalogger Response
+        self.addparm("Server","dataloggerrespwait",5,"gdataloggerrespwait")
+        #Totaal time in seconds to wait before a inactive session will be closed
+        self.addparm("Server","ConnectionTimeout",200,"gConnectionTimeout")
+
+        #MQTT Basic settings
+        ##self.nomqtt = False
+        self.addparm("MQTT","nomqtt",False,"gnomqtt")
+        ##self.mqttip = "localhost"
+        self.addparm("MQTT","mqttip","localhost","gmqttip")
+        ##self.mqttport = 1883
+        self.addparm("MQTT","mqttport",1883,"gmqttport")
+        ##self.mqtttopic= "energy/growatt"
+        self.addparm("MQTT","mqtttopic","energy/growatt","gmqtttopic")
+        ##self.mqttretain = False
+        self.addparm("MQTT","mqttretain",False,"gmqttretain")
+        #MQTT Security Settings
+        ##self.mqttauth = False
+        self.addparm("MQTT","mqttauth",False,"mqttauth")
+        ##self.mqttuser = "grott"
+        self.addparm("MQTT","mqttuser","grott","gmqttuser")
+        ##self.mqttpsw = "growatt2020"
+        self.addparm("MQTT","mqttpsw","growatt2020","gmqttpsw","noshow")
+        #MQTT Advanced Settings
+        ##self.mqttmtopic = "False"
+        self.addparm("MQTT","mqttmtopic",False,"gmqttmtopic")
+        ##self.mqttmtopicname= "energy/meter"
+        self.addparm("MQTT","mqttmtopicname","energy/meter","gmqttmtopicname")
+        #self.mqttinverterintopic = False
+        self.addparm("MQTT","mqttinverterintopic",False,"gmqttinverterintopic")
+
+        #pvoutput default
+        self.pvoutput = False
+        self.pvinverters = 1
+        self.pvurl = "https://pvoutput.org/service/r2/addstatus.jsp"
+        self.pvapikey = "yourapikey"
+        self.pvsystemid = {}
+        self.pvinverterid = {}
+        self.pvsystemid[1] = "systemid1"
+        self.pvinverterid[1] = "inverter1"
+        self.pvdisv1 = False
+        self.pvtemp = False
+        self.pvuplimit = 5
+
+        #influxdb default
+        self.influx = False
+        self.influx2 = False
+        self.ifdbname = "grottdb"
+        self.ifip = "localhost"
+        self.ifport = 8086
+        self.ifuser = "grott"
+        self.ifpsw  = "growatt2020"
+        self.iftoken  = "influx_token"
+        self.iforg  = "grottorg"
+        self.ifbucket = "grottdb"
+
+        #extension
+        #self.extension = False
+        self.addparm("extension","extension",False,"gextension")
+        #self.extname = "grottext"
+        self.addparm("extension","extname","grottext","gextname")
+        #self.extvar = {"ip": "localhost", "port":8000}
+        self.addparm("extension","extvar",'{"none": "none"}',"gextvar")
+
+
+    def resetdebuglevel(self):
+        #Reset loggerlevel if changed during parm processing
+        #verbose == True if loglevel == "debug" (For compat reason, till all messages are displayed via logger)
+        #if self.loglevel.upper() == "DEBUG" : self.verbose = True
+        if self.loglevel.upper() in ("DEBUG","DEBUGV") : self.changeparm("verbose",True)
+        elif self.verbose == True : self.changeparm("loglevel","DEBUG")
+        logger.setLevel(self.loglevel.upper())
+
+    def addparm(self,type,parm,value,environ=None,show="show") :
+        #nieuw parameter format conf.parm[parm] = {"type" : parmtype,"value": parmvalue, "environ" : environ_var/none, "show" : True/False}]
+        self.parm[parm] = {"type" : type,"value": value, "environ" : environ, "show" : show}
+        logger.debug("config parameter added: {0} = {1}".format(parm,self.parm[parm]))
+        #set conf.parm
+        setattr(self, parm, value)
+
+    def changeparm(self,parm,value) :
+        #set new parameter value
+        self.parm[parm]["value"] = value
+        logger.debug("config parameter changed: {0} = {1}".format(parm,self.parm[parm]))
+        #change conf.parm
+        setattr(self, parm, value)
+
+    def print(self,list="all"):
+        """Print configuration settins"""
+        logger.info("Grottsettings:\n")
+        #logger.info("_Generic:")
+        if list == "all" :
+            printlist = self.parmtype
+            if self.mode in ["proxy","sniffer"]:
+                printlist.remove("Server")
+            if self.mode in ["serversa"] :
+                for item in ("MQTT","PVOutput","influx","extension"):
+                    try:
+                        printlist.remove(item)
+                    except Exception as e:
+                        logger.debug("item already deleted: %s",item)
+        else:
+            printlist = list
+
+        #for parmtype in self.parmtype:
+        for parmtype in printlist:
+            logger.info(f"_{parmtype}:")
+            # parmname = "self."key
+            # exec(f"{[parmvalue]} = {parmname}")
+            for key in self.parm :
+                if self.parm[key]["environ"] == None : self.parm[key]["environ"] =""
+                #if self.parm[key]["type"] == parmtype and self.parm[key]["show"]:
+                if self.parm[key]["type"] == parmtype :
+                    #get real value
+                    value = getattr(self,key)
+                    if self.parm[key]["show"] == "show" :
+                        logger.info(("\t{0:<20}{1}{2:<21}{3}".format(key,"",self.parm[key]["environ"],value)))
+                    else:
+                        logger.info(("\t{0:<20}{1}{2:<21}{3}".format(key,"",self.parm[key]["environ"],"**secret**")))
+        # print("oud")
+        #logger.info("\t\tVersion:{0:>20}{1:<30}".format("",self.verrel))
+        #logger.info("\t\tVersion:{0:>20}{1:<30}".format("",self.parm["generic"]["verrel"]))
+        # print(self.verbose)
+        # logger.info("\t\tverbose:{0:>20}{1:<30}".format("",["False","True"][self.verbose]))
+        # logger.info("\t\tloglevel:\t\t%s",self.loglevel)
+        #logger.info("\t\ttrace:  \t\t%s",self.trace)
+        # logger.info("\t\tconfigfile:\t\t%s",self.cfgfile)
+        # logger.info("\t\tminrecl:\t\t%s",self.minrecl)
+        #logger.info("\tdecrypt:\t\t%s",self.decrypt)
+        #logger.info("\tcompat:\t\t%s",self.compat)
+        # logger.info("\t\tinvtype:\t\t%s",self.invtype)
+        # logger.info("\t\tinvtypemap:\t\t%s",self.invtypemap)
+        # logger.info("\t\tinclude_all:\t\t%s",self.includeall)
+        # logger.info("\t\tblockcmd:\t\t%s",self.blockcmd)
+        # logger.info("\t\tnoipf:   \t\t%s",self.noipf)
+        # logger.info("\t\ttime:    \t\t%s",self.gtime)
+        # logger.info("\t\tsendbuf:\t\t%s",self.sendbuf)
+        # logger.info("\t\ttimezone:\t\t%s",self.tmzone)
+        #logger.info("\tvalueoffset:\t\t%s",self.valueoffset)
+        #logger.info("\toffset:\t\t%s",self.offset)
+        # logger.info("\t\tinverterid:\t\t%s",self.inverterid)
+        # logger.info("\t\tmode:    \t\t%s",self.mode)
+        # logger.info("\t\tgrottip: \t\t%s",self.grottip)
+        # logger.info("\t\tgrottport\t\t%s",self.grottport)
+        #logger.info("\tSN\t\t%s",self.SN)
+        #growatt
+        #if (self.mode in ("server","serversa")) and (self.serverpassthrough) :
+        # logger.info("_Growattserver:")
+        # logger.info("\t\tgrowattip:\t\t%s",self.growattip)
+        # logger.info("\t\tgrowattport:\t\t%s",self.growattport)
+        #grottserver
+        # if self.mode in ("server","serversa"):
+        #     logger.info("_Grottserver:")
+        #     #logger.info("\t\tconfserver:\t\t%s",self.confserver)
+        #     logger.info("\t\tserverpassthrough:\t%s",self.serverpassthrough)
+        #     logger.info("\t\tserverip:\t\t%s",self.serverip)
+        #     logger.info("\t\tserverport:\t\t%s",self.serverport)
+        #     logger.info("\t\thttpport:\t\t%s",self.httpport)
+        #     logger.info("\t\tserverrespwait\t\t%s",self.serverrespwait)
+        #     logger.info("\t\tserverirespwait:\t%s",self.serverirespwait)
+        #     logger.info("\t\tserverlrespwait:\t%s",self.serverlrespwait)
+        #Mqtt
+        # if not self.nomqtt :
+        #     logger.info("_MQTT:")
+        #     logger.info("\t\tnomqtt:   \t\t%s",self.nomqtt)
+        #     logger.info("\t\tmqttip:   \t\t%s",self.mqttip)
+        #     logger.info("\t\tmqttport:\t\t%s",self.mqttport)
+        #     logger.info("\t\tmqtttopic:\t\t%s",self.mqtttopic)
+        #     logger.info("\t\tmqttmtopic:\t\t%s",self.mqttmtopic)
+        #     logger.info("\t\tmqttmtopicname:\t\t%s",self.mqttmtopicname)
+        #     logger.info("\t\tmqttinverterintopic:\t\t%s",self.mqttinverterintopic)
+        #     logger.info("\t\tmqtttretain:\t\t%s",self.mqttretain)
+        #     logger.info("\t\tmqtttauth:\t\t%s",self.mqttauth)
+        #     logger.info("\t\tmqttuser:\t\t%s",self.mqttuser)
+        #     logger.info("\t\tmqttpsw:\t\t%s","**secret**")                                                 #scrambleoutputiftested!
+        #pvoutput
+        if self.pvoutput :
+            logger.info("_PVOutput:")
+            logger.info("\t\tpvoutput:\t\t%s",self.pvoutput)
+            logger.info("\t\tpvdisv1:\t\t%s",self.pvdisv1)
+            logger.info("\t\tpvtemp:   \t\t%s",self.pvtemp)
+            logger.info("\t\tpvurl:    \t\t%s",self.pvurl)
+            logger.info("\t\tpvapikey:\t\t%s",self.pvapikey)
+            logger.info("\t\tpvinverters:\t\t%s",self.pvinverters)
+            if self.pvinverters==1:
+                logger.info("\t\tpvsystemid:\t\t%s",self.pvsystemid[1])
+            else:
+                logger.info("\t\tpvsystemid:\t\t%s",self.pvsystemid)
+                logger.info("\t\tpvinvertid:\t\t%s",self.pvinverterid)
+        #Influx
+        if self.influx :
+            logger.info("_Influxdb:")
+            logger.info("\t\tinflux: \t\t%s",self.influx)
+            logger.info("\t\tinflux2:\t\t%s",self.influx2)
+            logger.info("\t\tdatabase:\t\t%s",self.ifdbname)
+            logger.info("\t\tip:      \t\t%s",self.ifip)
+            logger.info("\t\tport:    \t\t%s",self.ifport)
+            logger.info("\t\tuser:    \t\t%s",self.ifuser)
+            logger.info("\t\tpassword:\t\t%s","**secret**")
+            #logger.info("\tpassword:\t\t%s",self.ifpsw)
+            logger.info("\t\torganization:\t\t%s",self.iforg)
+            logger.info("\t\tbucket:  \t\t%s",self.ifbucket)
+            logger.info("\t\ttoken:   \t\t%s","**secret**")
+            #logger.info("\ttoken:\t\t%s",self.iftoken)
+        #extension
+        # if self.extension :
+        #     logger.info("_Extension:")
+        #     logger.info("\t\textension:\t\t%s",self.extension)
+        #     logger.info("\t\textname:\t\t%s",self.extname)
+        #     logger.info("\t\textvar:  \t\t%s",self.extvar)
+        #     #add empty row
+        #     logger.info("")
+
+    def parserinit(self):
+        """Process commandline parameters"""
+        parser = argparse.ArgumentParser(prog='grott')
+        parser.add_argument('-v','--verbose',help="set verbose",action='store_true')
+        parser.add_argument('--version', action='version', version=self.verrel)
+        parser.add_argument('-l','--log',help="set log level",metavar="[loglevel]")
+        parser.add_argument('-c',help="set config file if not specified config file is grott.ini",metavar="[config file]")
+        parser.add_argument('-o',help="set output file, if not specified output is stdout",metavar="[output file]")
+        #get args
+        args, unknown = parser.parse_known_args()
+        #process args
+        if (args.c != None) : self.cfgfile=args.c
+        #if (args.o != None) : sys.stdout = open(args.o, 'wb',0) changed to support unbuffered output in windows !!!
+        if (args.o != None) : sys.stdout = io.TextIOWrapper(open(args.o, 'wb', 0), write_through=True)
+        if (args.log != None) :
+            self.loglevel=args.log.upper()
+            if self.loglevel.upper() in ("DEBUG","DEBUGV") : self.verbose = True
+        elif (args.verbose != None) :
+            self.verbose = args.verbose
+            print(args.verbose)
+            if self.verbose : self.loglevel = "DEBUG"
+        logger.setLevel(self.loglevel.upper())
+        #show args
+        logger.info("Grott Command line parameters processed:")
+        logger.info("\t- verbose:   \t\t%s", self.verbose)
+        logger.info("\t- loglevel:   \t\t%s", self.loglevel)
+        logger.info("\t- config file:\t\t%s", self.cfgfile)
+        logger.info("\t- output file:\t\t%s", sys.stdout)
+
+    def confpost(self):
+        """Post processing after all parameters settings are read"""
+        #set default grottip address
+        if self.grottip == "default" :
+            self.changeparm("grottip",'0.0.0.0')
+        #set the grott ip/poort as the grottserver IP/poort while the server will be the entry point.
+        #httplisterner will also use the same ip address.
+        if self.mode == "server":
+            self.changeparm("serverip",self.grottip)
+            self.changeparm("serverport",self.grottport)
+        # correct settings if changed by parameter processing
+        # might better be moved to the processing sections?
+
+        logger.info("Correct parameter settings if needed")
+
+        #290 if hasattr(self, "amode"):
+        #290     self.mode = self.amode
+        #290 if hasattr(self, "ablockcmd") and self.ablockcmd == True:
+        #290     self.blockcmd = self.ablockcmd
+        #290 if hasattr(self, "anoipf") and self.anoipf == True:
+        #290     self.noipf = self.anoipf
+        #290 if hasattr(self, "ainverterid"):
+        #290     self.inverterid = self.ainverterid
+        #290 if hasattr(self, "anomqtt") and self.anomqtt:
+        #290     self.nomqtt = self.anomqtt
+        #290 if hasattr(self, "apvoutput") and self.apvoutput:
+        #290     self.pvoutput = self.apvoutput
+        #Correct Bool if changed to string during parsing process
+        # if self.verbose == True or self.verbose == "True" : self.verbose = True
+        # else : self.verbose = False
+        self.verbose = str2bool(self.verbose)
+        #290 self.trace = str2bool(self.trace)
+        #290 self.decrypt = str2bool(self.decrypt)
+        #290 self.compat = str2bool(self.compat)
+        self.includeall = str2bool(self.includeall)
+        self.blockcmd = str2bool(self.blockcmd)
+        self.noipf = str2bool(self.noipf)
+        self.sendbuf = str2bool(self.sendbuf)
+        #
+        self.serverpassthrough = str2bool(self.serverpassthrough)
+        #
+        self.nomqtt = str2bool(self.nomqtt)
+        self.mqttmtopic = str2bool(self.mqttmtopic)
+        self.mqttauth = str2bool(self.mqttauth)
+        self.mqttretain = str2bool(self.mqttretain)
+        #
+        self.pvoutput = str2bool(self.pvoutput)
+        self.pvdisv1 = str2bool(self.pvdisv1)
+        self.pvtemp = str2bool(self.pvtemp)
+        #
+        self.influx = str2bool(self.influx)
+        self.influx2 = str2bool(self.influx2)
+        self.extension = str2bool(self.extension)
+        #Prepare invert settings
+        self.SN = "".join(['{:02x}'.format(ord(x)) for x in self.inverterid])
+        #3.0.0 self.offset = 6
+        #set offset for older inverter types or after record change by Growatt
+        #3.0.0 if self.compat: self.offset = int(self.valueoffset)
+        #grott in standalone server mode no additional processing
+        if self.mode == "serversa" :
+            self.nomqtt = True
+            self.pvoutput = False
+            self.influxdb = False
+            self.influxdb2 = False
+    def procconf(self):
+        logger.info("Grott process configuration file")
+        config = configparser.ConfigParser()
+        config.read(self.cfgfile)
+        if config.has_option("Generic","minrecl"): self.minrecl = config.getint("Generic","minrecl")
+        if config.has_option("Generic","verbose"): self.verbose = config.getboolean("Generic","verbose")
+        if config.has_option("Generic","loglevel"): self.loglevel = config.get("Generic","loglevel")
+        if config.has_option("Generic","decrypt"): self.decrypt = config.getboolean("Generic","decrypt")
+        if config.has_option("Generic","compat"): self.compat = config.getboolean("Generic","compat")
+        if config.has_option("Generic","includeall"): self.includeall = config.getboolean("Generic","includeall")
+        if config.has_option("Generic","invtype"): self.invtype = config.get("Generic","invtype")
+        if config.has_option("Generic","invtypemap"): self.invtypemap = eval(config.get("Generic","invtypemap"))
+        if config.has_option("Generic","inverterid"): self.inverterid = config.get("Generic","inverterid")
+        if config.has_option("Generic","blockcmd"): self.blockcmd = config.get("Generic","blockcmd")
+        if config.has_option("Generic","noipf"): self.noipf = config.get("Generic","noipf")
+        if config.has_option("Generic","time"): self.gtime = config.get("Generic","time")
+        if config.has_option("Generic","sendbuf"): self.sendbuf = config.get("Generic","sendbuf")
+        if config.has_option("Generic","timezone"): self.tmzone = config.get("Generic","timezone")
+        if config.has_option("Generic","mode"): self.mode = config.get("Generic","mode")
+        if config.has_option("Generic","ip"): self.grottip = config.get("Generic","ip")
+        if config.has_option("Generic","port"): self.grottport = config.getint("Generic","port")
+        if config.has_option("Generic","valueoffset"): self.valueoffset = config.get("Generic","valueoffset")
+        #
+        if config.has_option("Growatt","ip"): self.growattip = config.get("Growatt","ip")
+        if config.has_option("Growatt","port"): self.growattport = config.getint("Growatt","port")
+        #Server
+        if config.has_option("Server","serverpassthrough"): self.serverpassthrough = config.getboolean("Server","serverpassthrough")
+        if config.has_option("Server","serverip"): self.serverip = config.get("Server","serverip")
+        if config.has_option("Server","serverport"): self.serverport = config.getint("Server","serverport")
+        if config.has_option("Server","httpport"): self.httpport = config.getint("Server","httpport")
+        if config.has_option("Server","apirespwait"): self.apirespwait = config.getfloat("Server","apirespwait")
+        if config.has_option("Server","inverterrespwait"): self.inverterrespwait = config.getint("Server","inverterrespwait")
+        if config.has_option("Server","dataloggerrespwait"): self.dataloggerrespwait = config.getint("Server","dataloggerrespwait")
+        if config.has_option("Server","ConnectionTimeout"): self.ConnectionTimeout = config.getint("Server","ConnectionTimeout")
+        #mqtt
+        if config.has_option("MQTT","nomqtt"): self.nomqtt = config.get("MQTT","nomqtt")
+        if config.has_option("MQTT","ip"): self.mqttip = config.get("MQTT","ip")
+        if config.has_option("MQTT","port"): self.mqttport = config.getint("MQTT","port")
+        if config.has_option("MQTT","topic"): self.mqtttopic = config.get("MQTT","topic")
+        if config.has_option("MQTT","mtopic"): self.mqttmtopic = config.get("MQTT","mtopic")
+        if config.has_option("MQTT","mtopicname"): self.mqttmtopicname = config.get("MQTT","mtopicname")
+        if config.has_option("MQTT","inverterintopic"): self.mqttinverterintopic = config.getboolean("MQTT","inverterintopic")
+        if config.has_option("MQTT","retain"): self.mqttretain = config.getboolean("MQTT","retain")
+        if config.has_option("MQTT","auth"): self.mqttauth = config.getboolean("MQTT","auth")
+        if config.has_option("MQTT","user"): self.mqttuser = config.get("MQTT","user")
+        if config.has_option("MQTT","password"): self.mqttpsw = config.get("MQTT","password")
+        if config.has_option("PVOutput","pvoutput"): self.pvoutput = config.get("PVOutput","pvoutput")
+        if config.has_option("PVOutput","pvtemp"): self.pvtemp = config.get("PVOutput","pvtemp")
+        if config.has_option("PVOutput","pvdisv1"): self.pvdisv1 = config.get("PVOutput","pvdisv1")
+        if config.has_option("PVOutput","pvinverters"): self.pvinverters = config.getint("PVOutput","pvinverters")
+        if config.has_option("PVOutput","apikey"): self.pvapikey = config.get("PVOutput","apikey")
+        if config.has_option("PVOutput", "pvuplimit"): self.pvuplimit = config.getint("PVOutput", "pvuplimit")
+        # if more inverter are installed at the same interface (shinelink) get systemids
+        #if self.pvinverters > 1 :
+        for x in range(self.pvinverters+1) :
+            if config.has_option("PVOutput","systemid"+str(x)): self.pvsystemid[x] = config.get("PVOutput","systemid" + str(x))
+            if config.has_option("PVOutput","inverterid"+str(x)): self.pvinverterid[x] = config.get("PVOutput","inverterid" + str(x))
+        if self.pvinverters == 1 :
+            if config.has_option("PVOutput","systemid"): self.pvsystemid[1] = config.get("PVOutput","systemid")
+        #INFLUX
+        if config.has_option("influx","influx"): self.influx = config.get("influx","influx")
+        if config.has_option("influx","influx2"): self.influx2 = config.get("influx","influx2")
+        if config.has_option("influx","dbname"): self.ifdbname = config.get("influx","dbname")
+        if config.has_option("influx","ip"): self.ifip = config.get("influx","ip")
+        if config.has_option("influx","port"): self.ifport = int(config.get("influx","port"))
+        if config.has_option("influx","user"): self.ifuser = config.get("influx","user")
+        if config.has_option("influx","password"): self.ifpsw = config.get("influx","password")
+        if config.has_option("influx","org"): self.iforg = config.get("influx","org")
+        if config.has_option("influx","bucket"): self.ifbucket = config.get("influx","bucket")
+        if config.has_option("influx","token"): self.iftoken = config.get("influx","token")
+        #extensionINFLUX
+        if config.has_option("extension","extension"): self.extension = config.get("extension","extension")
+        if config.has_option("extension","extname"): self.extname = config.get("extension","extname")
+        if config.has_option("extension","extvar"): self.extvar = eval(config.get("extension","extvar"))
+
+    def getenv(self, envvar):
+        envval = os.getenv(envvar)
+
+        if self.verbose: print(f"\n\tPulled '{envvar}={envval}' from the environment")
+        return envval
+
+    def procenv(self):
+        logger.info("Grott process environmental variables")
+        if os.getenv('gmode') in ("sniff", "proxy", "server", "serversa") :  self.mode = self.getenv('gmode')
+        if os.getenv('gverbose') != None :  self.verbose = self.getenv('gverbose')
+        if os.getenv('gminrecl') != None :
+            if 0 <= int(os.getenv('gminrecl')) <= 255  :     self.minrecl = self.getenv('gminrecl')
+        if os.getenv('gdecrypt') != None : self.decrypt = self.getenv('gdecrypt')
+        if os.getenv('gcompat') != None :  self.compat = self.getenv('gcompat')
+        if os.getenv('gincludeall') != None :  self.includeall = self.getenv('gincludeall')
+        if os.getenv('ginvtype') != None :  self.invtype = self.getenv('ginvtype')
+        if os.getenv('ginvtypemap') != None :  self.invtypemap = eval(self.getenv('ginvtypemap'))
+        if os.getenv('gblockcmd') != None : self.blockcmd = self.getenv('gblockcmd')
+        if os.getenv('gnoipf') != None : self.noipf = self.getenv('gnoipf')
+        if os.getenv('gtime') in ("auto", "server") : self.gtime = self.getenv('gtime')
+        if os.getenv('gtimezone') != None : self.tmzone = self.getenv('gtimezone')
+        if os.getenv('gsendbuf') != None : self.sendbuf = self.getenv('gsendbuf')
+        if os.getenv('ginverterid') != None :  self.inverterid = self.getenv('ginverterid')
+        if os.getenv('ggrottip') != None :
+            try:
+                ipaddress.ip_address(os.getenv('ggrottip'))
+                self.grottip = self.getenv('ggrottip')
+            except:
+                if self.verbose : print("\nGrott IP address env invalid")
+        if os.getenv('ggrottport') != None :
+            if 0 <= int(os.getenv('ggrottport')) <= 65535  :  self.grottport = self.getenv('ggrottport')
+        if os.getenv('gvalueoffset') != None :
+            if 0 <= int(os.getenv('gvalueoffset')) <= 255  :  self.valueoffset = self.getenv('gvalueoffset')
+        if os.getenv('ggrowattip') != None :
+            try:
+                ipaddress.ip_address(os.getenv('ggrowattip'))
+                self.growattip = self.getenv('ggrowattip')
+            except:
+                if self.verbose : print("\nGrott Growatt server IP address env invalid")
+        if os.getenv('ggrowattport') != None :
+            if 0 <= int(os.getenv('ggrowattport')) <= 65535  :  self.growattport = int(self.getenv('ggrowattport'))
+            else :
+                if self.verbose : print("\nGrott Growatt server Port address env invalid")
+        #handle Serever environmentals
+        if os.getenv('ConnectionTimeout') != None :  self.nomqtt = self.getenv('ConnectionTimeout')
+        #handle mqtt environmentals
+        if os.getenv('gnomqtt') != None :  self.nomqtt = self.getenv('gnomqtt')
+        if os.getenv('gmqttip') != None :
+            try:
+                ipaddress.ip_address(os.getenv('gmqttip'))
+                self.mqttip = self.getenv('gmqttip')
+            except:
+                if self.verbose : print("\nGrott MQTT server IP address env invalid")
+        if os.getenv('gmqttport') != None :
+            if 0 <= int(os.getenv('gmqttport')) <= 65535  :  self.mqttport = int(self.getenv('gmqttport'))
+            else :
+                if self.verbose : print("\nGrott MQTT server Port address env invalid")
+
+        if os.getenv('gmqtttopic') != None :  self.mqtttopic = self.getenv('gmqtttopic')
+        if os.getenv('gmqttinverterintopic') != None : self.mqttinverterintopic = self.getenv('gmqttinverterintopic')
+        if os.getenv('gmqttmtopic') != None :  self.mqttmtopic = self.getenv('gmqttmtopic')
+        if os.getenv('gmqttmtopicname') != None :  self.mqttmtopicname = self.getenv('gmqttmtopicname')
+        if os.getenv('gmqttretain') != None :  self.mqttretain = self.getenv('gmqttretain')
+        if os.getenv('gmqttauth') != None :  self.mqttauth = self.getenv('gmqttauth')
+        if os.getenv('gmqttuser') != None :  self.mqttuser = self.getenv('gmqttuser')
+        if os.getenv('gmqttpassword') != None : self.mqttpsw = self.getenv('gmqttpassword')
+        #Handle PVOutput variables
+        if os.getenv('gpvoutput') != None :  self.pvoutput = self.getenv('gpvoutput')
+        if os.getenv('gpvtemp') != None :  self.pvtemp = self.getenv('gpvtemp')
+        if os.getenv('gpvdisv1') != None :  self.pvdisv1 = self.getenv('gpvdisv1')
+        if os.getenv('gpvapikey') != None :  self.pvapikey = self.getenv('gpvapikey')
+        if os.getenv('gpvinverters') != None :  self.pvinverters = int(self.getenv('gpvinverters'))
+        for x in range(self.pvinverters+1) :
+                if os.getenv('gpvsystemid'+str(x)) != None :  self.pvsystemid[x] = self.getenv('gpvsystemid'+ str(x))
+                if os.getenv('gpvinverterid'+str(x)) != None :  self.pvinverterid[x] = self.getenv('gpvinverterid'+ str(x))
+        if self.pvinverters == 1 :
+            if os.getenv('gpvsystemid') != None :  self.pvsystemid[1] = self.getenv('gpvsystemid')
+        if os.getenv('pvuplimit') != None :  self.pvuplimit = int(self.getenv('pvuplimit'))
+        #Handle Influx
+        if os.getenv('ginflux') != None :  self.influx = self.getenv('ginflux')
+        if os.getenv('ginflux2') != None :  self.influx2 = self.getenv('ginflux2')
+        if os.getenv('gifdbname') != None :  self.ifdbname = self.getenv('gifdbname')
+        if os.getenv('gifip') != None :
+            try:
+                ipaddress.ip_address(os.getenv('gifip'))
+                self.ifip = self.getenv('gifip')
+            except:
+                if self.verbose : print("\nGrott InfluxDB server IP address env invalid")
+        if os.getenv('gifport') != None :
+            if 0 <= int(os.getenv('gifport')) <= 65535  :  self.ifport = int(self.getenv('gifport'))
+            else :
+                if self.verbose : print("\nGrott InfluxDB server Port address env invalid")
+        if os.getenv('gifuser') != None :  self.ifuser = self.getenv('gifuser')
+        if os.getenv('gifpassword') != None :  self.ifpsw = self.getenv('gifpassword')
+        if os.getenv('giforg') != None :  self.iforg = self.getenv('giforg')
+        if os.getenv('gifbucket') != None :  self.ifbucket = self.getenv('gifbucket')
+        if os.getenv('giftoken') != None :  self.iftoken = self.getenv('giftoken')
+        #Handle Extension
+        if os.getenv('gextension') != None :  self.extension = self.getenv('gextension')
+        if os.getenv('gextname') != None :  self.extname = self.getenv('gextname')
+        if os.getenv('gextvar') != None :  self.extvar = eval(self.getenv('gextvar'))
+
+    def procinflux(self):
+        #Influx db initialisation
+        if self.ifip == "localhost" : self.ifip = '0.0.0.0'
+        if self.influx2 == False:
+            logger.info("Grott InfluxDB V1 initiating started")
+            try:
+                from influxdb import InfluxDBClient
+            except:
+                return(4,"Grott Influxdb Library not installed in Python")
+
+            self.influxclient = InfluxDBClient(host=self.ifip, port=self.ifport, timeout=3, username=self.ifuser, password=self.ifpsw)
+
+            try:
+                databases = [db['name'] for db in self.influxclient.get_list_database()]
+            except Exception as e:
+                return(4,"Grott can not connect to InfluxDB")
+
+            if self.ifdbname not in databases:
+                logger.info("Grott %s database not yet defined, will be created",self.ifdbname)
+                try:
+                    self.influxclient.create_database(self.ifdbname)
+                except Exception as e:
+                    return(4,"influxDB error: {0} - {1}".format(e.code,e.content))
+
+            self.influxclient.switch_database(self.ifdbname)
+            return(0,"InfluxDB V1 initiation completed for: "+self.ifdbname)
+
+        else:
+            #influxDB V2 initiatlisation
+            logger.info("Grott InfluxDB V2 initiating started")
+            try:
+                from influxdb_client import InfluxDBClient
+                from influxdb_client.client.write_api import SYNCHRONOUS
+            except:
+                return(4,"Grott Influxdb-client Library not installed in Python")
+
+            #self.influxclient = InfluxDBClient(url='192.168.0.211:8086',org=self.iforg, token=self.iftoken)
+            self.influxclient = InfluxDBClient(url="{}:{}".format(self.ifip, self.ifport),org=self.iforg, token=self.iftoken)
+            self.ifbucket_api = self.influxclient.buckets_api()
+            self.iforganization_api = self.influxclient.organizations_api()
+            self.ifwrite_api = self.influxclient.write_api(write_options=SYNCHRONOUS)
+
+            try:
+                buckets = self.ifbucket_api.find_bucket_by_name(self.ifbucket)
+                organizations = self.iforganization_api.find_organizations()
+                #print(organizations)
+                if buckets == None:
+                    #print("\t - " + "influxDB bucket ", self.ifbucket, "not defined")
+                    #self.influx = False
+                    #raise SystemExit("Grott Influxdb initialisation error")
+                    return(4,"influxDB bucket {0}, not defined".format(self.ifbucket))
+
+                orgfound = False
+                for org in organizations:
+                    if org.name == self.iforg:
+                        orgfound = True
+                        break
+                if not orgfound:
+                    return(4,"influxDB organization : {0} not defined or no authorised".format(self.iforg))
+
+            except Exception as e:
+                #if self.verbose :  print("\t - " + "Grott error: can not contact InfluxDB",e.message)
+                #self.influx = False                       # no influx processing any more till restart (and errors repared)
+                #raise SystemExit("Grott Influxdb initialisation error")
+                return(4,"Grott error: can not contact InfluxDB: {0} - {1}".format(e.status,e.message))
+
+            return(0,"InfluxDB V2 initiation completed for - {0}: {1}".format(self.iforg,self.ifdbname))
+
+
+
+    def set_recwl(self):
+        #define record that will not be blocked or inspected if blockcmd is specified
+        self.recwl = {"0103",                                    #announce record
+                         "0104",                                    #data record
+                         "0116",                                    #ping
+                         "0105",                                    #identify/display inverter config
+                         "0119",                                    #identify/display datalogger config
+                         "0120",                                    #Smart Monitor Record
+                         "0150",                                    #Archived record
+                         "5003",                                    #announce record
+                         "5004",                                    #data record
+                         "5016",                                    #ping
+                         "5005",                                    #identify/display inverter config
+                         "5019",                                    #identify/display datalogger config
+                         "501b",                                    #SDM630 with Raillog
+                         "5050",                                    #Archived record
+                         "5103",                                    #announce record
+                         "5104",                                    #data record
+                         "5116",                                    #ping
+                         "5105",                                    #identify/display inverter config
+                         "5119",                                    #identify/display datalogger config
+                         "5129",                                    #announce record
+                         "5150",                                    #Archived record
+                         "5103",                                    #announce record
+                         "5104",                                    #data record
+                         "5216",                                    #ping
+                         "5105",                                    #identify/display inverter config
+                         "5219",                                    #identify/display datalogger config
+                         "5229",                                    #announce record
+                         "5250"                                     #Archived record
+
+        }
+
+        try:
+            with open('recwl.txt') as f:
+                self.recwl = f.read().splitlines()
+            logger.info("Grott read external record whitelist: 'recwl.txt'")
+        except:
+            logger.info("Grott external record whitelist 'recwl.txt' not found")
+        logger.debug("\t- Grott records whitelisted : \n {0}".format(format_multi_line("\t", str(self.recwl))))
+
+    def set_reclayouts(self):
+        #define record layout to be used based on byte 4,6,7 of the header T+byte4+byte6+byte7
+        self.recorddict = {}
+
+        self.recorddict1 = {"T02NNNN": {
+            "decrypt"           : {"value" :"False"},
+            "datalogserial"     : {"value" :16, "length" : 10, "type" : "text", "incl" : "yes"},
+            "pvserial"          : {"value" :36, "length" : 10, "type" : "text"},
+            "date"              : {"value" :56, "divide" : 10},
+            "recortype1"        : {"value" :70, "length" : 2, "type" : "num","incl" : "no"},
+            "recortype2"        : {"value" :74, "length" : 2, "type" : "num","incl" : "no"},
+            "pvstatus"          : {"value" :78, "length" : 2, "type" : "num"},
+            "pvpowerin"         : {"value" :82, "length" : 4, "type" : "num", "divide" : 10},
+            "pv1voltage"        : {"value" :90, "length" : 2, "type" : "num", "divide" : 10},
+            "pv1current"        : {"value" :94, "length" : 2, "type" : "num", "divide" : 10},
+            "pv1watt"           : {"value" :98, "length" : 4, "type" : "num", "divide" : 10},
+            "pv2voltage"        : {"value" :106, "length" : 2, "type" : "num", "divide" : 10},
+            "pv2current"        : {"value" :110, "length" : 2, "type" : "num", "divide" : 10},
+            "pv2watt"           : {"value" :114, "length" : 4, "type" : "num", "divide" : 10},
+            "pvpowerout"        : {"value" :122, "length" : 4, "type" : "num", "divide" : 10},
+            "pvfrequentie"      : {"value" :130, "length" : 2, "type" : "num", "divide" : 100},
+            "pvgridvoltage"     : {"value" :134, "length" : 2, "type" : "num", "divide" : 10},
+            "pvgridcurrent"     : {"value" :138, "length" : 2, "type" : "num", "divide" : 10},
+            "pvgridpower"       : {"value" :142, "length" : 4, "type" : "num", "divide" : 10},
+            "pvgridvoltage2"    : {"value" :150, "length" : 2, "type" : "num", "divide" : 10},
+            "pvgridcurrent2"    : {"value" :154, "length" : 2, "type" : "num", "divide" : 10},
+            "pvgridpower2"      : {"value" :158, "length" : 4, "type" : "num", "divide" : 10},
+            "pvgridvoltage3"    : {"value" :166, "length" : 2, "type" : "num", "divide" : 10},
+            "pvgridcurrent3"    : {"value" :170, "length" : 2, "type" : "num", "divide" : 10},
+            "pvgridpower3"      : {"value" :174, "length" : 4, "type" : "num", "divide" : 10},
+            "pvenergytoday"     : {"value" :182, "length" : 4, "type" : "num", "divide" : 10},
+            "pvenergytotal"     : {"value" :190, "length" : 4, "type" : "num", "divide" : 10},
+            "totworktime"       : {"value" :198, "length" : 4, "type" : "num", "divide" : 7200},
+            "pvtemperature"     : {"value" :206, "length" : 2, "type" : "num", "divide" : 10},
+            "isof"              : {"value" :210, "length" : 2, "type" : "num", "divide" : 1,"incl" : "no"},
+            "gfcif"             : {"value" :214, "length" : 2, "type" : "num", "divide" : 1,"incl" : "no"},
+            "dcif"              : {"value" :218, "length" : 2, "type" : "num", "divide" : 1,"incl" : "no"},
+            "vpvfault"          : {"value" :222, "length" : 2, "type" : "num", "divide" : 1,"incl" : "no"},
+            "vacfault"          : {"value" :226, "length" : 2, "type" : "num", "divide" : 1,"incl" : "no"},
+            "facfault"          : {"value" :230, "length" : 2, "type" : "num", "divide" : 1,"incl" : "no"},
+            "tmpfault"          : {"value" :234, "length" : 2, "type" : "num", "divide" : 1,"incl" : "no"},
+            "faultcode"         : {"value" :238, "length" : 2, "type" : "num", "divide" : 1,"incl" : "no"},
+            "pvipmtemperature"  : {"value" :242, "length" : 2, "type" : "num", "divide" : 10},
+            "pbusvolt"          : {"value" :246, "length" : 2, "type" : "num", "divide" : 10,"incl" : "no"},
+            "nbusvolt"          : {"value" :250, "length" : 2, "type" : "num", "divide" : 10,"incl" : "no"},
+            "epv1today"         : {"value" :278, "length" : 4, "type" : "num", "divide" : 10},
+            "epv1total"         : {"value" :286, "length" : 4, "type" : "num", "divide" : 10},
+            "epv2today"         : {"value" :294, "length" : 4, "type" : "num", "divide" : 10},
+            "epv2total"         : {"value" :302, "length" : 4, "type" : "num", "divide" : 10},
+            "epvtotal"          : {"value" :310, "length" : 4, "type" : "num", "divide" : 10},
+            "rac"               : {"value" :318, "length" : 4, "type" : "num", "divide" : 1,"incl" : "no"},
+            "eractoday"         : {"value" :326, "length" : 4, "type" : "num", "divide" : 1,"incl" : "no"},
+            "eractotal"         : {"value" :334, "length" : 4, "type" : "num", "divide" : 1,"incl" : "no"}
+            } }
+
+        self.recorddict2 = {"T05NNNN": {
+            "decrypt"           : {"value" :"True"},
+            "datalogserial"     : {"value" :16, "length" : 10, "type" : "text", "incl" : "yes"},
+            "pvserial"          : {"value" :36, "length" : 10, "type" : "text"},
+            "date"              : {"value" :56, "divide" : 10},
+            "recortype1"        : {"value" :70, "length" : 2, "type" : "num","incl" : "no"},
+            "recortype2"        : {"value" :74, "length" : 2, "type" : "num","incl" : "no"},
+            "pvstatus"          : {"value" :78, "length" : 2, "type" : "num"},
+            "pvpowerin"         : {"value" :82, "length" : 4, "type" : "num", "divide" : 10},
+            "pv1voltage"        : {"value" :90, "length" : 2, "type" : "num", "divide" : 10},
+            "pv1current"        : {"value" :94, "length" : 2, "type" : "num", "divide" : 10},
+            "pv1watt"           : {"value" :98, "length" : 4, "type" : "num", "divide" : 10},
+            "pv2voltage"        : {"value" :106, "length" : 2, "type" : "num", "divide" : 10},
+            "pv2current"        : {"value" :110, "length" : 2, "type" : "num", "divide" : 10},
+            "pv2watt"           : {"value" :114, "length" : 4, "type" : "num", "divide" : 10},
+            "pvpowerout"        : {"value" :122, "length" : 4, "type" : "numx", "divide" : 10},
+            "pvfrequentie"      : {"value" :130, "length" : 2, "type" : "num", "divide" : 100},
+            "pvgridvoltage"     : {"value" :134, "length" : 2, "type" : "num", "divide" : 10},
+            "pvgridcurrent"     : {"value" :138, "length" : 2, "type" : "num", "divide" : 10},
+            "pvgridpower"       : {"value" :142, "length" : 4, "type" : "num", "divide" : 10},
+            "pvgridvoltage2"    : {"value" :150, "length" : 2, "type" : "num", "divide" : 10},
+            "pvgridcurrent2"    : {"value" :154, "length" : 2, "type" : "num", "divide" : 10},
+            "pvgridpower2"      : {"value" :158, "length" : 4, "type" : "num", "divide" : 10},
+            "pvgridvoltage3"    : {"value" :166, "length" : 2, "type" : "num", "divide" : 10},
+            "pvgridcurrent3"    : {"value" :170, "length" : 2, "type" : "num", "divide" : 10},
+            "pvgridpower3"      : {"value" :174, "length" : 4, "type" : "num", "divide" : 10},
+            "pvenergytoday"     : {"value" :182, "length" : 4, "type" : "num", "divide" : 10},
+            "pvenergytotal"     : {"value" :190, "length" : 4, "type" : "num", "divide" : 10},
+            "totworktime"       : {"value" :198, "length" : 4, "type" : "num", "divide" : 7200},
+            "pvtemperature"     : {"value" :206, "length" : 2, "type" : "num", "divide" : 10},
+            "isof"              : {"value" :210, "length" : 2, "type" : "num", "divide" : 1,"incl" : "no"},
+            "gfcif"             : {"value" :214, "length" : 2, "type" : "num", "divide" : 1,"incl" : "no"},
+            "dcif"              : {"value" :218, "length" : 2, "type" : "num", "divide" : 1,"incl" : "no"},
+            "vpvfault"          : {"value" :222, "length" : 2, "type" : "num", "divide" : 1,"incl" : "no"},
+            "vacfault"          : {"value" :226, "length" : 2, "type" : "num", "divide" : 1,"incl" : "no"},
+            "facfault"          : {"value" :230, "length" : 2, "type" : "num", "divide" : 1,"incl" : "no"},
+            "tmpfault"          : {"value" :234, "length" : 2, "type" : "num", "divide" : 1,"incl" : "no"},
+            "faultcode"         : {"value" :238, "length" : 2, "type" : "num", "divide" : 1,"incl" : "no"},
+            "pvipmtemperature"  : {"value" :242, "length" : 2, "type" : "num", "divide" : 10},
+            "pbusvolt"          : {"value" :246, "length" : 2, "type" : "num", "divide" : 10,"incl" : "no"},
+            "nbusvolt"          : {"value" :250, "length" : 2, "type" : "num", "divide" : 10,"incl" : "no"},
+            "epv1today"         : {"value" :278, "length" : 4, "type" : "num", "divide" : 10},
+            "epv1total"         : {"value" :286, "length" : 4, "type" : "num", "divide" : 10},
+            "epv2today"         : {"value" :294, "length" : 4, "type" : "num", "divide" : 10},
+            "epv2total"         : {"value" :302, "length" : 4, "type" : "num", "divide" : 10},
+            "epvtotal"          : {"value" :310, "length" : 4, "type" : "num", "divide" : 10},
+            "rac"               : {"value" :318, "length" : 4, "type" : "num", "divide" : 1,"incl" : "no"},
+            "eractoday"         : {"value" :326, "length" : 4, "type" : "num", "divide" : 1,"incl" : "no"},
+            "eractotal"         : {"value" :334, "length" : 4, "type" : "num", "divide" : 1,"incl" : "no"}
+            } }
+
+        self.recorddict4 = {"T05NNNNX": {
+            "decrypt"           : {"value" :"True"},
+            "datalogserial"     : {"value" :16, "length" : 10, "type" : "text", "incl" : "yes"},
+            "pvserial"          : {"value" :36, "length" : 10, "type" : "text"},
+            "date"              : {"value" :56, "divide" : 10},
+            "recortype1"        : {"value" :70, "length" : 2, "type" : "num","incl" : "no"},
+            "recortype2"        : {"value" :74, "length" : 2, "type" : "num","incl" : "no"},
+            "pvstatus"          : {"value" :78, "length" : 2, "type" : "num"},
+            "pvpowerin"         : {"value" :82, "length" : 4, "type" : "num", "divide" : 10},
+            "pv1voltage"        : {"value" :90, "length" : 2, "type" : "num", "divide" : 10},
+            "pv1current"        : {"value" :94, "length" : 2, "type" : "num", "divide" : 10},
+            "pv1watt"           : {"value" :98, "length" : 4, "type" : "num", "divide" : 10},
+            "pv2voltage"        : {"value" :106, "length" : 2, "type" : "num", "divide" : 10},
+            "pv2current"        : {"value" :110, "length" : 2, "type" : "num", "divide" : 10},
+            "pv2watt"           : {"value" :114, "length" : 4, "type" : "num", "divide" : 10},
+            "pvpowerout"        : {"value" :170, "length" : 4, "type" : "numx", "divide" : 10},
+            "pvfrequentie"      : {"value" :178, "length" : 2, "type" : "num", "divide" : 100},
+            "pvgridvoltage"     : {"value" :182, "length" : 2, "type" : "num", "divide" : 10},
+            "pvgridcurrent"     : {"value" :186, "length" : 2, "type" : "num", "divide" : 10},
+            "pvgridpower"       : {"value" :190, "length" : 4, "type" : "num", "divide" : 10},
+            "pvgridvoltage2"    : {"value" :198, "length" : 2, "type" : "num", "divide" : 10},
+            "pvgridcurrent2"    : {"value" :202, "length" : 2, "type" : "num", "divide" : 10},
+            "pvgridpower2"      : {"value" :206, "length" : 4, "type" : "num", "divide" : 10},
+            "pvgridvoltage3"    : {"value" :214, "length" : 2, "type" : "num", "divide" : 10},
+            "pvgridcurrent3"    : {"value" :218, "length" : 2, "type" : "num", "divide" : 10},
+            "pvgridpower3"      : {"value" :222, "length" : 4, "type" : "num", "divide" : 10},
+            "totworktime"       : {"value" :266, "length" : 4, "type" : "num", "divide" : 7200},
+            "pvenergytoday"     : {"value" :274, "length" : 4, "type" : "num", "divide" : 10},
+            "pvenergytotal"     : {"value" :282, "length" : 4, "type" : "num", "divide" : 10},
+            "epvtotal"          : {"value" :290, "length" : 4, "type" : "num", "divide" : 10},
+            "epv1today"         : {"value" :298, "length" : 4, "type" : "num", "divide" : 10},
+            "epv1total"         : {"value" :306, "length" : 4, "type" : "num", "divide" : 10},
+            "epv2today"         : {"value" :314, "length" : 4, "type" : "num", "divide" : 10},
+            "epv2total"         : {"value" :322, "length" : 4, "type" : "num", "divide" : 10},
+            "pvtemperature"     : {"value" :450, "length" : 2, "type" : "num", "divide" : 10},
+            "pvipmtemperature"  : {"value" :466, "length" : 2, "type" : "num", "divide" : 10},
+            "pbusvolt"          : {"value" :470, "length" : 2, "type" : "num", "divide" : 10,"incl" : "no"},
+            "nbusvolt"          : {"value" :474, "length" : 2, "type" : "num", "divide" : 10,"incl" : "no"}
+            } }
+
+        self.recorddict3 = {"T06NNNN": {
+            "decrypt"           : {"value" :"True"},
+            "datalogserial"     : {"value" :16, "length" : 10, "type" : "text","incl" : "yes"},
+            "pvserial"          : {"value" :76, "length" : 10, "type" : "text"},
+            "date"              : {"value" :136, "divide" : 10},
+            "recortype1"        : {"value" :150, "length" : 2, "type" : "num","incl" : "no"},
+            "recortype2"        : {"value" :154, "length" : 2, "type" : "num","incl" : "no"},
+            "pvstatus"          : {"value" :158, "length" : 2, "type" : "num"},
+            "pvpowerin"         : {"value" :162, "length" : 4, "type" : "num", "divide" : 10},
+            "pv1voltage"        : {"value" :170, "length" : 2, "type" : "num", "divide" : 10},
+            "pv1current"        : {"value" :174, "length" : 2, "type" : "num", "divide" : 10},
+            "pv1watt"           : {"value" :178, "length" : 4, "type" : "num", "divide" : 10},
+            "pv2voltage"        : {"value" :186, "length" : 2, "type" : "num", "divide" : 10},
+            "pv2current"        : {"value" :190, "length" : 2, "type" : "num", "divide" : 10},
+            "pv2watt"           : {"value" :194, "length" : 4, "type" : "num", "divide" : 10},
+            "pvpowerout"        : {"value" :202, "length" : 4, "type" : "numx", "divide" : 10},
+            "pvfrequentie"      : {"value" :210, "length" : 2, "type" : "num", "divide" : 100},
+            "pvgridvoltage"     : {"value" :214, "length" : 2, "type" : "num", "divide" : 10},
+            "pvgridcurrent"     : {"value" :218, "length" : 2, "type" : "num", "divide" : 10},
+            "pvgridpower"       : {"value" :222, "length" : 4, "type" : "num", "divide" : 10},
+            "pvgridvoltage2"    : {"value" :230, "length" : 2, "type" : "num", "divide" : 10},
+            "pvgridcurrent2"    : {"value" :234, "length" : 2, "type" : "num", "divide" : 10},
+            "pvgridpower2"      : {"value" :238, "length" : 4, "type" : "num", "divide" : 10},
+            "pvgridvoltage3"    : {"value" :246, "length" : 2, "type" : "num", "divide" : 10},
+            "pvgridcurrent3"    : {"value" :250, "length" : 2, "type" : "num", "divide" : 10},
+            "pvgridpower3"      : {"value" :254, "length" : 4, "type" : "num", "divide" : 10},
+            "pvenergytoday"     : {"value" :262, "length" : 4, "type" : "num", "divide" : 10},
+            "pvenergytotal"     : {"value" :270, "length" : 4, "type" : "num", "divide" : 10},
+            "totworktime"       : {"value" :278, "length" : 4, "type" : "num", "divide" : 7200},
+            "pvtemperature"     : {"value" :286, "length" : 2, "type" : "num", "divide" : 10},
+            "isof"              : {"value" :290, "length" : 2, "type" : "num", "divide" : 1,"incl" : "no"},
+            "gfcif"             : {"value" :294, "length" : 2, "type" : "num", "divide" : 1,"incl" : "no"},
+            "dcif"              : {"value" :298, "length" : 2, "type" : "num", "divide" : 1,"incl" : "no"},
+            "vpvfault"          : {"value" :302, "length" : 2, "type" : "num", "divide" : 1,"incl" : "no"},
+            "vacfault"          : {"value" :306, "length" : 2, "type" : "num", "divide" : 1,"incl" : "no"},
+            "facfault"          : {"value" :310, "length" : 2, "type" : "num", "divide" : 1,"incl" : "no"},
+            "tmpfault"          : {"value" :314, "length" : 2, "type" : "num", "divide" : 1,"incl" : "no"},
+            "faultcode"         : {"value" :318, "length" : 2, "type" : "num", "divide" : 1,"incl" : "no"},
+            "pvipmtemperature"  : {"value" :322, "length" : 2, "type" : "num", "divide" : 10},
+            "pbusvolt"          : {"value" :326, "length" : 2, "type" : "num", "divide" : 10,"incl" : "no"},
+            "nbusvolt"          : {"value" :330, "length" : 2, "type" : "num", "divide" : 10,"incl" : "no"},
+            "epv1today"         : {"value" :358, "length" : 4, "type" : "num", "divide" : 10},
+            "epv1total"         : {"value" :366, "length" : 4, "type" : "num", "divide" : 10},
+            "epv2today"         : {"value" :374, "length" : 4, "type" : "num", "divide" : 10},
+            "epv2total"         : {"value" :382, "length" : 4, "type" : "num", "divide" : 10},
+            "epvtotal"          : {"value" :390, "length" : 4, "type" : "num", "divide" : 10},
+            } }
+
+        self.recorddict5 = {"T06NNNNX": {
+            "decrypt"           : {"value" :"True"},
+            "datalogserial"     : {"value" :16, "length" : 10, "type" : "text","incl" : "yes"},
+            "pvserial"          : {"value" :76, "length" : 10, "type" : "text"},
+            "date"              : {"value" :136, "divide" : 10},
+            "recortype1"        : {"value" :150, "length" : 2, "type" : "num","incl" : "no"},
+            "recortype2"        : {"value" :154, "length" : 2, "type" : "num","incl" : "no"},
+            "pvstatus"          : {"value" :158, "length" : 2, "type" : "num"},
+            "pvpowerin"         : {"value" :162, "length" : 4, "type" : "num", "divide" : 10},
+            "pv1voltage"        : {"value" :170, "length" : 2, "type" : "num", "divide" : 10},
+            "pv1current"        : {"value" :174, "length" : 2, "type" : "num", "divide" : 10},
+            "pv1watt"           : {"value" :178, "length" : 4, "type" : "num", "divide" : 10},
+            "pv2voltage"        : {"value" :186, "length" : 2, "type" : "num", "divide" : 10},
+            "pv2current"        : {"value" :190, "length" : 2, "type" : "num", "divide" : 10},
+            "pv2watt"           : {"value" :194, "length" : 4, "type" : "num", "divide" : 10},
+            "pvpowerout"        : {"value" :250, "length" : 4, "type" : "numx", "divide" : 10},
+            "pvfrequentie"      : {"value" :258, "length" : 2, "type" : "num", "divide" : 100},
+            "pvgridvoltage"     : {"value" :262, "length" : 2, "type" : "num", "divide" : 10},
+            "pvgridcurrent"     : {"value" :266, "length" : 2, "type" : "num", "divide" : 10},
+            "pvgridpower"       : {"value" :270, "length" : 4, "type" : "num", "divide" : 10},
+            "pvgridvoltage2"    : {"value" :278, "length" : 2, "type" : "num", "divide" : 10},
+            "pvgridcurrent2"    : {"value" :282, "length" : 2, "type" : "num", "divide" : 10},
+            "pvgridpower2"      : {"value" :286, "length" : 4, "type" : "num", "divide" : 10},
+            "pvgridvoltage3"    : {"value" :294, "length" : 2, "type" : "num", "divide" : 10},
+            "pvgridcurrent3"    : {"value" :298, "length" : 2, "type" : "num", "divide" : 10},
+            "pvgridpower3"      : {"value" :302, "length" : 4, "type" : "num", "divide" : 10},
+            "totworktime"       : {"value" :346, "length" : 4, "type" : "num", "divide" : 7200},
+            "pvenergytoday"     : {"value" :354, "length" : 4, "type" : "num", "divide" : 10},
+            "pvenergytotal"     : {"value" :362, "length" : 4, "type" : "num", "divide" : 10},
+            "epvtotal"          : {"value" :370, "length" : 4, "type" : "num", "divide" : 10},
+            "epv1today"         : {"value" :378, "length" : 4, "type" : "num", "divide" : 10},
+            "epv1total"         : {"value" :386, "length" : 4, "type" : "num", "divide" : 10},
+            "epv2today"         : {"value" :394, "length" : 4, "type" : "num", "divide" : 10},
+            "epv2total"         : {"value" :402, "length" : 4, "type" : "num", "divide" : 10},
+            "pvtemperature"     : {"value" :530, "length" : 2, "type" : "num", "divide" : 10},
+            "pvipmtemperature"  : {"value" :546, "length" : 2, "type" : "num", "divide" : 10},
+            "pbusvolt"          : {"value" :550, "length" : 2, "type" : "num", "divide" : 10,"incl" : "no"},
+            "nbusvolt"          : {"value" :554, "length" : 2, "type" : "num", "divide" : 10,"incl" : "no"}
+            } }
+
+        self.recorddict6 = {"T06NNNNXSPH": {
+            "decrypt"           : {"value" :"True"},
+            "datalogserial"     : {"value" :16, "length" : 10, "type" : "text","incl" : "yes"},
+            "pvserial"          : {"value" :76, "length" : 10, "type" : "text"},
+            "date"              : {"value" :136, "divide" : 10},
+            "recortype1"        : {"value" :150, "length" : 2, "type" : "num","incl" : "no"},
+            "recortype2"        : {"value" :154, "length" : 2, "type" : "num","incl" : "no"},
+            "pvstatus"          : {"value" :158, "length" : 2, "type" : "num"},
+            "pvpowerin"         : {"value" :162, "length" : 4, "type" : "num", "divide" : 10},
+            "pv1voltage"        : {"value" :170, "length" : 2, "type" : "num", "divide" : 10},
+            "pv1current"        : {"value" :174, "length" : 2, "type" : "num", "divide" : 10},
+            "pv1watt"           : {"value" :178, "length" : 4, "type" : "num", "divide" : 10},
+            "pv2voltage"        : {"value" :186, "length" : 2, "type" : "num", "divide" : 10},
+            "pv2current"        : {"value" :190, "length" : 2, "type" : "num", "divide" : 10},
+            "pv2watt"           : {"value" :194, "length" : 4, "type" : "num", "divide" : 10},
+            "pvpowerout"        : {"value" :298, "length" : 4, "type" : "numx", "divide" : 10},
+            "pvfrequentie"      : {"value" :306, "length" : 2, "type" : "num", "divide" : 100},
+            "pvgridvoltage"     : {"value" :310, "length" : 2, "type" : "num", "divide" : 10},
+            "pvgridcurrent"     : {"value" :314, "length" : 2, "type" : "num", "divide" : 10},
+            "pvgridpower"       : {"value" :318, "length" : 4, "type" : "num", "divide" : 10},
+            "pvgridvoltage2"    : {"value" :326, "length" : 2, "type" : "num", "divide" : 10},
+            "pvgridcurrent2"    : {"value" :330, "length" : 2, "type" : "num", "divide" : 10},
+            "pvgridpower2"      : {"value" :334, "length" : 4, "type" : "num", "divide" : 10},
+            "pvgridvoltage3"    : {"value" :342, "length" : 2, "type" : "num", "divide" : 10},
+            "pvgridcurrent3"    : {"value" :346, "length" : 2, "type" : "num", "divide" : 10},
+            "pvgridpower3"      : {"value" :350, "length" : 4, "type" : "num", "divide" : 10},
+            "totworktime"       : {"value" :386, "length" : 4, "type" : "num", "divide" : 7200},
+            "eactoday"          : {"value" :370, "length" : 4, "type" : "num", "divide" : 10},
+            "pvenergytoday"     : {"value" :370, "length" : 4, "type" : "num", "divide" : 10},
+            "eactotal"          : {"value" :378, "length" : 4, "type" : "num", "divide" : 10},
+            "epvtotal"          : {"value" :522, "length" : 4, "type" : "num", "divide" : 10},
+            "epv1today"         : {"value" :394, "length" : 4, "type" : "num", "divide" : 10},
+            "epv1total"         : {"value" :402, "length" : 4, "type" : "num", "divide" : 10},
+            "epv2today"         : {"value" :410, "length" : 4, "type" : "num", "divide" : 10},
+            "epv2total"         : {"value" :418, "length" : 4, "type" : "num", "divide" : 10},
+            "pvtemperature"     : {"value" :530, "length" : 2, "type" : "num", "divide" : 10},
+            "pvipmtemperature"  : {"value" :534, "length" : 2, "type" : "num", "divide" : 10},
+            "pvboosttemp"       : {"value" :538, "length" : 2, "type" : "num", "divide" : 10},
+            "bat_dsp"           : {"value" :546, "length" : 2, "type" : "num", "divide" : 10},
+            "pbusvolt"          : {"value" :550, "length" : 2, "type" : "num", "divide" : 10,"incl" : "no"},
+            "#nbusvolt"          : {"value" :554, "length" : 2, "type" : "num", "divide" : 10,"incl" : "no"},
+            "#ipf"               : {"value" :558, "length" : 2, "type" : "num", "divide" : 10,"incl" : "no"},
+            "#realoppercent"     : {"value" :562, "length" : 2, "type" : "num", "divide" : 100,"incl" : "no"},
+            "#opfullwatt"        : {"value" :566, "length" : 4, "type" : "num", "divide" : 10,"incl" : "no"},
+            "#deratingmode"      : {"value" :574, "length" : 2, "type" : "num", "divide" : 1,"incl" : "no"},
+            "eacharge_today"     : {"value" :606, "length" : 4, "type" : "num", "divide" : 10},
+            "eacharge_total"     : {"value" :614, "length" : 4, "type" : "num", "divide" : 10},
+            "batterytype"        : {"value" :634, "length" : 2, "type" : "num", "divide" : 1},
+            "uwsysworkmode"      : {"value" :666, "length" : 2, "type" : "num", "divide" : 1},
+            "systemfaultword0"   : {"value" :670, "length" : 2, "type" : "num", "divide" : 1},
+            "systemfaultword1"   : {"value" :674, "length" : 2, "type" : "num", "divide" : 1},
+            "systemfaultword2"   : {"value" :678, "length" : 2, "type" : "num", "divide" : 1},
+            "systemfaultword3"   : {"value" :682, "length" : 2, "type" : "num", "divide" : 1},
+            "systemfaultword4"   : {"value" :686, "length" : 2, "type" : "num", "divide" : 1},
+            "systemfaultword5"   : {"value" :690, "length" : 2, "type" : "num", "divide" : 1},
+            "systemfaultword6"   : {"value" :694, "length" : 2, "type" : "num", "divide" : 1},
+            "systemfaultword7"   : {"value" :698, "length" : 2, "type" : "num", "divide" : 1},
+            "pdischarge1"        : {"value" :702, "length" : 4, "type" : "num", "divide" : 10},
+            "p1charge1"          : {"value" :710, "length" : 4, "type" : "num", "divide" : 10},
+            "vbat"               : {"value" :718, "length" : 2, "type" : "num", "divide" : 10},
+            "SOC"                : {"value" :722, "length" : 2, "type" : "num", "divide" : 1},
+            "pactouserr"         : {"value" :726, "length" : 4, "type" : "num", "divide" : 10},
+            "#pactousers"        : {"value" :734, "length" : 4, "type" : "num", "divide" : 10,"incl" : "no"},
+            "#pactousert"        : {"value" :742, "length" : 4, "type" : "num", "divide" : 10,"incl" : "no"},
+            "pactousertot"       : {"value" :750, "length" : 4, "type" : "num", "divide" : 10},
+            "pactogridr"         : {"value" :758, "length" : 4, "type" : "num", "divide" : 10},
+            "#pactogrids"        : {"value" :766, "length" : 4, "type" : "num", "divide" : 10,"incl" : "no"},
+            "#pactogridt"        : {"value" :774, "length" : 4, "type" : "num", "divide" : 10,"incl" : "no"},
+            "pactogridtot"       : {"value" :782, "length" : 4, "type" : "num", "divide" : 10},
+            "plocaloadr"         : {"value" :790, "length" : 4, "type" : "num", "divide" : 10},
+            "#plocaloads"        : {"value" :798, "length" : 4, "type" : "num", "divide" : 10,"incl" : "no"},
+            "#plocaloadt"        : {"value" :806, "length" : 4, "type" : "num", "divide" : 10,"incl" : "no"},
+            "plocaloadtot"       : {"value" :814, "length" : 4, "type" : "num", "divide" : 10},
+            "#ipm"               : {"value" :822, "length" : 2, "type" : "num", "divide" : 10,"incl" : "no"},
+            "#battemp"           : {"value" :826, "length" : 2, "type" : "num", "divide" : 10,"incl" : "no"},
+            "spdspstatus"        : {"value" :830, "length" : 2, "type" : "num", "divide" : 10},
+            "spbusvolt"          : {"value" :834, "length" : 2, "type" : "num", "divide" : 10},
+            "etouser_tod"        : {"value" :842, "length" : 4, "type" : "num", "divide" : 10},
+            "etouser_tot"        : {"value" :850, "length" : 4, "type" : "num", "divide" : 10},
+            "etogrid_tod"        : {"value" :858, "length" : 4, "type" : "num", "divide" : 10},
+            "etogrid_tot"      : {"value" :866, "length" : 4, "type" : "num", "divide" : 10},
+            "edischarge1_tod"  : {"value" :874, "length" : 4, "type" : "num", "divide" : 10},
+            "edischarge1_tot"  : {"value" :882, "length" : 4, "type" : "num", "divide" : 10},
+            "eharge1_tod"      : {"value" :890, "length" : 4, "type" : "num", "divide" : 10},
+            "eharge1_tot"      : {"value" :898, "length" : 4, "type" : "num", "divide" : 10},
+            "elocalload_tod"  : {"value" :906, "length" : 4, "type" : "num", "divide" : 10},
+            "elocalload_tot"  : {"value" :914, "length" : 4, "type" : "num", "divide" : 10}
+        } }
+
+        self.recorddict7 = {"T05NNNNSPF": {
+            "decrypt"           : {"value" :"True"},
+            "datalogserial"     : {"value" :16, "length" : 10, "type" : "text", "divide" : 10,"incl" : "yes"},
+            "pvserial"          : {"value" :36, "length" : 10, "type" : "text"},
+            "date"              : {"value" :56, "divide" : 10},
+            "recortype1"        : {"value" :70, "length" : 2, "type" : "num","incl" : "no"},
+            "recortype2"        : {"value" :74, "length" : 2, "type" : "num","incl" : "no"},
+            "pvstatus"          : {"value" :78, "length" : 2, "type" : "num"},
+            "vpv1"              : {"value" :82, "length" : 2, "type" : "num", "divide" : 10},
+            "vpv2"              : {"value" :86, "length" : 2, "type" : "num", "divide" : 10},
+            "ppv1"              : {"value" :90, "length" : 4, "type" : "num", "divide" : 10},
+            "ppv2"              : {"value" :98, "length" : 4, "type" : "num", "divide" : 10},
+            "buck1curr"         : {"value" :106, "length" : 2, "type" : "num", "divide" : 10},
+            "buck2curr"         : {"value" :110, "length" : 2, "type" : "num", "divide" : 10},
+            "op_watt"           : {"value" :114, "length" : 4, "type" : "num", "divide" : 10},
+            "pvpowerout"        : {"value" :114, "length" : 4, "type" : "num", "divide" : 10},
+            "op_va"             : {"value" :122, "length" : 4, "type" : "num", "divide" : 10},
+            "acchr_watt"        : {"value" :130, "length" : 4, "type" : "num", "divide" : 10},
+            "acchr_VA"          : {"value" :138, "length" : 4, "type" : "num", "divide" : 10},
+            "bat_Volt"          : {"value" :146, "length" : 2, "type" : "num", "divide" : 100},
+            "batterySoc"        : {"value" :150, "length" : 2, "type" : "num", "divide" : 1},
+            "bus_volt"          : {"value" :154, "length" : 2, "type" : "num", "divide" : 10},
+            "grid_volt"         : {"value" :158, "length" : 2, "type" : "num", "divide" : 10},
+            "line_freq"         : {"value" :162, "length" : 2, "type" : "num", "divide" : 100},
+            "outputvolt"        : {"value" :166, "length" : 2, "type" : "num", "divide" : 10},
+            "pvgridvoltage"     : {"value" :166, "length" : 2, "type" : "num", "divide" : 10},
+            "outputfreq"        : {"value" :170, "length" : 2, "type" : "num", "divide" : 100},
+            "invtemp"           : {"value" :178, "length" : 2, "type" : "num", "divide" : 10},
+            "dcdctemp"          : {"value" :182, "length" : 2, "type" : "num", "divide" : 10},
+            "loadpercent"       : {"value" :186, "length" : 2, "type" : "num", "divide" : 10},
+            "buck1_ntc"         : {"value" :206, "length" : 2, "type" : "num", "divide" : 10},
+            "buck2_ntc"         : {"value" :210, "length" : 2, "type" : "num", "divide" : 10},
+            "OP_Curr"           : {"value" :214, "length" : 2, "type" : "num", "divide" : 10},
+            "Inv_Curr"          : {"value" :218, "length" : 2, "type" : "num", "divide" : 10},
+            "AC_InWatt"         : {"value" :222, "length" : 4, "type" : "num", "divide" : 10},
+            "AC_InVA"           : {"value" :230, "length" : 4, "type" : "num", "divide" : 10},
+            "faultBit"          : {"value" :238, "length" : 2, "type" : "num", "divide" : 1},
+            "warningBit"        : {"value" :242, "length" : 2, "type" : "num", "divide" : 1},
+            "faultValue"        : {"value" :246, "length" : 2, "type" : "num", "divide" : 1},
+            "warningValue"      : {"value" :250, "length" : 2, "type" : "num", "divide" : 1},
+            "constantPowerOK"   : {"value" :266, "length" : 2, "type" : "num", "divide" : 1},
+            "epv1tod"           : {"value" :270, "length" : 4, "type" : "num", "divide" : 10,"incl" : "no"},
+            "epv1tot"           : {"value" :278, "length" : 4, "type" : "num", "divide" : 10,"incl" : "no"},
+            "epvToday"          : {"value" :278, "length" : 4, "type" : "num", "divide" : 10},
+            "pvenergytoday"     : {"value" :278, "length" : 4, "type" : "num", "divide" : 10},
+            "epv2tod"           : {"value" :286, "length" : 4, "type" : "num", "divide" : 10,"incl" : "no"},
+            "epvTotal"          : {"value" :286, "length" : 4, "type" : "num", "divide" : 10},
+            "pvenergytotal"     : {"value" :286, "length" : 4, "type" : "num", "divide" : 10},
+            "epv2tot"           : {"value" :294, "length" : 4, "type" : "num", "divide" : 10,"incl" : "no"},
+            "eacCharToday"      : {"value" :310, "length" : 4, "type" : "num", "divide" : 10},
+            "eacCharTotal"      : {"value" :318, "length" : 4, "type" : "num", "divide" : 10},
+            "ebatDischarToday"  : {"value" :326, "length" : 4, "type" : "num", "divide" : 10},
+            "ebatDischarTotal"  : {"value" :334, "length" : 4, "type" : "num", "divide" : 10},
+            "eacDischarToday"   : {"value" :342, "length" : 4, "type" : "num", "divide" : 10},
+            "eacDischarTotal"   : {"value" :350, "length" : 4, "type" : "num", "divide" : 10},
+            "ACCharCurr"        : {"value" :358, "length" : 2, "type" : "num", "divide" : 10},
+            "ACDischarWatt"     : {"value" :362, "length" : 4, "type" : "num", "divide" : 10},
+            "ACDischarVA"       : {"value" :370, "length" : 4, "type" : "num", "divide" : 10},
+            "BatDischarWatt"    : {"value" :378, "length" : 4, "type" : "num", "divide" : 10},
+            "BatDischarVA"      : {"value" :386, "length" : 4, "type" : "num", "divide" : 10},
+            "BatWatt"           : {"value" :394, "length" : 4, "type" : "numx", "divide" : 10},
+            "invfanspeed"       : {"value" :414, "length" : 2, "type" : "num", "divide" : 1}
+        } }
+
+        self.recorddict8 = {"T06NNNNSPF": {
+            "decrypt"           : {"value" :"True"},
+            "datalogserial"     : {"value" :16, "length" : 10, "type" : "text","incl" : "yes"},
+            "pvserial"          : {"value" :76, "length" : 10, "type" : "text"},
+            "date"              : {"value" :136, "divide" : 10},
+            "recortype1"        : {"value" :150, "length" : 2, "type" : "num","incl" : "no"},
+            "recortype2"        : {"value" :154, "length" : 2, "type" : "num","incl" : "no"},
+            "pvstatus"          : {"value" :158, "length" : 2, "type" : "num"},
+            "vpv1"              : {"value" :162, "length" : 2, "type" : "num", "divide" : 10},
+            "vpv2"              : {"value" :166, "length" : 2, "type" : "num", "divide" : 10},
+            "ppv1"              : {"value" :170, "length" : 4, "type" : "num", "divide" : 10},
+            "ppv2"              : {"value" :178, "length" : 4, "type" : "num", "divide" : 10},
+            "buck1curr"         : {"value" :186, "length" : 2, "type" : "num", "divide" : 10},
+            "buck2curr"         : {"value" :190, "length" : 2, "type" : "num", "divide" : 10},
+            "op_watt"           : {"value" :194, "length" : 4, "type" : "num", "divide" : 10},
+            "pvpowerout"        : {"value" :194, "length" : 4, "type" : "num", "divide" : 10},
+            "op_va"             : {"value" :204, "length" : 4, "type" : "num", "divide" : 10},
+            "acchr_watt"        : {"value" :210, "length" : 4, "type" : "num", "divide" : 10},
+            "acchr_VA"          : {"value" :218, "length" : 4, "type" : "num", "divide" : 10},
+            "bat_Volt"          : {"value" :226, "length" : 2, "type" : "num", "divide" : 100},
+            "batterySoc"        : {"value" :230, "length" : 2, "type" : "num", "divide" : 1},
+            "bus_volt"          : {"value" :234, "length" : 2, "type" : "num", "divide" : 10},
+            "grid_volt"         : {"value" :238, "length" : 2, "type" : "num", "divide" : 10},
+            "line_freq"         : {"value" :242, "length" : 2, "type" : "num", "divide" : 100},
+            "outputvolt"        : {"value" :246, "length" : 2, "type" : "num", "divide" : 10},
+            "pvgridvoltage"     : {"value" :246, "length" : 2, "type" : "num", "divide" : 10},
+            "outputfreq"        : {"value" :250, "length" : 2, "type" : "num", "divide" : 100},
+            "invtemp"           : {"value" :258, "length" : 2, "type" : "num", "divide" : 10},
+            "dcdctemp"          : {"value" :262, "length" : 2, "type" : "num", "divide" : 10},
+            "loadpercent"       : {"value" :266, "length" : 2, "type" : "num", "divide" : 10},                
+            "buck1_ntc"         : {"value" :286, "length" : 2, "type" : "num", "divide" : 10},                
+            "buck2_ntc"         : {"value" :290, "length" : 2, "type" : "num", "divide" : 10},                
+            "OP_Curr"           : {"value" :294, "length" : 2, "type" : "num", "divide" : 10},                
+            "Inv_Curr"          : {"value" :298, "length" : 2, "type" : "num", "divide" : 10},               
+            "AC_InWatt"         : {"value" :302, "length" : 4, "type" : "num", "divide" : 10},                
+            "AC_InVA"           : {"value" :310, "length" : 4, "type" : "num", "divide" : 10},                
+            "faultBit"          : {"value" :318, "length" : 2, "type" : "num", "divide" : 1},                
+            "warningBit"        : {"value" :322, "length" : 2, "type" : "num", "divide" : 1},                
+            "faultValue"        : {"value" :326, "length" : 2, "type" : "num", "divide" : 1},                
+            "warningValue"      : {"value" :330, "length" : 2, "type" : "num", "divide" : 1},                
+            "constantPowerOK"   : {"value" :346, "length" : 2, "type" : "num", "divide" : 1},                
+            "epvtoday"          : {"value" :358, "length" : 4, "type" : "num", "divide" : 10}, 
+            "pvenergytoday"     : {"value" :358, "length" : 4, "type" : "num", "divide" : 10}, 
+            "epvtotal"          : {"value" :366, "length" : 4, "type" : "num", "divide" : 10},                
+            "eacCharToday"      : {"value" :390, "length" : 4, "type" : "num", "divide" : 10},    
+            "eacCharTotal"      : {"value" :398, "length" : 4, "type" : "num", "divide" : 10},  
+            "ebatDischarToday"  : {"value" :406, "length" : 4, "type" : "num", "divide" : 10},  
+            "ebatDischarTotal"  : {"value" :414, "length" : 4, "type" : "num", "divide" : 10},  
+            "eacDischarToday"   : {"value" :422, "length" : 4, "type" : "num", "divide" : 10},  
+            "eacDischarTotal"   : {"value" :430, "length" : 4, "type" : "num", "divide" : 10},  
+            "ACCharCurr"        : {"value" :438, "length" : 2, "type" : "num", "divide" : 10},  
+            "ACDischarWatt"     : {"value" :442, "length" : 4, "type" : "num", "divide" : 10},  
+            "ACDischarVA"       : {"value" :450, "length" : 4, "type" : "num", "divide" : 10},  
+            "BatDischarWatt"    : {"value" :458, "length" : 4, "type" : "num", "divide" : 10},  
+            "BatDischarVA"      : {"value" :466, "length" : 4, "type" : "num", "divide" : 10},  
+            "BatWatt"           : {"value" :474, "length" : 4, "type" : "numx", "divide" : 10},                                                
+            "invfanspeed"       : {"value" :494, "length" : 2, "type" : "num", "divide" : 1},
+            "eopDischrToday"    : {"value" :506, "length" : 4, "type" : "num", "divide" : 10},
+            "eopDischrTotal"    : {"value" :514, "length" : 4, "type" : "num", "divide" : 10}
+        }}
+
+        self.recorddict9 = {"T06NNNNXTL3": {
+            "decrypt"           : {"value" :"True"},
+            "datalogserial"     : {"value" :16, "length" : 10, "type" : "text", "incl" : "yes"},
+            "pvserial"          : {"value" :76, "length" : 10, "type" : "text"},
+            "date"              : {"value" :136, "divide" : 10},
+            "recortype1"        : {"value" :150, "length" : 2, "type" : "num","incl" : "no"},
+            "recortype2"        : {"value" :154, "length" : 2, "type" : "num","incl" : "no"},
+            "pvstatus"          : {"value" :158, "length" : 2, "type" : "num"},
+            "pvpowerin"         : {"value" :162, "length" : 4, "type" : "num", "divide" : 10},
+            "pv1voltage"        : {"value" :170, "length" : 2, "type" : "num", "divide" : 10},
+            "pv1current"        : {"value" :174, "length" : 2, "type" : "num", "divide" : 10},
+            "pv1watt"           : {"value" :178, "length" : 4, "type" : "num", "divide" : 10},
+            "pv2voltage"        : {"value" :186, "length" : 2, "type" : "num", "divide" : 10},
+            "pv2current"        : {"value" :190, "length" : 2, "type" : "num", "divide" : 10},
+            "pv2watt"           : {"value" :194, "length" : 4, "type" : "num", "divide" : 10},
+            "pv3voltage"        : {"value" :202, "length" : 2, "type" : "num", "divide" : 10,"incl" : "no"},
+            "pv3current"        : {"value" :206, "length" : 2, "type" : "num", "divide" : 10,"incl" : "no"},
+            "pv3watt"           : {"value" :210, "length" : 4, "type" : "num", "divide" : 10,"incl" : "no"},
+            "pvpowerout"        : {"value" :298, "length" : 4, "type" : "numx", "divide" : 10},
+            "pvfrequentie"      : {"value" :306, "length" : 2, "type" : "num", "divide" : 100},
+            "pvgridvoltage"     : {"value" :310, "length" : 2, "type" : "num", "divide" : 10},
+            "pvgridcurrent"     : {"value" :314, "length" : 2, "type" : "num", "divide" : 10},
+            "pvgridpower"       : {"value" :318, "length" : 4, "type" : "num", "divide" : 10},
+            "pvgridvoltage2"    : {"value" :326, "length" : 2, "type" : "num", "divide" : 10},
+            "pvgridcurrent2"    : {"value" :330, "length" : 2, "type" : "num", "divide" : 10},
+            "pvgridpower2"      : {"value" :334, "length" : 4, "type" : "num", "divide" : 10},
+            "pvgridvoltage3"    : {"value" :342, "length" : 2, "type" : "num", "divide" : 10},
+            "pvgridcurrent3"    : {"value" :346, "length" : 2, "type" : "num", "divide" : 10},
+            "pvgridpower3"      : {"value" :350, "length" : 4, "type" : "num", "divide" : 10},
+            "Vac_RS"            : {"value" :358, "length" : 2, "type" : "num", "divide" : 10},
+            "Vac_ST"            : {"value" :362, "length" : 2, "type" : "num", "divide" : 10},
+            "Vac_TR"            : {"value" :366, "length" : 2, "type" : "num", "divide" : 10},
+            "pvenergytoday"     : {"value" :370, "length" : 4, "type" : "num", "divide" : 10},
+            "pvenergytotal"     : {"value" :378, "length" : 4, "type" : "num", "divide" : 10},
+            "totworktime"       : {"value" :386, "length" : 4, "type" : "num", "divide" : 7200},
+            "epv1today"         : {"value" :394, "length" : 4, "type" : "num", "divide" : 10},
+            "epv1total"         : {"value" :402, "length" : 4, "type" : "num", "divide" : 10},
+            "epv2today"         : {"value" :410, "length" : 4, "type" : "num", "divide" : 10},
+            "epv2total"         : {"value" :418, "length" : 4, "type" : "num", "divide" : 10},
+            "epvtotal"          : {"value" :522, "length" : 4, "type" : "num", "divide" : 10},
+            "pvtemperature"     : {"value" :530, "length" : 2, "type" : "num", "divide" : 10},
+            "pvipmtemperature"  : {"value" :534, "length" : 2, "type" : "num", "divide" : 10},
+            "pvboottemperature" : {"value" :538, "length" : 2, "type" : "num", "divide" : 10},
+            "temp4"             : {"value" :542, "length" : 2, "type" : "num", "divide" : 10,"incl" : "no"},
+            "uwBatVolt_DSP"     : {"value" :546, "length" : 2, "type" : "num", "divide" : 10},
+            "pbusvolt"          : {"value" :550, "length" : 2, "type" : "num", "divide" : 1},
+            "nbusvolt"          : {"value" :554, "length" : 2, "type" : "num", "divide" : 1}
+        }}
+
+        self.recorddict10 = {"T06NN20": {
+            "decrypt"           : {"value" :"True"},
+            "datalogserial"     : {"value" :16, "length" : 10, "type" : "text","incl" : "yes"},
+            "pvserial"          : {"value" :76, "length" : 10, "type" : "text"},
+            "date"              : {"value" :136, "divide" : 10},
+            "voltage_l1"        : {"value" :160, "length" : 4, "type" : "num", "divide" : 10},
+            "voltage_l2"        : {"value" :168, "length" : 4, "type" : "num", "divide" : 10,"incl" : "yes"},
+            "voltage_l3"        : {"value" :176, "length" : 4, "type" : "num", "divide" : 10,"incl" : "yes"},
+            "Current_l1"        : {"value" :184, "length" : 4, "type" : "num", "divide" : 10},
+            "Current_l2"        : {"value" :192, "length" : 4, "type" : "num", "divide" : 10,"incl" : "yes"},
+            "Current_l3"        : {"value" :200, "length" : 4, "type" : "num", "divide" : 10,"incl" : "yes"},
+            "act_power_l1"      : {"value" :208, "length" : 4, "type" : "numx", "divide" : 10},
+            "act_power_l2"      : {"value" :216, "length" : 4, "type" : "numx", "divide" : 10,"incl" : "yes"},
+            "act_power_l3"      : {"value" :224, "length" : 4, "type" : "numx", "divide" : 10,"incl" : "yes"},
+            "app_power_l1"      : {"value" :232, "length" : 4, "type" : "numx", "divide" : 10},
+            "app_power_l2"      : {"value" :240, "length" : 4, "type" : "numx", "divide" : 10,"incl" : "yes"},
+            "app_power_l3"      : {"value" :248, "length" : 4, "type" : "numx", "divide" : 10,"incl" : "yes"},
+            "react_power_l1"    : {"value" :256, "length" : 4, "type" : "numx","divide" : 10},
+            "react_power_l2"    : {"value" :264, "length" : 4, "type" : "numx","divide" : 10,"incl" : "yes"},
+            "react_power_l3"    : {"value" :272, "length" : 4, "type" : "numx","divide" : 10,"incl" : "yes"},
+            "powerfactor_l1"    : {"value" :280, "length" : 4, "type" : "numx", "divide" : 1},
+            "powerfactor_l2"    : {"value" :288, "length" : 4, "type" : "numx", "divide" : 1,"incl" : "yes"},
+            "powerfactor_l3"    : {"value" :296, "length" : 4, "type" : "numx", "divide" : 1,"incl" : "yes"},
+            "pos_rev_act_power" : {"value" :304, "length" : 4, "type" : "numx", "divide" : 10},
+            "pos_act_power"     : {"value" :304, "length" : 4, "type" : "numx", "divide" : 10,"incl" : "yes"},
+            "rev_act_power"     : {"value" :304, "length" : 4, "type" : "numx", "divide" : 10,"incl" : "yes"},
+            "app_power"         : {"value" :312, "length" : 4, "type" : "numx", "divide" : 10},
+            "react_power"       : {"value" :320, "length" : 4, "type" : "numx", "divide" : 10},
+            "powerfactor"       : {"value" :328, "length" : 4, "type" : "numx", "divide" : 1},
+            "frequency"         : {"value" :336, "length" : 4, "type" : "num", "divide" : 10},
+            "L1-2_voltage"      : {"value" :344, "length" : 4, "type" : "num", "divide" : 10,"incl" : "yes"},
+            "L2-3_voltage"      : {"value" :352, "length" : 4, "type" : "num", "divide" : 10,"incl" : "yes"},
+            "L3-1_voltage"      : {"value" :360, "length" : 4, "type" : "num", "divide" : 10,"incl" : "yes"},
+            "pos_act_energy"    : {"value" :368, "length" : 4, "type" : "numx", "divide" : 10},
+            "rev_act_energy"    : {"value" :376, "length" : 4, "type" : "numx", "divide" : 10},
+            "pos_act_energy_kvar" : {"value" :384, "length" : 4, "type" : "numx", "divide" : 10,"incl" : "no"},
+            "rev_act_energy_kvar" : {"value" :392, "length" : 4, "type" : "numx", "divide" : 10,"incl" : "no"},
+            "app_energy_kvar"   : {"value" :400, "length" : 4, "type" : "numx", "divide" : 10,"incl" : "no"},
+            "act_energy_kwh"    : {"value" :408, "length" : 4, "type" : "numx", "divide" : 10,"incl" : "no"},
+            "react_energy_kvar" : {"value" :416, "length" : 4, "type" : "numx", "divide" : 10,"incl" : "no"}
+        }}
+
+        self.recorddict11 = {"T06NN1b": {
+            "decrypt"           	: {"value" :"True"},
+            #"rectype"		    	: {"value": "log","type" : "text","incl" : "no"},
+            "datalogserial"         : {"value" :16, "length" : 10, "type" : "text","incl" : "yes"},
+            "device"                : {"value": "SDM630","type" : "def","incl" : "no"},
+            #"pvserial"          	: {"value" :36, "length" : 10, "type" : "text"},
+            #"recortype1"        	: {"value" :70, "length" : 2, "type" : "num","incl" : "no"},
+            #"recortype2"        	: {"value" :74, "length" : 2, "type" : "num","incl" : "no"},
+            "logstart"            	: {"value" :96,"type" : "def","incl" : "no"},
+            "active_energy"     	: {"pos" :1, "type" : "log"},
+            "reactive_energy"    	: {"pos" :2, "type" : "log"},
+            "activePowerL1"     	: {"pos" :3, "type" : "log"},
+            "activePowerL2"     	: {"pos" :4, "type" : "log"},
+            "activePowerL3"     	: {"pos" :5, "type" : "log"},
+            "reactivePowerL1"   	: {"pos" :6, "type" : "log"},
+            "reactivePowerL2"   	: {"pos" :7, "type" : "log"},
+            "reactivePowerL3"   	: {"pos" :8, "type" : "log"},
+            "apperentPowerL1"   	: {"pos" :9, "type" : "log"},
+            "apperentPowerL2"     	: {"pos" :10, "type" : "log"},
+            "apperentPowerL3"     	: {"pos" :11, "type" : "log"},
+            "powerFactorL1"     	: {"pos" :12, "type" : "log"},
+            "powerFactorL2"     	: {"pos" :13, "type" : "log"},
+            "powerFactorL3"    		: {"pos" :14, "type" : "log"},
+            "voltageL1"           	: {"pos" :15, "type" : "log"},
+            "voltageL2"            	: {"pos" :16, "type" : "log"},
+            "voltageL3"            	: {"pos" :17, "type" : "log"},
+            "currentL1"            	: {"pos" :18, "type" : "log"},
+            "currentL2"            	: {"pos" :19, "type" : "log"},
+            "currentL3"            	: {"pos" :20, "type" : "log"},
+            "power"             	: {"pos" :21, "type" : "log"},
+            "active_power"         	: {"pos" :21, "type" : "logpos"},
+            "reverse_active_power" 	: {"pos" :21, "type" : "logneg"},
+            "apparent_power"       	: {"pos" :22, "type" : "log"},
+            "reactive_power"       	: {"pos" :23, "type" : "log"},
+            "power_factor"         	: {"pos" :24, "type" : "log"},
+            "frequency"            	: {"pos" :25, "type" : "log"},
+            "posiActivePower"      	: {"pos" :26, "type" : "log"},
+            "reverActivePower"     	: {"pos" :27, "type" : "log"},
+            "posiReactivePower"    	: {"pos" :28, "type" : "log"},
+            "reverReactivePower"   	: {"pos" :29, "type" : "log"},
+            "apparentEnergy"       	: {"pos" :30, "type" : "log"},
+            "totalActiveEnergyL1"	: {"pos" :31, "type" : "log"},
+            "totalActiveEnergyL2"  	: {"pos" :32, "type" : "log"},
+            "totalActiveEnergyL3"  	: {"pos" :33, "type" : "log"},
+            "totalRectiveEnergyL1" 	: {"pos" :34, "type" : "log"},
+            "totalRectiveEnergyL2" 	: {"pos" :35, "type" : "log"},
+            "totalRectiveEnergyL3" 	: {"pos" :36, "type" : "log"},
+            "total_energy"     		: {"pos" :37, "type" : "log"},
+            "l1Voltage2"     		: {"pos" :38, "type" : "log"},
+            "l2Voltage3"     		: {"pos" :39, "type" : "log"},
+            "l3Voltage1"     		: {"pos" :40, "type" : "log"},
+            "pos41"    				: {"pos" :41, "type" : "log","incl" : "no"},
+            "pos42"     			: {"pos" :42, "type" : "log","incl" : "no"},
+            "pos43"     			: {"pos" :43, "type" : "log","incl" : "no"},
+            "pos44"     			: {"pos" :44, "type" : "log","incl" : "no"},
+            "pos45"     			: {"pos" :45, "type" : "log","incl" : "no"},
+            "pos46"     			: {"pos" :46, "type" : "log","incl" : "no"},
+            "pos47"     			: {"pos" :47, "type" : "log","incl" : "no"},
+            "pos48"     			: {"pos" :48, "type" : "log","incl" : "no"},
+            "pos49"     			: {"pos" :49, "type" : "log","incl" : "no"},
+            "pos50"     			: {"pos" :50, "type" : "log","incl" : "no"},
+            "pos51"     			: {"pos" :51, "type" : "log","incl" : "no"},
+            "pos52"     			: {"pos" :52, "type" : "log","incl" : "no"},
+            "pos53"     			: {"pos" :53, "type" : "log","incl" : "no"},
+            "pos54"     			: {"pos" :54, "type" : "log","incl" : "no"},
+            "pos55"     			: {"pos" :55, "type" : "log","incl" : "no"},
+            "pos56"     			: {"pos" :56, "type" : "log","incl" : "no"},
+            "pos57"     			: {"pos" :57, "type" : "log","incl" : "no"},
+            "pos58"     			: {"pos" :58, "type" : "log","incl" : "no"},
+            "pos59"					: {"pos" :59, "type" : "log","incl" : "no"},
+            "pos60" 			    : {"pos" :60, "type" : "log","incl" : "no"},
+            "pos61"     			: {"pos" :61, "type" : "log","incl" : "no"},
+            "pos62"     			: {"pos" :62, "type" : "log","incl" : "no"},
+            "pos63"     			: {"pos" :63, "type" : "log","incl" : "no"},
+            "pos64"     			: {"pos" :64, "type" : "log","incl" : "no"},
+            "pos65"     			: {"pos" :65, "type" : "log","incl" : "no"},
+            "pos66"     			: {"pos" :66, "type" : "log","incl" : "no"}
+        }}
+
+        self.recorddict12 = {"T05NNNNXSPH": {
+            "decrypt"           : {"value" :"True"},
+            "datalogserial"     : {"value" :16, "length" : 10, "type" : "text","incl" : "yes"},
+            "pvserial"          : {"value" :36, "length" : 10, "type" : "text"},
+            "date"              : {"value" :56, "divide" : 10},
+            "recortype1"        : {"value" :70, "length" : 2, "type" : "num","incl" : "no"},
+            "recortype2"        : {"value" :74, "length" : 2, "type" : "num","incl" : "no"},
+            "pvstatus"          : {"value" :78, "length" : 2, "type" : "num"},
+            "pvpowerin"         : {"value" :82, "length" : 4, "type" : "num", "divide" : 10},
+            "pv1voltage"        : {"value" :90, "length" : 2, "type" : "num", "divide" : 10},
+            "pv1current"        : {"value" :94, "length" : 2, "type" : "num", "divide" : 10},
+            "pv1watt"           : {"value" :98, "length" : 4, "type" : "num", "divide" : 10},
+            "pv2voltage"        : {"value" :106, "length" : 2, "type" : "num", "divide" : 10},
+            "pv2current"        : {"value" :110, "length" : 2, "type" : "num", "divide" : 10},
+            "pv2watt"           : {"value" :114, "length" : 4, "type" : "num", "divide" : 10},
+            "pvpowerout"        : {"value" :218, "length" : 4, "type" : "numx", "divide" : 10},
+            "pvfrequentie"      : {"value" :226, "length" : 2, "type" : "num", "divide" : 100},
+            "pvgridvoltage"     : {"value" :230, "length" : 2, "type" : "num", "divide" : 10},
+            "pvgridcurrent"     : {"value" :234, "length" : 2, "type" : "num", "divide" : 10},
+            "pvgridpower"       : {"value" :238, "length" : 4, "type" : "num", "divide" : 10},
+            "pvgridvoltage2"    : {"value" :246, "length" : 2, "type" : "num", "divide" : 10},
+            "pvgridcurrent2"    : {"value" :250, "length" : 2, "type" : "num", "divide" : 10},
+            "pvgridpower2"      : {"value" :254, "length" : 4, "type" : "num", "divide" : 10},
+            "pvgridvoltage3"    : {"value" :262, "length" : 2, "type" : "num", "divide" : 10},
+            "pvgridcurrent3"    : {"value" :266, "length" : 2, "type" : "num", "divide" : 10},
+            "pvgridpower3"      : {"value" :270, "length" : 4, "type" : "num", "divide" : 10},
+            "totworktime"       : {"value" :306, "length" : 4, "type" : "num", "divide" : 7200},
+            "eactoday"          : {"value" :290, "length" : 4, "type" : "num", "divide" : 10},
+            "pvenergytoday"     : {"value" :290, "length" : 4, "type" : "num", "divide" : 10},
+            "eactotal"          : {"value" :298, "length" : 4, "type" : "num", "divide" : 10},
+            "epvtotal"          : {"value" :442, "length" : 4, "type" : "num", "divide" : 10},
+            "epv1today"         : {"value" :314, "length" : 4, "type" : "num", "divide" : 10},
+            "epv1total"         : {"value" :322, "length" : 4, "type" : "num", "divide" : 10},
+            "epv2today"         : {"value" :330, "length" : 4, "type" : "num", "divide" : 10},
+            "epv2total"         : {"value" :338, "length" : 4, "type" : "num", "divide" : 10},
+            "pvtemperature"     : {"value" :450, "length" : 2, "type" : "num", "divide" : 10},
+            "pvipmtemperature"  : {"value" :454, "length" : 2, "type" : "num", "divide" : 10},
+            "pvboosttemp"       : {"value" :458, "length" : 2, "type" : "num", "divide" : 10},
+            "bat_dsp"           : {"value" :466, "length" : 2, "type" : "num", "divide" : 10},
+            "pbusvolt"          : {"value" :470, "length" : 2, "type" : "num", "divide" : 10,"incl" : "no"},
+            "#nbusvolt"          : {"value" :474, "length" : 2, "type" : "num", "divide" : 10,"incl" : "no"},
+            "#ipf"               : {"value" :478, "length" : 2, "type" : "num", "divide" : 10,"incl" : "no"},
+            "#realoppercent"     : {"value" :482, "length" : 2, "type" : "num", "divide" : 100,"incl" : "no"},
+            "#opfullwatt"        : {"value" :486, "length" : 4, "type" : "num", "divide" : 10,"incl" : "no"},
+            "#deratingmode"      : {"value" :494, "length" : 2, "type" : "num", "divide" : 1,"incl" : "no"},
+            "eacharge_today"     : {"value" :526, "length" : 4, "type" : "num", "divide" : 10},
+            "eacharge_total"     : {"value" :534, "length" : 4, "type" : "num", "divide" : 10},
+            "batterytype"        : {"value" :554, "length" : 2, "type" : "num", "divide" : 1},
+            "uwsysworkmode"      : {"value" :586, "length" : 2, "type" : "num", "divide" : 1},
+            "systemfaultword0"   : {"value" :590, "length" : 2, "type" : "num", "divide" : 1},
+            "systemfaultword1"   : {"value" :594, "length" : 2, "type" : "num", "divide" : 1},
+            "systemfaultword2"   : {"value" :588, "length" : 2, "type" : "num", "divide" : 1},
+            "systemfaultword3"   : {"value" :602, "length" : 2, "type" : "num", "divide" : 1},
+            "systemfaultword4"   : {"value" :606, "length" : 2, "type" : "num", "divide" : 1},
+            "systemfaultword5"   : {"value" :610, "length" : 2, "type" : "num", "divide" : 1},
+            "systemfaultword6"   : {"value" :614, "length" : 2, "type" : "num", "divide" : 1},
+            "systemfaultword7"   : {"value" :618, "length" : 2, "type" : "num", "divide" : 1},
+            "pdischarge1"        : {"value" :622, "length" : 4, "type" : "num", "divide" : 10},
+            "p1charge1"          : {"value" :630, "length" : 4, "type" : "num", "divide" : 10},
+            "vbat"               : {"value" :738, "length" : 2, "type" : "num", "divide" : 10},
+            "SOC"                : {"value" :742, "length" : 2, "type" : "num", "divide" : 1},
+            "pactouserr"         : {"value" :746, "length" : 4, "type" : "num", "divide" : 10},
+            "#pactousers"        : {"value" :654, "length" : 4, "type" : "num", "divide" : 10,"incl" : "no"},
+            "#pactousert"        : {"value" :662, "length" : 4, "type" : "num", "divide" : 10,"incl" : "no"},
+            "pactousertot"       : {"value" :670, "length" : 4, "type" : "num", "divide" : 10},
+            "pactogridr"         : {"value" :678, "length" : 4, "type" : "num", "divide" : 10},
+            "#pactogrids"        : {"value" :686, "length" : 4, "type" : "num", "divide" : 10,"incl" : "no"},
+            "#pactogridt"        : {"value" :694, "length" : 4, "type" : "num", "divide" : 10,"incl" : "no"},
+            "pactogridtot"       : {"value" :702, "length" : 4, "type" : "num", "divide" : 10},
+            "plocaloadr"         : {"value" :710, "length" : 4, "type" : "num", "divide" : 10},
+            "#plocaloads"        : {"value" :718, "length" : 4, "type" : "num", "divide" : 10,"incl" : "no"},
+            "#plocaloadt"        : {"value" :726, "length" : 4, "type" : "num", "divide" : 10,"incl" : "no"},
+            "plocaloadtot"       : {"value" :734, "length" : 4, "type" : "num", "divide" : 10},
+            "#ipm"               : {"value" :742, "length" : 2, "type" : "num", "divide" : 10,"incl" : "no"},
+            "#battemp"           : {"value" :746, "length" : 2, "type" : "num", "divide" : 10,"incl" : "no"},
+            "spdspstatus"        : {"value" :750, "length" : 2, "type" : "num", "divide" : 10},
+            "spbusvolt"          : {"value" :754, "length" : 2, "type" : "num", "divide" : 10},
+            "etouser_tod"        : {"value" :762, "length" : 4, "type" : "num", "divide" : 10},
+            "etouser_tot"        : {"value" :770, "length" : 4, "type" : "num", "divide" : 10},
+            "etogrid_tod"        : {"value" :778, "length" : 4, "type" : "num", "divide" : 10},
+            "etogrid_tot"      : {"value" :786, "length" : 4, "type" : "num", "divide" : 10},
+            "edischarge1_tod"  : {"value" :794, "length" : 4, "type" : "num", "divide" : 10},
+            "edischarge1_tot"  : {"value" :802, "length" : 4, "type" : "num", "divide" : 10},
+            "eharge1_tod"      : {"value" :810, "length" : 4, "type" : "num", "divide" : 10},
+            "eharge1_tot"      : {"value" :818, "length" : 4, "type" : "num", "divide" : 10},
+            "elocalload_tod"  : {"value" :826, "length" : 4, "type" : "num", "divide" : 10},
+            "elocalload_tot"  : {"value" :834, "length" : 4, "type" : "num", "divide" : 10}
+        } }
+
+        self.recorddict13 = {"T06NNNNXSPA": {
+            "decrypt"           : {"value" :"True"},
+            "datalogserial"     : {"value" :16, "length" : 10, "type" : "text","incl" : "yes"},
+            "pvserial"          : {"value" :76, "length" : 10, "type" : "text"},
+            "date"              : {"value" :136, "divide" : 10},
+            "group1start"         : {"value" :150, "length" : 2, "type" : "num","incl" : "no"},
+            "group1end"           : {"value" :154, "length" : 2, "type" : "num","incl" : "no"},
+            "pvstatus"           : {"value" :158, "length" : 2, "type" : "num"},
+            "uwsysworkmode"      : {"value" :158, "length" : 2, "type" : "num", "divide" : 1},
+            "systemfaultword0"   : {"value" :162, "length" : 2, "type" : "num", "divide" : 1},
+            "systemfaultword1"   : {"value" :166, "length" : 2, "type" : "num", "divide" : 1},
+            "systemfaultword2"   : {"value" :170, "length" : 2, "type" : "num", "divide" : 1},
+            "systemfaultword3"   : {"value" :174, "length" : 2, "type" : "num", "divide" : 1},
+            "systemfaultword4"   : {"value" :178, "length" : 2, "type" : "num", "divide" : 1},
+            "systemfaultword5"   : {"value" :182, "length" : 2, "type" : "num", "divide" : 1},
+            "systemfaultword6"   : {"value" :186, "length" : 2, "type" : "num", "divide" : 1},
+            "systemfaultword7"   : {"value" :190, "length" : 2, "type" : "num", "divide" : 1},
+            "pdischarge1"        : {"value" :194, "length" : 4, "type" : "num", "divide" : 10},
+            "pcharge1"           : {"value" :202, "length" : 4, "type" : "num", "divide" : 10},
+            "vbat"               : {"value" :210, "length" : 2, "type" : "num", "divide" : 10},
+            "SOC"                : {"value" :214, "length" : 2, "type" : "num", "divide" : 1},
+            "pactouserr"         : {"value" :218, "length" : 4, "type" : "num", "divide" : 10},
+            "pactousers"         : {"value" :226, "length" : 4, "type" : "num", "divide" : 10},
+            "pactousert"         : {"value" :234, "length" : 4, "type" : "num", "divide" : 10},
+            "pactousertot"       : {"value" :242, "length" : 4, "type" : "num", "divide" : 10},
+            "pactogridr"         : {"value" :250, "length" : 4, "type" : "num", "divide" : 10},
+            "pactogrids "        : {"value" :258, "length" : 4, "type" : "num", "divide" : 10},
+            "pactogrid t"        : {"value" :266, "length" : 4, "type" : "num", "divide" : 10},
+            "pactogridtot"       : {"value" :274, "length" : 4, "type" : "num", "divide" : 10},
+            "plocaloadr"         : {"value" :282, "length" : 4, "type" : "num", "divide" : 10},
+            "plocaloads"        : {"value" :290, "length" : 4, "type" : "num", "divide" : 10},
+            "plocaloadt"        : {"value" :298, "length" : 4, "type" : "num", "divide" : 10},
+            "plocaloadtot"       : {"value" :306, "length" : 4, "type" : "num", "divide" : 10},
+            "ipm"                : {"value" :314, "length" : 2, "type" : "num", "divide" : 10},
+            "battemp "           : {"value" :318, "length" : 2, "type" : "num", "divide" : 10},
+            "spdspstatus"        : {"value" :322, "length" : 2, "type" : "num", "divide" : 10},
+            "spbusvolt"          : {"value" :328, "length" : 2, "type" : "num", "divide" : 10},
+            "etouser_tod"        : {"value" :334, "length" : 4, "type" : "num", "divide" : 10},
+            "etouser_tot"        : {"value" :342, "length" : 4, "type" : "num", "divide" : 10},
+            "etogrid_tod"        : {"value" :350, "length" : 4, "type" : "num", "divide" : 10},
+            "etogrid_tot"        : {"value" :358, "length" : 4, "type" : "num", "divide" : 10},
+            "edischarge1_tod"    : {"value" :366, "length" : 4, "type" : "num", "divide" : 10},
+            "edischarge1_tot"    : {"value" :374, "length" : 4, "type" : "num", "divide" : 10},
+            "eharge1_tod"        : {"value" :382, "length" : 4, "type" : "num", "divide" : 10},
+            "eharge1_tot"        : {"value" :390, "length" : 4, "type" : "num", "divide" : 10},
+            "elocalload_tod"     : {"value" :398, "length" : 4, "type" : "num", "divide" : 10},
+            "elocalload_tot"     : {"value" :406, "length" : 4, "type" : "num", "divide" : 10},
+            "dwexportlimitap"    : {"value" :414, "length" : 4, "type" : "num", "divide" : 10},
+            "epsfac"             : {"value" :426, "length" : 2, "type" : "num", "divide" : 100},
+            "epsvac1"            : {"value" :430, "length" : 2, "type" : "num", "divide" : 10},
+            "epsiac1"            : {"value" :434, "length" : 2, "type" : "num", "divide" : 10},
+            "epspac1"            : {"value" :438, "length" : 4, "type" : "num", "divide" : 10},
+            "epsvac2"            : {"value" :446, "length" : 2, "type" : "num", "divide" : 10},
+            "epsiac2"            : {"value" :450, "length" : 2, "type" : "num", "divide" : 10},
+            "epspac2"            : {"value" :454, "length" : 4, "type" : "num", "divide" : 10},
+            "epsvac3"            : {"value" :462, "length" : 2, "type" : "num", "divide" : 10},
+            "epsiac3"            : {"value" :466, "length" : 2, "type" : "num", "divide" : 10},
+            "epspac3"            : {"value" :470, "length" : 4, "type" : "num", "divide" : 10},
+            "loadpercent"        : {"value" :478, "length" : 2, "type" : "num", "divide" : 1},
+            "pf"                 : {"value" :482, "length" : 2, "type" : "num", "divide" : 10},
+            "bmsstatusold"       : {"value" :486, "length" : 2, "type" : "num", "divide" : 1},
+            "bmsstatus"          : {"value" :490, "length" : 2, "type" : "num", "divide" : 1},
+            "bmserrorold"        : {"value" :494, "length" : 2, "type" : "num", "divide" : 1},
+            "bmserror"           : {"value" :498, "length" : 2, "type" : "num", "divide" : 1},
+            "bmssoc"             : {"value" :502, "length" : 2, "type" : "num", "divide" : 1},
+            "bmsbatteryvolt"     : {"value" :506, "length" : 2, "type" : "num", "divide" : 100},
+            "bmsbatterycurr"     : {"value" :510, "length" : 2, "type" : "num", "divide" : 100},
+            "bmsbatterytemp"     : {"value" :514, "length" : 2, "type" : "num", "divide" : 100},
+            "bmsmaxcurr"         : {"value" :518, "length" : 2, "type" : "num", "divide" : 100},
+            "bmsgaugerm"         : {"value" :522, "length" : 2, "type" : "num", "divide" : 1},
+            "bmsgaugefcc"        : {"value" :526, "length" : 2, "type" : "num", "divide" : 1},
+            "bmsfw"              : {"value" :530, "length" : 2, "type" : "num", "divide" : 1},
+            "bmsdeltavolt"       : {"value" :534, "length" : 2, "type" : "num", "divide" : 1},
+            "bmscyclecnt"        : {"value" :538, "length" : 2, "type" : "num", "divide" : 1},
+            "bmssoh"             : {"value" :542, "length" : 2, "type" : "num", "divide" : 1},
+            "bmsconstantvolt"    : {"value" :546, "length" : 2, "type" : "num", "divide" : 100},
+            "bmswarninfoold"     : {"value" :550, "length" : 2, "type" : "num", "divide" : 1},
+            "bmswarninfo"        : {"value" :554, "length" : 2, "type" : "num", "divide" : 1},
+            "bmsgaugeiccurr"     : {"value" :558, "length" : 2, "type" : "num", "divide" : 1},
+            "bmsmcuversion"      : {"value" :562, "length" : 2, "type" : "num", "divide" : 100},
+            "bmsgaugeversion"    : {"value" :566, "length" : 2, "type" : "num", "divide" : 1},
+            "bmswgaugefrversionl": {"value" :570, "length" : 2, "type" : "num", "divide" : 1},
+            "bmswgaugefrversionh": {"value" :574, "length" : 2, "type" : "num", "divide" : 1},
+            "bmsbmsinfo"         : {"value" :578, "length" : 2, "type" : "num", "divide" : 1},
+            "bmspackinfo"        : {"value" :582, "length" : 2, "type" : "num", "divide" : 1},
+            "bmsusingcap"        : {"value" :586, "length" : 2, "type" : "num", "divide" : 1},
+            "bmscell1volt"       : {"value" :590, "length" : 2, "type" : "num", "divide" : 100},
+            "bmscell2volt"       : {"value" :594, "length" : 2, "type" : "num", "divide" : 100},
+            "bmscell3volt"       : {"value" :598, "length" : 2, "type" : "num", "divide" : 100},
+            "bmscell4volt"       : {"value" :602, "length" : 2, "type" : "num", "divide" : 100},
+            "bmscell5volt"       : {"value" :606, "length" : 2, "type" : "num", "divide" : 100},
+            "bmscell6volt"       : {"value" :610, "length" : 2, "type" : "num", "divide" : 100},
+            "bmscell7volt"       : {"value" :614, "length" : 2, "type" : "num", "divide" : 100},
+            "bmscell8volt"       : {"value" :618, "length" : 2, "type" : "num", "divide" : 100},
+            "bmscell9volt"       : {"value" :622, "length" : 2, "type" : "num", "divide" : 100},
+            "bmscell10volt"      : {"value" :626, "length" : 2, "type" : "num", "divide" : 100},
+            "bmscell11volt"      : {"value" :630, "length" : 2, "type" : "num", "divide" : 100},
+            "bmscell12volt"      : {"value" :634, "length" : 2, "type" : "num", "divide" : 100},
+            "bmscell13volt"      : {"value" :638, "length" : 2, "type" : "num", "divide" : 100},
+            "bmscell14volt"      : {"value" :642, "length" : 2, "type" : "num", "divide" : 100},
+            "bmscell15volt"      : {"value" :646, "length" : 2, "type" : "num", "divide" : 100},
+            "bmscell16volt"      : {"value" :650, "length" : 2, "type" : "num", "divide" : 100},
+            "acchargeenergytodayh": {"value" :654, "length" : 2, "type" : "num", "divide" : 10,"incl" : "no"},                 #deze is een beetjevreemd omdat de high en Low over groepem heen gedefinieerd zijn en uit elkaar liggen
+            "group2start"        : {"value" :658, "length" : 2, "type" : "num","incl" : "no"},
+            "group2end"          : {"value" :662, "length" : 2, "type" : "num","incl" : "no"},
+            "acchargeenergytoday": {"value" :666, "length" : 2, "type" : "num", "divide" : 1},                                 # vooralsnog ervan uitgegaan dat low alleen genoeg is!
+            "acchargeenergytotal": {"value" :670, "length" : 4, "type" : "num", "divide" : 1},
+            "acchargepower"      : {"value" :678,"length" : 4, "type" : "num", "divide" : 1},
+            "70%_invpoweradjust" : {"value" :686,"length" : 2, "type" : "num", "divide" : 1},
+            "extraacpowertogrid" : {"value" :690, "length" : 4, "type" : "num", "divide" : 1},
+            "eextratoday"        : {"value" :698, "length" : 4, "type" : "num", "divide" : 10},
+            "eextratotal"        : {"value" :704, "length" : 4, "type" : "num", "divide" : 10},
+            "esystemtoday"       : {"value" :712, "length" : 4, "type" : "num", "divide" : 10},
+            "esystemtotal"       : {"value" :720, "length" : 4, "type" : "num", "divide" : 10},
+            "group3start"        : {"value" :1166, "length" : 2, "type" : "num","incl" : "no"},
+            "group3end"          : {"value" :1170, "length" : 2, "type" : "num","incl" : "no"},
+            "inverterstatus"     : {"value" :1174, "length" : 2, "type" : "num", "divide" : 1},
+            "pacs"               : {"value" :1314, "length" : 4, "type" : "numx", "divide" : 10},
+            "fac"                : {"value" :1322, "length" : 2, "type" : "num", "divide" : 100},
+            "vac1"               : {"value" :1326, "length" : 2, "type" : "num", "divide" : 10},
+            "iac1"               : {"value" :1330, "length" : 2, "type" : "num", "divide" : 10},
+            "pac1"               : {"value" :1334, "length" : 4, "type" : "num", "divide" : 10},
+            "eactoday"           : {"value" :1386, "length" : 4, "type" : "num", "divide" : 10},
+            "eactot"             : {"value" :1394, "length" : 4, "type" : "num", "divide" : 10},
+            "timetotal"          : {"value" :1402, "length" : 4, "type" : "num", "divide" : 7200},
+            "Temp1"              : {"value" :1546, "length" : 2, "type" : "num", "divide" : 10},
+            "Temp2"              : {"value" :1550, "length" : 2, "type" : "num", "divide" : 10},
+            "Temp3"              : {"value" :1554, "length" : 2, "type" : "num", "divide" : 10},
+            "Temp4"              : {"value" :1558, "length" : 2, "type" : "num", "divide" : 10},
+            "uwbatvoltdsp"       : {"value" :1562, "length" : 2, "type" : "num", "divide" : 10},
+            "pbusvoltage"        : {"value" :1566, "length" : 2, "type" : "num", "divide" : 10},
+            "nbusvoltage"        : {"value" :1570, "length" : 2, "type" : "num", "divide" : 10},
+            "remotectrlen"       : {"value" :1574, "length" : 2, "type" : "num", "divide" : 1},
+            "remotectrlpower"    : {"value" :1578, "length" : 2, "type" : "num", "divide" : 1},
+            "extraacpowertogrid" : {"value" :1582, "length" : 4, "type" : "num", "divide" : 10},
+            "eextratoday"        : {"value" :1590, "length" : 4, "type" : "num", "divide" : 10},
+            "eextratotal"        : {"value" :1598, "length" : 4, "type" : "num", "divide" : 10},
+            "esystemtoday"       : {"value" :1606, "length" : 4, "type" : "num", "divide" : 10},
+            "esystemtotal"       : {"value" :1614, "length" : 4, "type" : "num", "divide" : 10},
+            "eacchargetoday"     : {"value" :1622, "length" : 4, "type" : "num", "divide" : 10},
+            "eacchargetotal"     : {"value" :1630, "length" : 4, "type" : "num", "divide" : 10},
+            "acchargepower"      : {"value" :1638, "length" : 4, "type" : "num", "divide" : 10},
+            "priority"           : {"value" :1646, "length" : 2, "type" : "num", "divide" : 1},
+            "batterytype"        : {"value" :1650, "length" : 2, "type" : "num", "divide" : 1},
+            "autoproofreadcmd"   : {"value" :1654, "length" : 2, "type" : "num", "divide" : 1}
+        } }
+
+        self.recorddict14 = {"T06NNNNXMIN": {
+            "decrypt"           : {"value" :"true"},
+            "pvserial"          : {"value" :76, "length" : 10, "type" : "text", "divide" : 10},
+            "date"              : {"value" :136, "divide" : 10},
+            "group1start"       : {"value" :150, "length" : 2, "type" : "num","incl" : "no"},
+            "group1end"         : {"value" :154, "length" : 2, "type" : "num","incl" : "no"},
+            "pvstatus"          : {"value" : 158,"length" : 2,"type" : "num","divide" : 1},
+            "pvpowerin"         : {"value" : 162,"length" : 4,"type" : "num","divide" : 10},
+            "pv1voltage"        : {"value" : 170,"length" : 2,"type" : "num","divide" : 10},
+            "pv1current"        : {"value" : 174,"length" : 2,"type" : "num","divide" : 10},
+            "pv1watt"           : {"value" : 178,"length" : 4,"type" : "num","divide" : 10},
+            "pv2voltage"        : {"value" : 186,"length" : 2,"type" : "num","divide" : 10},
+            "pv2current"        : {"value" : 190,"length" : 2,"type" : "num","divide" : 10},
+            "pv2watt"           : {"value" : 194,"length" : 4,"type" : "num","divide" : 10},
+            "pv3voltage"        : {"value" : 202,"length" : 2,"type" : "num","divide" : 10},
+            "pv3current"        : {"value" : 206,"length" : 2,"type" : "num","divide" : 10},
+            "pv3watt"           : {"value" : 210,"length" : 4,"type" : "num","divide" : 10},
+            "pv4voltage"        : {"value" : 218,"length" : 2,"type" : "num","divide" : 10},
+            "pv4current"        : {"value" : 222,"length" : 2,"type" : "num","divide" : 10},
+            "pv4watt"           : {"value" : 226,"length" : 4,"type" : "num","divide" : 10},
+            "pvpowerout"        : {"value" : 250,"length" : 4,"type" : "num","divide" : 10},
+            "pvfrequentie"      : {"value" : 258,"length" : 2,"type" : "num","divide" : 100},
+            "pvgridvoltage"     : {"value" : 262,"length" : 2,"type" : "num","divide" : 10},
+            "pvgridcurrent"     : {"value" : 266,"length" : 2,"type" : "num","divide" : 10},
+            "pvgridpower"       : {"value" : 270,"length" : 4,"type" : "num","divide" : 10},
+            "pvgridvoltage2"    : {"value" : 278,"length" : 2,"type" : "num","divide" : 10},
+            "pvgridcurrent2"    : {"value" : 282,"length" : 2,"type" : "num","divide" : 10},
+            "pvgridpower2"      : {"value" : 286,"length" : 4,"type" : "num","divide" : 10},
+            "pvgridvoltage3"    : {"value" : 294,"length" : 2,"type" : "num","divide" : 10},
+            "pvgridcurrent3"    : {"value" : 298,"length" : 2,"type" : "num","divide" : 10},
+            "pvgridpower3"      : {"value" : 302,"length" : 4,"type" : "num","divide" : 10},
+            "vacrs"            : {"value" : 310,"length" : 2,"type" : "num","divide" : 10},
+            "vacst"            : {"value" : 314,"length" : 2,"type" : "num","divide" : 10},
+            "vactr"            : {"value" : 318,"length" : 2,"type" : "num","divide" : 10},
+            "ptousertotal"      : {"value" : 322,"length" : 4,"type" : "num","divide" : 10},
+            "ptogridtotal"      : {"value" : 330,"length" : 4,"type" : "num","divide" : 10},
+            "ptoloadtotal"      : {"value" : 338,"length" : 4,"type" : "num","divide" : 10},
+            "totworktime"       : {"value" : 346,"length" : 4,"type" : "num","divide" : 7200},
+            "pvenergytoday"     : {"value" : 354,"length" : 4,"type" : "num","divide" : 10},
+            "pvenergytotal"     : {"value" : 362,"length" : 4,"type" : "num","divide" : 10},
+            "epvtotal"          : {"value" : 370,"length" : 4,"type" : "num","divide" : 10},
+            "epv1today"         : {"value" : 378,"length" : 4,"type" : "num","divide" : 10},
+            "epv1total"         : {"value" : 386,"length" : 4,"type" : "num","divide" : 10},
+            "epv2today"         : {"value" : 394,"length" : 4,"type" : "num","divide" : 10},
+            "epv2total"         : {"value" : 402,"length" : 4,"type" : "num","divide" : 10},
+            "epv3today"         : {"value" : 410,"length" : 4,"type" : "num","divide" : 10},
+            "epv3total"         : {"value" : 418,"length" : 4,"type" : "num","divide" : 10},
+            "etousertoday"      : {"value" : 426,"length" : 4,"type" : "num","divide" : 10},
+            "etousertotal"      : {"value" : 434,"length" : 4,"type" : "num","divide" : 10},
+            "etogridtoday"      : {"value" : 442,"length" : 4,"type" : "num","divide" : 10},
+            "etogridtotal"      : {"value" : 450,"length" : 4,"type" : "num","divide" : 10},
+            "eloadtoday"        : {"value" : 458,"length" : 4,"type" : "num","divide" : 10},
+            "eloadtotal"        : {"value" : 466,"length" : 4,"type" : "num","divide" : 10},
+            "deratingmode"      : {"value" : 502,"length" : 2,"type" : "num","divide" : 1},
+            "iso"               : {"value" : 506,"length" : 2,"type" : "num","divide" : 1},
+            "dcir"              : {"value" : 510,"length" : 2,"type" : "num","divide" : 10},
+            "dcis"              : {"value" : 514,"length" : 2,"type" : "num","divide" : 10},
+            "dcit"              : {"value" : 518,"length" : 2,"type" : "num","divide" : 10},
+            "gfci"              : {"value" : 522,"length" : 4,"type" : "num","divide" : 1},
+            "pvtemperature"     : {"value" : 530,"length" : 2,"type" : "num","divide" : 10},
+            "pvipmtemperature"  : {"value" : 534,"length" : 2,"type" : "num","divide" : 10},
+            "temp3"             : {"value" : 538,"length" : 2,"type" : "num","divide" : 10},
+            "temp4"             : {"value" : 542,"length" : 2,"type" : "num","divide" : 10},
+            "temp5"             : {"value" : 546,"length" : 2,"type" : "num","divide" : 10},
+            "pbusvoltage"       : {"value" : 550,"length" : 2,"type" : "num","divide" : 10},
+            "nbusvoltage"       : {"value" : 554,"length" : 2,"type" : "num","divide" : 10},
+            "ipf"               : {"value" : 558,"length" : 2,"type" : "num","divide" : 1},
+            "realoppercent"     : {"value" : 562,"length" : 2,"type" : "num","divide" : 1},
+            "opfullwatt"        : {"value" : 566,"length" : 4,"type" : "num","divide" : 10},
+            "standbyflag"       : {"value" : 574,"length" : 2,"type" : "num","divide" : 1},
+            "faultcode"         : {"value" : 578,"length" : 2,"type" : "num","divide" : 1},
+            "warningcode"       : {"value" : 582,"length" : 2,"type" : "num","divide" : 1},
+            "systemfaultword0"  : {"value" : 586,"length" : 2,"type" : "num","divide" : 1},
+            "systemfaultword1"  : {"value" : 590,"length" : 2,"type" : "num","divide" : 1},
+            "systemfaultword2"  : {"value" : 594,"length" : 2,"type" : "num","divide" : 1},
+            "systemfaultword3"  : {"value" : 598,"length" : 2,"type" : "num","divide" : 1},
+            "systemfaultword4"  : {"value" : 602,"length" : 2,"type" : "num","divide" : 1},
+            "systemfaultword5"  : {"value" : 606,"length" : 2,"type" : "num","divide" : 1},
+            "systemfaultword6"  : {"value" : 610,"length" : 2,"type" : "num","divide" : 1},
+            "systemfaultword7"  : {"value" : 614,"length" : 2,"type" : "num","divide" : 1},
+            "invstartdelaytime" : {"value" : 618,"length" : 2,"type" : "num","divide" : 1},
+            "bdconoffstate"     : {"value" : 630,"length" : 2,"type" : "num","divide" : 1},
+            "drycontactstate"   : {"value" : 634,"length" : 2,"type" : "num","divide" : 1},
+            "group2start"       : {"value" :658, "length" : 2, "type" : "num","incl" : "no"},
+            "group2end"         : {"value" :662, "length" : 2, "type" : "num","incl" : "no"},
+            "edischrtoday"      : {"value" : 666,"length" : 4,"type" : "num","divide" : 10},
+            "edischrtotal"      : {"value" : 674,"length" : 4,"type" : "num","divide" : 10},
+            "echrtoday"         : {"value" : 682,"length" : 4,"type" : "num","divide" : 10},
+            "echrtotal"         : {"value" : 690,"length" : 4,"type" : "num","divide" : 10},
+            "eacchrtoday"       : {"value" : 698,"length" : 4,"type" : "num","divide" : 10},
+            "eacchrtotal"       : {"value" : 706,"length" : 4,"type" : "num","divide" : 10},
+            "priority"          : {"value" : 742,"length" : 2,"type" : "num","divide" : 1},
+            "epsfac"            : {"value" : 746,"length" : 2,"type" : "num","divide" : 100},
+            "epsvac1"           : {"value" : 750,"length" : 2,"type" : "num","divide" : 10},
+            "epsiac1"           : {"value" : 754,"length" : 2,"type" : "num","divide" : 10},
+            "epspac1"           : {"value" : 758,"length" : 4,"type" : "num","divide" : 10},
+            "epsvac2"           : {"value" : 766,"length" : 2,"type" : "num","divide" : 10},
+            "epsiac2"           : {"value" : 770,"length" : 2,"type" : "num","divide" : 10},
+            "epspac2"           : {"value" : 774,"length" : 4,"type" : "num","divide" : 10},
+            "epsvac3"           : {"value" : 782,"length" : 2,"type" : "num","divide" : 10},
+            "epsiac3"           : {"value" : 786,"length" : 2,"type" : "num","divide" : 10},
+            "epspac3"           : {"value" : 790,"length" : 4,"type" : "num","divide" : 10},
+            "epspac"            : {"value" : 798,"length" : 4,"type" : "num","divide" : 10},
+            "loadpercent"       : {"value" : 806,"length" : 2,"type" : "num","divide" : 10},
+            "pf"                : {"value" : 810,"length" : 2,"type" : "num","divide" : 10},
+            "dcv"               : {"value" : 814,"length" : 2,"type" : "num","divide" : 1},
+            "bdc1_sysstatemode" : {"value" : 830,"length" : 2,"type" : "num","divide" : 1},
+            "bdc1_faultcode"    : {"value" : 834,"length" : 2,"type" : "num","divide" : 1},
+            "bdc1_warncode"     : {"value" : 838,"length" : 2,"type" : "num","divide" : 1},
+            "bdc1_vbat"         : {"value" : 842,"length" : 2,"type" : "num","divide" : 100},
+            "bdc1_ibat"         : {"value" : 846,"length" : 2,"type" : "num","divide" : 10},
+            "bdc1_soc"          : {"value" : 850,"length" : 2,"type" : "num","divide" : 1},
+            "bdc1_vbus1"        : {"value" : 854,"length" : 2,"type" : "num","divide" : 10},
+            "bdc1_vbus2"        : {"value" : 858,"length" : 2,"type" : "num","divide" : 10},
+            "bdc1_ibb"          : {"value" : 862,"length" : 2,"type" : "num","divide" : 10},
+            "bdc1_illc"         : {"value" : 866,"length" : 2,"type" : "num","divide" : 10},
+            "bdc1_tempa"        : {"value" : 870,"length" : 2,"type" : "num","divide" : 10},
+            "bdc1_tempb"        : {"value" : 874,"length" : 2,"type" : "num","divide" : 10},
+            "bdc1_pdischr"      : {"value" : 878,"length" : 4,"type" : "num","divide" : 10},
+            "bdc1_pchr"         : {"value" : 886,"length" : 4,"type" : "num","divide" : 10},
+            "bdc1_edischrtotal" : {"value" : 894,"length" : 4,"type" : "num","divide" : 10},
+            "bdc1_echrtotal"    : {"value" : 902,"length" : 4,"type" : "num","divide" : 10},
+            "bdc1_flag"          : {"value" : 914,"length" : 2,"type" : "num","divide" : 1},
+            "bdc2_sysstatemode" : {"value" : 922,"length" : 2,"type" : "num","divide" : 1},
+            "bdc2_faultcode"    : {"value" : 926,"length" : 2,"type" : "num","divide" : 1},
+            "bdc2_warncode"     : {"value" : 930,"length" : 2,"type" : "num","divide" : 1},
+            "bdc2_vbat"         : {"value" : 934,"length" : 2,"type" : "num","divide" : 100},
+            "bdc2_ibat"         : {"value" : 938,"length" : 2,"type" : "num","divide" : 10},
+            "bdc2_soc"          : {"value" : 942,"length" : 2,"type" : "num","divide" : 1},
+            "bdc2_vbus1"        : {"value" : 946,"length" : 2,"type" : "num","divide" : 10},
+            "bdc2_vbus2"        : {"value" : 950,"length" : 2,"type" : "
+                                   num","divide" : 10},
+            "bdc2_ibb"          : {"value" : 954,"length" : 2,"type" : "num","divide" : 10},
+            "bdc2_illc"         : {"value" : 958,"length" : 2,"type" : "num","divide" : 10},
+            "bdc2_tempa"        : {"value" : 962,"length" : 2,"type" : "num","divide" : 10},
+            "bdc2_tempb"        : {"value" : 966,"length" : 2,"type" : "num","divide" : 10},
+            "bdc2_pdischr"      : {"value" : 970,"length" : 4,"type" : "num","divide" : 10},
+            "bdc2_pchr"         : {"value" : 978,"length" : 4,"type" : "num","divide" : 10},
+            "bdc2_edischrtotal" : {"value" : 986,"length" : 4,"type" : "num","divide" : 10},
+            "bdc2_echrtotal"    : {"value" : 994,"length" : 4,"type" : "num","divide" : 10},
+            "bdc2_flag"          : {"value" : 1006,"length" : 4,"type" : "num","divide" : 1},
+            "bms_status"         : {"value" : 1014,"length" : 2,"type" : "num","divide" : 1},
+            "bms_error"          : {"value" : 1018,"length" : 2,"type" : "num","divide" : 1},
+            "bms_warninfo"       : {"value" : 1022,"length" : 2,"type" : "num","divide" : 1},
+            "bms_soc"            : {"value" : 1026,"length" : 2,"type" : "num","divide" : 1},
+            "bms_batteryvolt"    : {"value" : 1030,"length" : 2,"type" : "num","divide" : 100},
+            "bms_batterycurr"    : {"value" : 1034,"length" : 2,"type" : "numx","divide" : 100},
+            "bms_batterytemp"    : {"value" : 1038,"length" : 2,"type" : "num","divide" : 10},
+            "bms_maxcurr"        : {"value" : 1042,"length" : 2,"type" : "num","divide" : 100},
+            "bms_deltavolt"      : {"value" : 1046,"length" : 2,"type" : "num","divide" : 100},
+            "bms_cyclecnt"       : {"value" : 1050,"length" : 2,"type" : "num","divide" : 1},
+            "bms_soh"            : {"value" : 1054,"length" : 2,"type" : "num","divide" : 1},
+            "bms_constantvolt"   : {"value" : 1058,"length" : 2,"type" : "num","divide" : 100},
+            "bms_bms_info"        : {"value" : 1062,"length" : 2,"type" : "num","divide" : 1},
+            "bms_packinfo"       : {"value" : 1066,"length" : 2,"type" : "num","divide" : 1},
+            "bms_usingcap"       : {"value" : 1070,"length" : 2,"type" : "num","divide" : 1},
+            "bms_fw"             : {"value" : 1074,"length" : 2,"type" : "num","divide" : 1},
+            "bms_mcuversion"     : {"value" : 1078,"length" : 2,"type" : "num","divide" : 1},
+            "bms_commtype"       : {"value" : 1082,"length" : 2,"type" : "num","divide" : 1}
+	      } }
+
+        self.recorddict.update(self.recorddict1)
+        self.recorddict.update(self.recorddict2)
+        self.recorddict.update(self.recorddict3)
+        self.recorddict.update(self.recorddict4)
+        self.recorddict.update(self.recorddict5)
+        self.recorddict.update(self.recorddict6)
+        self.recorddict.update(self.recorddict7)
+        self.recorddict.update(self.recorddict8)
+        self.recorddict.update(self.recorddict9)
+        self.recorddict.update(self.recorddict10)
+        self.recorddict.update(self.recorddict11)
+        self.recorddict.update(self.recorddict12)                   #T05NNNNXSPH
+        self.recorddict.update(self.recorddict13)                   #T06NNNNXSPA
+        self.recorddict.update(self.recorddict14)
+
+                # Layout definitions for automatic record detection
+        self.alodict = {}
+
+        #Define Layout for auto Layout generation
+        # default base protocol 00,02
+        self.ALO02 = { "ALO02" : {
+            "decrypt"           : {"value" : "False"},
+            "datalogserial"     : {"value" :16, "length" : 10, "type" : "text", "incl" : "yes"},
+            "pvserial"          : {"value" :36, "length" : 10, "type" : "text"},
+            "date"              : {"value" :56, "divide" : 10},
+            "datastart"       : {"value"   :70, "length" : 2, "type" : "num","incl" : "no"},
+            } }
+
+        # base protocol 05
+        self.ALO05 = { "ALO05" : {
+            "decrypt"           : {"value" : "True"},
+            "datalogserial"     : {"value" :16, "length" : 10, "type" : "text", "incl" : "yes"},
+            "pvserial"          : {"value" :36, "length" : 10, "type" : "text"},
+            "date"              : {"value" :56, "divide" : 10},
+            "datastart"       : {"value"   :70, "length" : 2, "type" : "num","incl" : "no"},
+            } }
+
+        # base protocol 06
+
+        self.ALO06    = { "ALO06" :  {
+            "decrypt"           : {"value" :"True"},
+            "datalogserial"     : {"value" :16, "length" : 10, "type" : "text", "incl" : "yes"},
+            "pvserial"          : {"value" :76, "length" : 10, "type" : "text", "divide" : 10},
+            "date"              : {"value" :136, "divide" : 10},
+            "datastart"         : {"value" :150, "length" : 2, "type" : "num","incl" : "no"},
+            } }
+
+        self.ALO_0_44V1 = {"ALO_0_44V1": {
+            "pvstatus"          : {"value" :78, "length" : 2, "type" : "numx","register" : 0},
+            "pvstatus2"          : {"value" :80, "length" : 2, "type" : "numx","register" : 0},
+            "pvpowerin"         : {"value" :82, "length" : 4, "type" : "numx", "divide" : 10, "register" : 1},
+            "pv1voltage"        : {"value" :90, "length" : 2, "type" : "numx", "divide" : 10, "register" : 3},
+            "pv1current"        : {"value" :94, "length" : 2, "type" : "numx", "divide" : 10, "register" : 4},
+            "pv1watt"           : {"value" :98, "length" : 4, "type" : "numx", "divide" : 10, "register" : 5},
+            "pv2voltage"        : {"value" :106, "length" : 2, "type" : "numx", "divide" : 10, "register" : 7},
+            "pv2current"        : {"value" :110, "length" : 2, "type" : "numx", "divide" : 10, "register" : 8},
+            "pv2watt"           : {"value" :114, "length" : 4, "type" : "numx", "divide" : 10, "register" : 9},
+            "pvpowerout"        : {"value" :122, "length" : 4, "type" : "numx", "divide" : 10, "register" : 11},
+            "pvfrequentie"      : {"value" :130, "length" : 2, "type" : "numx", "divide" : 100, "register" : 13},
+            "pvgridvoltage"     : {"value" :134, "length" : 2, "type" : "numx", "divide" : 10, "register" : 14},
+            "pvgridcurrent"     : {"value" :138, "length" : 2, "type" : "numx", "divide" : 10, "register" : 15},
+            "pvgridpower"       : {"value" :142, "length" : 4, "type" : "numx", "divide" : 10, "register" : 16},
+            "pvgridvoltage2"    : {"value" :150, "length" : 2, "type" : "numx", "divide" : 10, "register" : 18},
+            "pvgridcurrent2"    : {"value" :154, "length" : 2, "type" : "numx", "divide" : 10, "register" : 19},
+            "pvgridpower2"      : {"value" :158, "length" : 4, "type" : "numx", "divide" : 10, "register" : 20},
+            "pvgridvoltage3"    : {"value" :166, "length" : 2, "type" : "numx", "divide" : 10, "register" : 22},
+            "pvgridcurrent3"    : {"value" :170, "length" : 2, "type" : "numx", "divide" : 10, "register" : 23},
+            "pvgridpower3"      : {"value" :174, "length" : 4, "type" : "numx", "divide" : 10, "register" : 24},
+            "pvenergytoday"     : {"value" :182, "length" : 4, "type" : "numx", "divide" : 10, "register" : 26},
+            "pvenergytotal"     : {"value" :190, "length" : 4, "type" : "numx", "divide" : 10, "register" : 28},
+            "totworktime"       : {"value" :198, "length" : 4, "type" : "numx", "divide" : 7200, "register" : 30},
+            "pvtemperature"     : {"value" :206, "length" : 2, "type" : "numx", "divide" : 10, "register" : 32},
+            "isof"              : {"value" :210, "length" : 2, "type" : "numx", "divide" : 1, "register" : 33,"incl" : "no"},
+            "gfcif"             : {"value" :214, "length" : 2, "type" : "numx", "divide" : 1, "register" : 34,"incl" : "no"},
+            "dcif"              : {"value" :218, "length" : 2, "type" : "numx", "divide" : 1, "register" : 35,"incl" : "no"},
+            "vpvfault"          : {"value" :222, "length" : 2, "type" : "numx", "divide" : 1, "register" : 36,"incl" : "no"},
+            "vacfault"          : {"value" :226, "length" : 2, "type" : "numx", "divide" : 1, "register" : 37,"incl" : "no"},
+            "facfault"          : {"value" :230, "length" : 2, "type" : "numx", "divide" : 1, "register" : 38,"incl" : "no"},
+            "tmpfault"          : {"value" :234, "length" : 2, "type" : "numx", "divide" : 1, "register" : 39,"incl" : "no"},
+            "faultcode"         : {"value" :238, "length" : 2, "type" : "numx", "divide" : 1, "register" : 40,"incl" : "no"},
+            "pvipmtemperature"  : {"value" :242, "length" : 2, "type" : "numx", "divide" : 10, "register" : 41},
+            "pbusvolt"          : {"value" :246, "length" : 2, "type" : "numx", "divide" : 10, "register" : 42,"incl" : "no"},
+            "nbusvolt"          : {"value" :250, "length" : 2, "type" : "numx", "divide" : 10, "register" : 43,"incl" : "no"},
+            "checkstep"         : {"value" :254, "length" : 2, "type" : "numx", "divide" : 10, "register" : 44,"incl" : "no"},
+            } }
+
+
+        self.ALO_45_89V1 = {"ALO_45_89V1": {
+            "IPF"               : {"value" :318, "length" : 2, "type" : "numx", "divide" : 1, "register" : 45,"incl" : "no"},
+            "ResetCHK"          : {"value" :318, "length" : 2, "type" : "numx", "divide" : 1, "register" : 46,"incl" : "no"},
+            "DeratingMode"      : {"value" :318, "length" : 2, "type" : "numx", "divide" : 1, "register" : 47,"incl" : "no"},
+            "epv1today"         : {"value" :278, "length" : 4, "type" : "numx", "divide" : 10, "register" : 48},
+            "epv1total"         : {"value" :286, "length" : 4, "type" : "numx", "divide" : 10, "register" : 50},
+            "epv2today"         : {"value" :294, "length" : 4, "type" : "numx", "divide" : 10, "register" : 52},
+            "epv2total"         : {"value" :302, "length" : 4, "type" : "numx", "divide" : 10, "register" : 54},
+            "epvtotal"          : {"value" :310, "length" : 4, "type" : "numx", "divide" : 10, "register" : 56},
+            "rac"               : {"value" :318, "length" : 4, "type" : "numx", "divide" : 10, "register" : 58,"incl" : "no"},
+            "eractoday"         : {"value" :326, "length" : 4, "type" : "numx", "divide" : 10, "register" : 60,"incl" : "no"},
+            "eractotal"         : {"value" :334, "length" : 4, "type" : "numx", "divide" : 10, "register" : 62,"incl" : "no"}
+            } }
+
+#Layout voor protocol v2
+
+        self.ALO_0_124 = {"ALO_0_124": {
+            "pvstatus"          : {"value" :78, "length" : 2, "type" : "numx", "divide" : 10,"register" : 0,},
+            "pvpowerin"         : {"value" :82, "length" : 4, "type" : "numx", "divide" : 10, "register" : 1},
+            "pv1voltage"        : {"value" :90, "length" : 2, "type" : "numx", "divide" : 10, "register" : 3},
+            "pv1current"        : {"value" :94, "length" : 2, "type" : "numx", "divide" : 10, "register" : 4},
+            "pv1watt"           : {"value" :98, "length" : 4, "type" : "numx", "divide" : 10, "register" : 5},
+            "pv2voltage"        : {"value" :106, "length" : 2, "type" : "numx", "divide" : 10, "register" : 7},
+            "pv2current"        : {"value" :110, "length" : 2, "type" : "numx", "divide" : 10, "register" : 8},
+            "pv2watt"           : {"value" :114, "length" : 4, "type" : "numx", "divide" : 10, "register" : 9},
+            "pv3voltage"        : {"value" :122, "length" : 2, "type" : "numx", "divide" : 10, "register" : 11, "incl" : "no"},
+            "pv3current"        : {"value" :126, "length" : 2, "type" : "numx", "divide" : 10, "register" : 12, "incl" : "no"},
+            "pv3watt"           : {"value" :130, "length" : 4, "type" : "numx", "divide" : 10, "register" : 13, "incl" : "no"},
+            "pv4voltage"        : {"value" :106, "length" : 2, "type" : "numx", "divide" : 10, "register" : 15, "incl" : "no"},
+            "pv4current"        : {"value" :110, "length" : 2, "type" : "numx", "divide" : 10, "register" : 16, "incl" : "no"},
+            "pv4watt"           : {"value" :114, "length" : 4, "type" : "numx", "divide" : 10, "register" : 17, "incl" : "no"},
+            "pvpowerout"        : {"value" :218, "length" : 4, "type" : "numx", "divide" : 10, "register" : 35},
+            "pvfrequentie"      : {"value" :226, "length" : 2, "type" : "numx", "divide" : 100, "register" : 37},
+            "pvgridvoltage"     : {"value" :230, "length" : 2, "type" : "numx", "divide" : 10, "register" : 38},
+            "pvgridcurrent"     : {"value" :234, "length" : 2, "type" : "numx", "divide" : 10, "register" : 39},
+            "pvgridpower"       : {"value" :238, "length" : 4, "type" : "numx", "divide" : 10, "register" : 40},
+            "pvgridvoltage2"    : {"value" :246, "length" : 2, "type" : "numx", "divide" : 10, "register" : 42},
+            "pvgridcurrent2"    : {"value" :250, "length" : 2, "type" : "numx", "divide" : 10, "register" : 43},
+            "pvgridpower2"      : {"value" :254, "length" : 4, "type" : "numx", "divide" : 10, "register" : 44},
+            "pvgridvoltage3"    : {"value" :262, "length" : 2, "type" : "numx", "divide" : 10, "register" : 46},
+            "pvgridcurrent3"    : {"value" :266, "length" : 2, "type" : "numx", "divide" : 10, "register" : 47},
+            "pvgridpower3"      : {"value" :270, "length" : 4, "type" : "numx", "divide" : 10, "register" : 48},
+            "vacrs"             : {"value" :000, "length" : 2, "type" : "numx", "divide" : 10, "register" : 50},
+            "vacst"             : {"value" :000, "length" : 2, "type" : "numx", "divide" : 10, "register" : 51},
+            "vactr"             : {"value" :000, "length" : 2, "type" : "numx", "divide" : 10, "register" : 52},
+            "eactoday"          : {"value" :290, "length" : 4, "type" : "numx", "divide" : 10, "register" : 53},
+            "pvenergytoday"     : {"value" :290, "length" : 4, "type" : "numx", "divide" : 10, "register" : 53},
+            "eactotal"          : {"value" :298, "length" : 4, "type" : "numx", "divide" : 10, "register" : 55},
+            "pvenergytotal"     : {"value" :298, "length" : 4, "type" : "numx", "divide" : 10, "register" : 55},
+            "totworktime"       : {"value" :306, "length" : 4, "type" : "numx", "divide" : 7200, "register" : 57},
+            "epv1today"         : {"value" :314, "length" : 4, "type" : "numx", "divide" : 10, "register" : 59},
+            "epv1total"         : {"value" :322, "length" : 4, "type" : "numx", "divide" : 10, "register" : 61},
+            "epv2today"         : {"value" :330, "length" : 4, "type" : "numx", "divide" : 10, "register" : 63},
+            "epv2total"         : {"value" :338, "length" : 4, "type" : "numx", "divide" : 10, "register" : 65},
+            "epvtotal"          : {"value" :442, "length" : 4, "type" : "numx", "divide" : 10, "register" : 91},
+            "pvtemperature"     : {"value" :450, "length" : 2, "type" : "numx", "divide" : 10, "register" : 93},
+            "pvipmtemperature"  : {"value" :454, "length" : 2, "type" : "numx", "divide" : 10, "register" : 94},
+            "pvboosttemp"       : {"value" :458, "length" : 2, "type" : "numx", "divide" : 10, "register" : 95},
+            "temp4"            : {"value" :462, "length" : 2, "type" : "numx", "divide" : 10, "register" : 96, "incl" : "no"},
+            "bat_dsp"           : {"value" :466, "length" : 2, "type" : "numx", "divide" : 10, "register" : 97},
+            "pbusvolt"          : {"value" :470, "length" : 2, "type" : "numx", "divide" : 10, "register" : 98, "incl" : "no"},
+            "nbusvolt"          : {"value" :474, "length" : 2, "type" : "numx", "divide" : 10, "register" : 99, "incl" : "no"},
+            "ipf"               : {"value" :478, "length" : 2, "type" : "numx", "divide" : 10, "register" : 100, "incl" : "no"},
+            "realoppercent"     : {"value" :482, "length" : 2, "type" : "numx", "divide" : 100, "register" : 101, "incl" : "no"},
+            "opfullwatt"        : {"value" :486, "length" : 4, "type" : "numx", "divide" : 10, "register" : 102, "incl" : "no"},
+            "deratingmode"      : {"value" :494, "length" : 2, "type" : "numx", "divide" : 1, "register" : 104, "incl" : "no"},
+            "eacharge_today"     : {"value" :526, "length" : 4, "type" : "numx", "divide" : 10, "register" : 111},
+            "eacharge_total"     : {"value" :534, "length" : 4, "type" : "numx", "divide" : 10, "register" : 113},
+            "priority"           : {"value" :550, "length" : 2, "type" : "numx", "divide" : 1, "register" : 118},
+            "batterytype"        : {"value" :554, "length" : 2, "type" : "numx", "divide" : 1, "register" : 119},
+
+        }}
+
+        self.ALO_1000_1124 = {"ALO_1000_1124": {
+            "pvstatus"           : {"value" :78, "length" : 2, "type" : "numx","register" : 1000},
+            "systemfaultword0"   : {"value" :162, "length" : 2, "type" : "numx", "divide" : 1, "register" : 1001, "incl" : "no"},
+            "systemfaultword1"   : {"value" :166, "length" : 2, "type" : "numx", "divide" : 1, "register" : 1002, "incl" : "no"},
+            "systemfaultword2"   : {"value" :170, "length" : 2, "type" : "numx", "divide" : 1, "register" : 1003, "incl" : "no"},
+            "systemfaultword3"   : {"value" :174, "length" : 2, "type" : "numx", "divide" : 1, "register" : 1004, "incl" : "no"},
+            "systemfaultword4"   : {"value" :178, "length" : 2, "type" : "numx", "divide" : 1, "register" : 1005, "incl" : "no"},
+            "systemfaultword5"   : {"value" :182, "length" : 2, "type" : "numx", "divide" : 1, "register" : 1006, "incl" : "no"},
+            "systemfaultword6"   : {"value" :186, "length" : 2, "type" : "numx", "divide" : 1, "register" : 1007, "incl" : "no"},
+            "systemfaultword7"   : {"value" :190, "length" : 2, "type" : "numx", "divide" : 1, "register" : 1008, "incl" : "no"},
+            "pdischarge1"        : {"value" :194, "length" : 4, "type" : "numx", "divide" : 10, "register" : 1009},
+            "pcharge1"           : {"value" :202, "length" : 4, "type" : "numx", "divide" : 10, "register" : 1011},
+            "vbat"               : {"value" :210, "length" : 2, "type" : "numx", "divide" : 10, "register" : 1013},
+            "soc"                : {"value" :214, "length" : 2, "type" : "numx", "divide" : 1, "register" : 1014},
+            "pactouserr"         : {"value" :218, "length" : 4, "type" : "numx", "divide" : 10, "register" : 1015},
+            "pactousers"         : {"value" :226, "length" : 4, "type" : "numx", "divide" : 10, "register" : 1017},
+            "pactousert"         : {"value" :234, "length" : 4, "type" : "numx", "divide" : 10, "register" : 1019},
+            "pactousertot"       : {"value" :242, "length" : 4, "type" : "numx", "divide" : 10, "register" : 1021},
+            "pactogridr"         : {"value" :250, "length" : 4, "type" : "numx", "divide" : 10, "register" : 1023},
+            "pactogrids "        : {"value" :258, "length" : 4, "type" : "numx", "divide" : 10, "register" : 1025},
+            "pactogridt"         : {"value" :266, "length" : 4, "type" : "numx", "divide" : 10, "register" : 1027},
+            "pactogridtot"       : {"value" :274, "length" : 4, "type" : "numx", "divide" : 10, "register" : 1029},
+            "plocaloadr"         : {"value" :282, "length" : 4, "type" : "numx", "divide" : 10, "register" : 1031},
+            "plocaloads"         : {"value" :290, "length" : 4, "type" : "numx", "divide" : 10, "register" : 1033},
+            "plocaloadt"         : {"value" :298, "length" : 4, "type" : "numx", "divide" : 10, "register" : 1035},
+            "plocaloadtot"       : {"value" :306, "length" : 4, "type" : "numx", "divide" : 10, "register" : 1037},
+            "ipmtmp"             : {"value" :314, "length" : 2, "type" : "numx", "divide" : 10, "register" : 1039},
+            "battemp "           : {"value" :318, "length" : 2, "type" : "numx", "divide" : 10, "register" : 1040},
+            "spdspstatus"        : {"value" :322, "length" : 2, "type" : "numx", "divide" : 10, "register" : 1041},
+            "spbusvolt"          : {"value" :328, "length" : 2, "type" : "numx", "divide" : 10, "register" : 1042},
+            "etousertod"         : {"value" :334, "length" : 4, "type" : "numx", "divide" : 10, "register" : 1044},
+            "etousertot"         : {"value" :342, "length" : 4, "type" : "numx", "divide" : 10, "register" : 1046},
+            "etogridtod"         : {"value" :350, "length" : 4, "type" : "numx", "divide" : 10, "register" : 1048},
+            "etogridtot"         : {"value" :358, "length" : 4, "type" : "numx", "divide" : 10, "register" : 1050},
+            "edischarge1tod"     : {"value" :366, "length" : 4, "type" : "numx", "divide" : 10, "register" : 1052},
+            "edischarge1tot"     : {"value" :374, "length" : 4, "type" : "numx", "divide" : 10, "register" : 1054},
+            "eharge1tod"         : {"value" :382, "length" : 4, "type" : "numx", "divide" : 10, "register" : 1056},
+            "eharge1tot"         : {"value" :390, "length" : 4, "type" : "numx", "divide" : 10, "register" : 1058},
+            "elocalloadtod"      : {"value" :398, "length" : 4, "type" : "numx", "divide" : 10, "register" : 1060},
+            "elocalloadtot"      : {"value" :406, "length" : 4, "type" : "numx", "divide" : 10, "register" : 1062},
+            "dwexportlimitap"    : {"value" :414, "length" : 4, "type" : "numx", "divide" : 10, "register" : 1064},
+            "epsfac"             : {"value" :426, "length" : 2, "type" : "numx", "divide" : 100, "register" : 1067},
+            "epsvac1"            : {"value" :430, "length" : 2, "type" : "numx", "divide" : 10, "register" : 1068},
+            "epsiac1"            : {"value" :434, "length" : 2, "type" : "numx", "divide" : 10, "register" : 1069},
+            "epspac1"            : {"value" :438, "length" : 4, "type" : "numx", "divide" : 10, "register" : 1070},
+            "epsvac2"            : {"value" :446, "length" : 2, "type" : "numx", "divide" : 10, "register" : 1072},
+            "epsiac2"            : {"value" :450, "length" : 2, "type" : "numx", "divide" : 10, "register" : 1073},
+            "epspac2"            : {"value" :454, "length" : 4, "type" : "numx", "divide" : 10, "register" : 1074},
+            "epsvac3"            : {"value" :462, "length" : 2, "type" : "numx", "divide" : 10, "register" : 1076},
+            "epsiac3"            : {"value" :466, "length" : 2, "type" : "numx", "divide" : 10, "register" : 1077},
+            "epspac3"            : {"value" :470, "length" : 4, "type" : "numx", "divide" : 10, "register" : 1078},
+            "loadpercent"        : {"value" :478, "length" : 2, "type" : "numx", "divide" : 1, "register" : 1080},
+            "pf"                 : {"value" :482, "length" : 2, "type" : "numx", "divide" : 10, "register" : 1081},
+            "bmsstatusold"       : {"value" :486, "length" : 2, "type" : "numx", "divide" : 1, "register" : 1082},
+            "bmsstatus"          : {"value" :490, "length" : 2, "type" : "numx", "divide" : 1, "register" : 1083},
+            "bmserrorold"        : {"value" :494, "length" : 2, "type" : "numx", "divide" : 1, "register" : 1084},
+            "bmserror"           : {"value" :498, "length" : 2, "type" : "numx", "divide" : 1, "register" : 1085},
+            "bmssoc"             : {"value" :502, "length" : 2, "type" : "numx", "divide" : 1, "register" : 1086},
+            "bmsbatteryvolt"     : {"value" :506, "length" : 2, "type" : "numx", "divide" : 100,  "register" : 1087},
+            "bmsbatterycurr"     : {"value" :510, "length" : 2, "type" : "numx", "divide" : 100,  "register" : 1088},
+            "bmsbatterytemp"     : {"value" :514, "length" : 2, "type" : "numx", "divide" : 100,  "register" : 1089},
+            "bmsmaxcurr"         : {"value" :518, "length" : 2, "type" : "numx", "divide" : 100,  "register" : 1090},
+            "bmsgaugerm"         : {"value" :522, "length" : 2, "type" : "numx", "divide" : 1, "register" : 1091},
+            "bmsgaugefcc"        : {"value" :526, "length" : 2, "type" : "numx", "divide" : 1, "register" : 1092},
+            "bmsfw"              : {"value" :530, "length" : 2, "type" : "numx", "divide" : 1, "register" : 1093},
+            "bmsdeltavolt"       : {"value" :534, "length" : 2, "type" : "numx", "divide" : 1, "register" : 1094},
+            "bmscyclecnt"        : {"value" :538, "length" : 2, "type" : "numx", "divide" : 1, "register" : 1095},
+            "bmssoh"             : {"value" :542, "length" : 2, "type" : "numx", "divide" : 1, "register" : 1096},
+            "bmsconstantvolt"    : {"value" :546, "length" : 2, "type" : "numx", "divide" : 100, "register" : 1097},
+            "bmswarninfoold"     : {"value" :550, "length" : 2, "type" : "numx", "divide" : 1, "register" : 1098},
+            "bmswarninfo"        : {"value" :554, "length" : 2, "type" : "numx", "divide" : 1, "register" : 1099},
+            "bmsgaugeiccurr"     : {"value" :558, "length" : 2, "type" : "numx", "divide" : 1, "register" : 1100},
+            "bmsmcuversion"      : {"value" :562, "length" : 2, "type" : "numx", "divide" : 1,  "register" : 1101},
+            "bmsgaugeversion"    : {"value" :566, "length" : 2, "type" : "numx", "divide" : 1, "register" : 1102},
+            "bmswgaugefrversionl": {"value" :570, "length" : 2, "type" : "numx", "divide" : 1, "register" : 1103},
+            "bmswgaugefrversionh": {"value" :574, "length" : 2, "type" : "numx", "divide" : 1, "register" : 1104},
+            "bmsbmsinfo"         : {"value" :578, "length" : 2, "type" : "numx", "divide" : 1, "register" : 1105},
+            "bmspackinfo"        : {"value" :582, "length" : 2, "type" : "numx", "divide" : 1, "register" : 1106},
+            "bmsusingcap"        : {"value" :586, "length" : 2, "type" : "numx", "divide" : 1, "register" : 1107},
+            "uwMaxCellVolt"      : {"value" :590, "length" : 2, "type" : "numx", "divide" : 1,  "register" : 1108},
+            "uwMinCellVolt"      : {"value" :594, "length" : 2, "type" : "numx", "divide" : 1,  "register" : 1109},
+            "bModuleNum"         : {"value" :598, "length" : 2, "type" : "numx", "divide" : 1,  "register" : 1110},
+            "BatNum"             : {"value" :602, "length" : 2, "type" : "numx", "divide" : 1,  "register" : 1112},
+            "uwMaxVoltCellNo"    : {"value" :606, "length" : 2, "type" : "numx", "divide" : 1,  "register" : 1113},
+            "uwMinVoltCellNo"    : {"value" :610, "length" : 2, "type" : "numx", "divide" : 1,  "register" : 1114},
+            "uwMaxTemprCell_10T" : {"value" :614, "length" : 2, "type" : "numx", "divide" : 10,  "register" : 1115},
+            "uwMaxTemprCellNo"   : {"value" :618, "length" : 2, "type" : "numx", "divide" : 10,  "register" : 1116},
+            "uwMinTemprCelLNo"   : {"value" :622, "length" : 2, "type" : "numx", "divide" : 1,  "register" : 1117},
+            "ProtectpackID"      : {"value" :626, "length" : 2, "type" : "numx", "divide" : 1,  "register" : 1118},
+            "MaxSOC"             : {"value" :630, "length" : 2, "type" : "numx", "divide" : 1,  "register" : 1119},
+            "MinSOC"             : {"value" :634, "length" : 2, "type" : "numx", "divide" : 1,  "register" : 1120},
+            "BMS_Error2"         : {"value" :638, "length" : 2, "type" : "numx", "divide" : 1,  "register" : 1121},
+            "BMS_Error3"         : {"value" :642, "length" : 2, "type" : "numx", "divide" : 1,  "register" : 1122},
+            "BMS_WarnInfo2"      : {"value" :646, "length" : 2, "type" : "numx", "divide" : 1,  "register" : 1123},
+            "ACChargeEnergyTodH" : {"value" :650, "length" : 2, "type" : "numx", "divide" : 1,  "register" : 1124}     #deze is een beetjevreemd omdat de high en Low over groeprn heen gedefinieerd zijn en uit elkaar liggen
+         }}
+
+        self.ALO_1125_1249 = {"ALO_1125_1249": {
+            "acchargeenergytoday": {"value" :666, "length" : 2, "type" : "numx", "divide" : 1, "register" : 1125},                                 # vooralsnog ervan uitgegaan dat low alleen genoeg is!
+            "acchargeenergytotal": {"value" :670, "length" : 4, "type" : "numx", "divide" : 1, "register" : 1126},
+            "acchargepower"      : {"value" :678,"length" : 4, "type" : "numx", "divide" : 1, "register" : 1128},
+            "70%_invpoweradjust" : {"value" :686,"length" : 2, "type" : "numx", "divide" : 1, "register" : 1130},
+            "extraacpowertogrid" : {"value" :690, "length" : 4, "type" : "numx", "divide" : 1, "register" : 1131},
+            "eextratoday"        : {"value" :698, "length" : 4, "type" : "numx", "divide" : 10, "register" : 1133},
+            "eextratotal"        : {"value" :704, "length" : 4, "type" : "numx", "divide" : 10, "register" : 1135},
+            "esystemtoday"       : {"value" :712, "length" : 4, "type" : "numx", "divide" : 10, "register" : 1137},
+            "esystemtotal"       : {"value" :720, "length" : 4, "type" : "numx", "divide" : 10, "register" : 1139}
+        }}
+
+        self.ALO_2000_2124 = {"ALO_2000_2124": {
+            "pvstatus"           : {"value" :1174, "length" : 2, "type" : "numx", "divide" : 1, "register" : 2000},
+            "pac"                : {"value" :1314, "length" : 4, "type" : "numx", "divide" : 10, "register" : 2035},
+            "fac"                : {"value" :1322, "length" : 2, "type" : "numx", "divide" : 100,  "register" : 2037},
+            "vac1"               : {"value" :1326, "length" : 2, "type" : "numx", "divide" : 10, "register" : 2038},
+            "iac1"               : {"value" :1330, "length" : 2, "type" : "numx", "divide" : 10, "register" : 2039},
+            "pac1"               : {"value" :1334, "length" : 4, "type" : "numx", "divide" : 10, "register" : 2040},
+            "eactoday"           : {"value" :1386, "length" : 4, "type" : "numx", "divide" : 10, "register" : 2053},
+            "eactot"             : {"value" :1394, "length" : 4, "type" : "numx", "divide" : 10, "register" : 2055},
+            "timetotal"          : {"value" :1402, "length" : 4, "type" : "numx", "divide" : 7200, "register" : 2057},
+            "pvtemperature"       : {"value" :1546, "length" : 2, "type" : "numx", "divide" : 10, "register" : 2093},
+            "pvimptemperature"   : {"value" :1550, "length" : 2, "type" : "numx", "divide" : 10, "register" : 2094},
+            "boostemp"           : {"value" :1554, "length" : 2, "type" : "numx", "divide" : 10, "register" : 2095},
+            "Temp4"              : {"value" :1558, "length" : 2, "type" : "numx", "divide" : 10, "register" : 2096},
+            "uwbatvoltdsp"       : {"value" :1562, "length" : 2, "type" : "numx", "divide" : 10, "register" : 2097},
+            "pbusvoltage"        : {"value" :1566, "length" : 2, "type" : "numx", "divide" : 10, "register" : 2098},
+            "nbusvoltage"        : {"value" :1570, "length" : 2, "type" : "numx", "divide" : 10, "register" : 2099},
+            "remotectrlen"       : {"value" :1574, "length" : 2, "type" : "numx", "divide" : 1, "register" : 2100},
+            "remotectrlpower"    : {"value" :1578, "length" : 2, "type" : "numx", "divide" : 1, "register" : 2101},
+            "extraacpowertogrid" : {"value" :1582, "length" : 4, "type" : "numx", "divide" : 10, "register" : 2102},
+            "eextratoday"        : {"value" :1590, "length" : 4, "type" : "numx", "divide" : 10, "register" : 2104},
+            "eextratotal"        : {"value" :1598, "length" : 4, "type" : "numx", "divide" : 10, "register" : 2106},
+            "esystemtoday"       : {"value" :1606, "length" : 4, "type" : "numx", "divide" : 10, "register" : 2108},
+            "esystemtotal"       : {"value" :1614, "length" : 4, "type" : "numx", "divide" : 10, "register" : 2110},
+            "eacchargetoday"     : {"value" :1622, "length" : 4, "type" : "numx", "divide" : 10, "register" : 2112},
+            "eacchargetotal"     : {"value" :1630, "length" : 4, "type" : "numx", "divide" : 10, "register" : 2114},
+            "acchargepower"      : {"value" :1638, "length" : 4, "type" : "numx", "divide" : 10, "register" : 2116},
+            "priority"           : {"value" :1646, "length" : 2, "type" : "numx", "divide" : 1, "register" : 2118},
+            "batterytype"        : {"value" :1650, "length" : 2, "type" : "numx", "divide" : 1, "register" : 2119},
+            "autoproofreadcmd"   : {"value" :1654, "length" : 2, "type" : "numx", "divide" : 1, "register" : 2120},
+        }}
+
+        self.ALO_3000_3124 = {"ALO_3000_3124": {
+            "pvstatus"          : {"value" : 158,"length" : 2,"type" : "num","divide" : 1,"register" : 3000},
+            "pvpowerin"         : {"value" : 162,"length": 4,"type" : "numx","divide" : 10,"register" : 3001},
+            "pv1voltage"        :{"value" : 170,"length": 2,"type" : "numx","divide" : 10,"register" : 3003},
+            "pv1current"        : {"value" : 174,"length": 2,"type" : "numx","divide" : 10,"register" : 3004},
+            "pv1watt"           : {"value" : 178,"length": 4,"type" : "numx","divide" : 10,"register" : 3005},
+            "pv2voltage"        : {"value" : 186,"length": 2,"type" : "numx","divide" : 10,"register" : 3007},
+            "pv2current"        : {"value" : 190,"length": 2,"type" : "numx","divide" : 10,"register" : 3008},
+            "pv2watt"           : {"value" : 194,"length": 4,"type" : "numx","divide" : 10,"register" : 3009},
+            "pv3voltage"        : {"value" : 202,"length": 2,"type" : "numx","divide" : 10,"register" : 3011},
+            "pv3current"        : {"value" : 206,"length": 2,"type" : "numx","divide" : 10,"register" : 3012},
+            "pv3watt"           : {"value" : 210,"length": 4,"type" : "numx","divide" : 10,"register" : 3013},
+            "pv4voltage"        : {"value" : 218,"length": 2,"type" : "numx","divide" : 10,"register" : 3015},
+            "pv4current"        : {"value" : 222,"length": 2,"type" : "numx","divide" : 10,"register" : 3016},
+            "pv4watt"           : {"value" : 226,"length": 4,"type" : "numx","divide" : 10,"register" : 3017},
+            "qac"               : {"value" : 242,"length": 4,"type" : "numx","divide" : 10,"register" : 3021},
+            "pac"               : {"value" : 250,"length": 4,"type" : "numx","divide" : 10,"register" : 3023},
+            "pvpowerout"        : {"value" : 250,"length": 4,"type" : "numx","divide" : 10,"register" : 3023},
+            "pvfrequency"       : {"value" : 258,"length": 2,"type" : "numx","divide" : 100,"register" : 3025},
+            "pvgridvoltage"     : {"value" : 262,"length": 2,"type" : "numx","divide" : 10,"register" : 3026},
+            "pvgridcurrent"     : {"value" : 266,"length": 2,"type" : "numx","divide" : 10,"register" : 3027},
+            "pvgridpower"       : {"value" : 270,"length": 4,"type" : "numx","divide" : 10,"register" : 3028},
+            "pvgridvoltage2"    : {"value" : 278,"length": 2,"type" : "numx","divide" : 10,"register" : 3030},
+            "pvgridcurrent2"    : {"value" : 282,"length": 2,"type" : "numx","divide" : 10,"register" : 3031},
+            "pvgridpower2"      : {"value" : 286,"length": 4,"type" : "numx","divide" : 10,"register" : 3032},
+            "pvgridvoltage3"    : {"value" : 294,"length": 2,"type" : "numx","divide" : 10,"register" : 3034},
+            "pvgridcurrent3"    : {"value" : 298,"length": 2,"type" : "numx","divide" : 10,"register" : 3035},
+            "pvgridpower3"      : {"value" : 302,"length": 4,"type" : "numx","divide" : 10,"register" : 3036},
+            "vacrs"             : {"value" : 310,"length": 2,"type" : "numx","divide" : 10,"register" : 3038},
+            "vacst"             : {"value" : 314,"length": 2,"type" : "numx","divide" : 10,"register" : 3039},
+            "vactr"             : {"value" : 318,"length": 2,"type" : "numx","divide" : 10,"register" : 3040},
+            "ptousertotal"      : {"value" : 322,"length": 4,"type" : "numx","divide" : 10,"register" : 3041},
+            "ptogridtotal"      : {"value" : 330,"length": 4,"type" : "numx","divide" : 10,"register" : 3043},
+            "ptoloadtotal"      : {"value" : 338,"length": 4,"type" : "numx","divide" : 10,"register" : 3045},
+            "totworktime"       : {"value" : 346,"length": 4,"type" : "numx","divide" : 7200,"register" : 3047},
+            "eactoday"          : {"value" : 354,"length": 4,"type" : "numx","divide" : 10,"register" : 3049},
+            "pvenergytoday"     : {"value" : 354,"length": 4,"type" : "numx","divide" : 10,"register" : 3049},
+            "eactotal"          : {"value" : 362,"length": 4,"type" : "numx","divide" : 10,"register" : 3051},
+            "pvenergytotal"     : {"value" : 362,"length": 4,"type" : "numx","divide" : 10,"register" : 3051},
+            "epvtotal"          : {"value" : 370,"length": 4,"type" : "numx","divide" : 10,"register" : 3053},
+            "epv1today"         : {"value" : 378,"length": 4,"type" : "numx","divide" : 10,"register" : 3055},
+            "epv1total"         : {"value" : 386,"length": 4,"type" : "numx","divide" : 10,"register" : 3057},
+            "epv2today"         : {"value" : 394,"length": 4,"type" : "numx","divide" : 10,"register" : 3059},
+            "epv2total"         : {"value" : 402,"length": 4,"type" : "numx","divide" : 10,"register" : 3061},
+            "epv3today"         : {"value" : 410,"length": 4,"type" : "numx","divide" : 10,"register" : 3063},
+            "epv3total"         : {"value" : 418,"length": 4,"type" : "numx","divide" : 10,"register" : 3065},
+            "etousertoday"      : {"value" : 426,"length": 4,"type" : "numx","divide" : 10,"register" : 3067},
+            "etousertotal"      : {"value" : 434,"length": 4,"type" : "numx","divide" : 10,"register" : 3069},
+            "etogridtoday"      : {"value" : 442,"length": 4,"type" : "numx","divide" : 10,"register" : 3071},
+            "etogridtotal"      : {"value" : 450,"length": 4,"type" : "numx","divide" : 10,"register" : 3073},
+            "eloadtoday"        : {"value" : 458,"length": 4,"type" : "numx","divide" : 10,"register" : 3075},
+            "eloadtotal"        : {"value" : 466,"length": 4,"type" : "numx","divide" : 10,"register" : 3077},
+            "epv4today"         : {"value" : 474,"length": 4,"type" : "numx","divide" : 10,"register" : 3079},
+            "epv4total"         : {"value" : 482,"length": 4,"type" : "numx","divide" : 10,"register" : 3081},
+            "epvtoday"          : {"value" : 490,"length": 4,"type" : "numx","divide" : 10,"register" : 3083},
+            "reserved3085"      : {"value" : 498,"length": 2,"type" : "numx","divide" : 1,"register" : 3085, "incl" : "no"},
+            "deratingmode"      : {"value" : 502,"length": 2,"type" : "numx","divide" : 1,"register" : 3086},
+            "iso"               : {"value" : 506,"length": 2,"type" : "numx","divide" : 1,"register" : 3087},
+            "dcir"              : {"value" : 510,"length": 2,"type" : "numx","divide" : 10,"register" : 3088},
+            "dcis"              : {"value" : 514,"length": 2,"type" : "numx","divide" : 10,"register" : 3089},
+            "dcit"              : {"value" : 518,"length": 2,"type" : "numx","divide" : 10,"register" : 3090},
+            "gfci"              : {"value" : 522,"length": 2,"type" : "numx","divide" : 1,"register" : 3091},
+            "busvoltage"        : {"value" : 526,"length": 2,"type" : "numx","divide" : 10,"register" : 3092},
+            "pvtemperature"     : {"value" : 530,"length": 2,"type" : "numx","divide" : 10,"register" : 3093},
+            "pvimptemperature"  : {"value" : 534,"length": 2,"type" : "numx","divide" : 10,"register" : 3094},
+            "boosttemperature"  : {"value" : 538,"length": 2,"type" : "numx","divide" : 10,"register" : 3095},
+            "temp4"             : {"value" : 542,"length": 2,"type" : "numx","divide" : 10,"register" : 3096},
+            "comboardtemperature": {"value" : 546,"length": 2,"type" : "numx","divide" : 10,"register" : 3097},
+            "pbusvoltage"       : {"value" : 550,"length": 2,"type" : "numx","divide" : 10,"register" : 3098},
+            "nbusvoltage"       : {"value" : 554,"length": 2,"type" : "numx","divide" : 10,"register" : 3099},
+            "ipf"               : {"value" : 558,"length": 2,"type" : "numx","divide" : 1,"register" : 3100},
+            "realoppercent"     : {"value" : 562,"length": 2,"type" : "numx","divide" : 1,"register" : 3101},
+            "opfullwatt"        : {"value" : 566,"length": 4,"type" : "numx","divide" : 10,"register" : 3102},
+            "standbyflag"       : {"value" : 574,"length": 2,"type" : "numx","divide" : 1,"register" : 3104},
+            "faultmaincode"     : {"value" : 578,"length": 2,"type" : "numx","divide" : 1,"register" : 3105},
+            "warnmaincode"      : {"value" : 582,"length": 2,"type" : "numx","divide" : 1,"register" : 3106},
+            "faultsubcode"      : {"value" : 586,"length": 2,"type" : "numx","divide" : 1,"register" : 3107},
+            "warnsubcode"       : {"value" : 590,"length": 2,"type" : "numx","divide" : 1,"register" : 3108},
+            "reserved3109"      : {"value" : 594,"length": 2,"type" : "numx","divide" : 1,"register" : 3109, "incl" : "no"},
+            "reserved3110"      : {"value" : 598,"length": 2,"type" : "numx","divide" : 1,"register" : 3110, "incl" : "no"},
+            "uwpresentfftvaxxxlue[channela]": {"value" : 602,"length": 2,"type" : "numx","divide" : 1,"register" : 3111},
+            "bafcistatus"       : {"value" : 606,"length": 2,"type" : "numx","divide" : 1,"register" : 3112},
+            "uwstrength[channela]": {"value" : 610,"length": 2,"type" : "numx","divide" : 1,"register" : 3113},
+            "uwselfcheckvalue[channela]": {"value" : 614,"length": 2,"type" : "numx","divide" : 1,"register" : 3114},
+            "invstartdelaytime" : {"value" : 618,"length": 2,"type" : "numx","divide" : 1,"register" : 3115},
+            "reserved3116"      : {"value" : 622,"length": 2,"type" : "numx","divide" : 1,"register" : 3116, "incl" : "no"},
+            "reserved3117"      : {"value" : 626,"length": 2,"type" : "numx","divide" : 1,"register" : 3117, "incl" : "no"},
+            "bdconoffstate"     : {"value" : 630,"length": 2,"type" : "numx","divide" : 1,"register" : 3118},
+            "drycontactstate"   : {"value" : 634,"length": 2,"type" : "numx","divide" : 1,"register" : 3119},
+            "reserved3120"      : {"value" : 638,"length": 2,"type" : "numx","divide" : 1,"register" : 3120, "incl" : "no"},
+            "pself"             : {"value" : 642,"length": 4,"type" : "numx","divide" : 10,"register" : 3121},
+            "esystoday"         : {"value" : 650,"length": 4,"type" : "numx","divide" : 10,"register" : 3123}
+        }}
+
+        self.ALO_3125_3249 = {"ALO_3125_3249": {
+            "edischrtoday"      : {"value" : 666,"length": 4,"type" : "numx","divide" : 10,"register" : 3125},
+            "edischrtotal"      : {"value" : 674,"length": 4,"type" : "numx","divide" : 10,"register" : 3127},
+            "echrtoday"         : {"value" : 682,"length": 4,"type" : "numx","divide" : 10,"register" : 3129},
+            "echrtotal"         : {"value" : 690,"length": 4,"type" : "numx","divide" : 10,"register" : 3131},
+            "eacchrtoday"       : {"value" : 698,"length": 4,"type" : "numx","divide" : 10,"register" : 3133},
+            "eacchrtotal"       : {"value" : 706,"length": 4,"type" : "numx","divide" : 10,"register" : 3135},
+            "esystotal"         : {"value" : 714,"length": 4,"type" : "numx","divide" : 1,"register" : 3137},
+            "eselftoday"        : {"value" : 722,"length": 4,"type" : "numx","divide" : 10,"register" : 3139},
+            "eselftotal"        : {"value" : 730,"length": 4,"type" : "numx","divide" : 10,"register" : 3141},
+            "reserved3143"      : {"value" : 738,"length": 2,"type" : "numx","divide" : 1,"register" : 3143},
+            "priority"          : {"value" : 742,"length": 2,"type" : "numx","divide" : 1,"register" : 3144},
+            "epsfac"            : {"value" : 746,"length": 2,"type" : "numx","divide" : 100,"register" : 3145},
+            "epsvac1"           : {"value" : 750,"length": 2,"type" : "numx","divide" : 10,"register" : 3146},
+            "epsiac1"           : {"value" : 754,"length": 2,"type" : "numx","divide" : 10,"register" : 3147},
+            "epspac1"           : {"value" : 742,"length": 4,"type" : "numx","divide" : 10,"register" : 3144},
+            "epsvac2"           : {"value" : 766,"length": 2,"type" : "numx","divide" : 10,"register" : 3150},
+            "epsiac2"           : {"value" : 770,"length": 2,"type" : "numx","divide" : 10,"register" : 3151},
+            "epspac2"           : {"value" : 774,"length": 4,"type" : "numx","divide" : 10,"register" : 3152},
+            "epsvac3"           : {"value" : 782,"length": 2,"type" : "numx","divide" : 10,"register" : 3154},
+            "epsiac3"           : {"value" : 786,"length": 2,"type" : "numx","divide" : 10,"register" : 3155},
+            "epspac3"           : {"value" : 790,"length": 4,"type" : "numx","divide" : 10,"register" : 3156},
+            "epspac"            : {"value" : 798,"length": 4,"type" : "numx","divide" : 10,"register" : 3158},
+            "loadpercent"       : {"value" : 806,"length": 2,"type" : "numx","divide" : 10,"register" : 3160},
+            "pf"                : {"value" : 810,"length": 2,"type" : "numx","divide" : 10,"register" : 3161},
+            "dcv"               : {"value" : 814,"length": 2,"type" : "numx","divide" : 1,"register" : 3162},
+            "reserved3163"      : {"value" : 818,"length": 2,"type" : "numx","divide" : 1,"register" : 3163, "incl" : "no"},
+            "newbdcflag"        : {"value" : 822,"length": 2,"type" : "numx","divide" : 1,"register" : 3164},
+            "bdcderatingmode"   : {"value" : 826,"length": 2,"type" : "numx","divide" : 1,"register" : 3165},
+            "sysstatemode"      : {"value" : 830,"length": 2,"type" : "numx","divide" : 1,"register" : 3166},
+            "faultcode"         : {"value" : 834,"length": 2,"type" : "numx","divide" : 1,"register" : 3167},
+            "warncode"          : {"value" : 838,"length": 2,"type" : "numx","divide" : 1,"register" : 3168},
+            "vbat"              : {"value" : 842,"length": 2,"type" : "numx","divide" : 100,"register" : 3169},
+            "ibat"              : {"value" : 846,"length": 2,"type" : "numx","divide" : 10,"register" : 3170},
+            "soc"               : {"value" : 850,"length": 2,"type" : "numx","divide" : 1,"register" : 3171},
+            "vbus1"             : {"value" : 854,"length": 2,"type" : "numx","divide" : 10,"register" : 3172},
+            "vbus2"             : {"value" : 858,"length": 2,"type" : "numx","divide" : 10,"register" : 3173},
+            "ibb"               : {"value" : 862,"length": 2,"type" : "numx","divide" : 10,"register" : 3174},
+            "illc"              : {"value" : 866,"length": 2,"type" : "numx","divide" : 10,"register" : 3175},
+            "tempa"             : {"value" : 870,"length": 2,"type" : "numx","divide" : 10,"register" : 3176},
+            "tempb"             : {"value" : 874,"length": 2,"type" : "numx","divide" : 10,"register" : 3177},
+            "pdischr"           : {"value" : 878,"length": 4,"type" : "numx","divide" : 10,"register" : 3178},
+            "pchr"              : {"value" : 886,"length": 4,"type" : "numx","divide" : 10,"register" : 3180},
+            "pchrxxxl"          : {"value" : 890,"length": 2,"type" : "numx","divide" : 1,"register" : 3181},
+            "edischrtotalstor"  : {"value" : 894,"length": 4,"type" : "numx","divide" : 10,"register" : 3182},
+            "echrtotalstor"     : {"value" : 902,"length": 4,"type" : "numx","divide" : 10,"register" : 3184},
+            "reserved3186"      : {"value" : 910,"length": 2,"type" : "numx","divide" : 1,"register" : 3186, "incl" : "no"},
+            "bdc1flag"          : {"value" : 914,"length": 2,"type" : "numx","divide" : 1,"register" : 3187},
+            "vbus2low"          : {"value" : 918,"length": 2,"type" : "numx","divide" : 10,"register" : 3188},
+            "bmsmaxvoltcellno"  : {"value" : 922,"length": 2,"type" : "numx","divide" : 1,"register" : 3189},
+            "bmsminvoltcellno"  : {"value" : 926,"length": 2,"type" : "numx","divide" : 1,"register" : 3190},
+            "bmsbatteryavgtemp" : {"value" : 930,"length": 2,"type" : "numx","divide" : 1,"register" : 3191},
+            "bmsmaxcelltemp"    : {"value" : 934,"length": 2,"type" : "numx","divide" : 10,"register" : 3192},
+            "bmsbatteryavgtemp2": {"value" : 938,"length": 2,"type" : "numx","divide" : 10,"register" : 3193},
+            "bmsmaxcelltemp2"   : {"value" : 942,"length": 2,"type" : "numx","divide" : 1,"register" : 3194},
+            "bmsbatteryavgtemp3": {"value" : 946,"length": 2,"type" : "numx","divide" : 1,"register" : 3195},
+            "bmsmaxsoc"         : {"value" : 950,"length": 2,"type" : "numx","divide" : 1,"register" : 3196},
+            "bmsminsoc"         : {"value" : 954,"length": 2,"type" : "numx","divide" : 1,"register" : 3197},
+            "parallelbatterynum": {"value" : 958,"length": 2,"type" : "numx","divide" : 1,"register" : 3198},
+            "bmsderatereason"   : {"value" : 962,"length": 2,"type" : "numx","divide" : 1,"register" : 3199},
+            "bmsgaugefcc(ah)"   : {"value" : 966,"length": 2,"type" : "numx","divide" : 1,"register" : 3200},
+            "bmsgaugerm(ah)"    : {"value" : 970,"length": 2,"type" : "numx","divide" : 1,"register" : 3201},
+            "bmserror"          : {"value" : 974,"length": 2,"type" : "numx","divide" : 1,"register" : 3202},
+            "bmswarn"           : {"value" : 978,"length": 2,"type" : "numx","divide" : 1,"register" : 3203},
+            "bmsfault"          : {"value" : 982,"length": 2,"type" : "numx","divide" : 1,"register" : 3204},
+            "bmsfault2"         : {"value" : 986,"length": 2,"type" : "numx","divide" : 1,"register" : 3205},
+            "reserved3206"      : {"value" : 990,"length": 2,"type" : "numx","divide" : 1,"register" : 3206, "incl" : "no"},
+            "reserved3207"      : {"value" : 994,"length": 2,"type" : "numx","divide" : 1,"register" : 3207, "incl" : "no"},
+            "reserved3208"      : {"value" : 998,"length": 2,"type" : "numx","divide" : 1,"register" : 3208, "incl" : "no"},
+            "reserved3209"      : {"value" : 1002,"length": 2,"type" : "numx","divide" : 1,"register" : 3209, "incl" : "no"},
+            "batisostatus"      : {"value" : 1006,"length": 2,"type" : "numx","divide" : 1,"register" : 3210},
+            "battneedchargerequestflag": {"value" : 1010,"length": 2,"type" : "numx","divide" : 1,"register" : 3211},
+            "bmsstatus"         : {"value" : 1014,"length": 2,"type" : "numx","divide" : 1,"register" : 3212},
+            "bmserror2"         : {"value" : 1018,"length": 2,"type" : "numx","divide" : 1,"register" : 3213},
+            "bmswarn2"          : {"value" : 1022,"length": 2,"type" : "numx","divide" : 1,"register" : 3214},
+            "bmssoc"            : {"value" : 1026,"length": 2,"type" : "numx","divide" : 1,"register" : 3215},
+            "bmsbatteryvolt"    : {"value" : 1030,"length": 2,"type" : "numx","divide" : 100,"register" : 3216},
+            "bmsbatterycurr"    : {"value" : 1034,"length": 2,"type" : "numx","divide" : 100,"register" : 3217},
+            "bmsbatterytemp"    : {"value" : 1038,"length": 2,"type" : "numx","divide" : 10,"register" : 3218},
+            "bmsmaxcurr"        : {"value" : 1042,"length": 2,"type" : "numx","divide" : 100,"register" : 3219},
+            "bmsmaxdischrcurr"  : {"value" : 1046,"length": 2,"type" : "numx","divide" : 100,"register" : 3220},
+            "bmscyclecnt"       : {"value" : 1050,"length": 2,"type" : "numx","divide" : 1,"register" : 3221},
+            "bmssoh"            : {"value" : 1054,"length": 2,"type" : "numx","divide" : 1,"register" : 3222},
+            "bmschargevoltlimit": {"value" : 1058,"length": 2,"type" : "numx","divide" : 100,"register" : 3223},
+            "bmsdischargevoltlimit": {"value" : 1062,"length": 2,"type" : "numx","divide" : 1,"register" : 3224},
+            "bmswarn3"          : {"value" : 1066,"length": 2,"type" : "numx","divide" : 1,"register" : 3225},
+            "bmserror3"         : {"value" : 1070,"length": 2,"type" : "numx","divide" : 1,"register" : 3226},
+            "reserved3227"      : {"value" : 1074,"length": 2,"type" : "numx","divide" : 1,"register" : 3227, "incl" : "no"},
+            "reserved3228"      : {"value" : 1078,"length": 2,"type" : "numx","divide" : 1,"register" : 3228, "incl" : "no"},
+            "reserved3229"      : {"value" : 1082,"length": 2,"type" : "numx","divide" : 1,"register" : 3229, "incl" : "no"},
+            "bmssinglevoltmax"  : {"value" : 1086,"length": 2,"type" : "numx","divide" : 1,"register" : 3230},
+            "bmssinglevoltmin"  : {"value" : 1090,"length": 2,"type" : "numx","divide" : 1,"register" : 3231},
+            "batloadvolt"       : {"value" : 1094,"length": 2,"type" : "numx","divide" : 100,"register" : 3232},
+            "reserved3233"      : {"value" : 1098,"length": 2,"type" : "numx","divide" : 1,"register" : 3233, "incl" : "no"},
+            "debugdata1"        : {"value" : 1102,"length": 2,"type" : "numx","divide" : 1,"register" : 3234, "incl" : "no"},
+            "debugdata2"        : {"value" : 1106,"length": 2,"type" : "numx","divide" : 1,"register" : 3235, "incl" : "no"},
+            "debugdata3"        : {"value" : 1110,"length": 2,"type" : "numx","divide" : 1,"register" : 3236, "incl" : "no"},
+            "debugdata4"        : {"value" : 1114,"length": 2,"type" : "numx","divide" : 1,"register" : 3237, "incl" : "no"},
+            "debugdata5"        : {"value" : 1118,"length": 2,"type" : "numx","divide" : 1,"register" : 3238, "incl" : "no"},
+            "debugdata6"        : {"value" : 1122,"length": 2,"type" : "numx","divide" : 1,"register" : 3239, "incl" : "no"},
+            "debugdata7"        : {"value" : 1126,"length": 2,"type" : "numx","divide" : 1,"register" : 3240, "incl" : "no"},
+            "debugdata8"        : {"value" : 1130,"length": 2,"type" : "numx","divide" : 1,"register" : 3241, "incl" : "no"},
+            "debugdata9"        : {"value" : 1134,"length": 2,"type" : "numx","divide" : 1,"register" : 3242, "incl" : "no"},
+            "debugdata10"       : {"value" : 1138,"length": 2,"type" : "numx","divide" : 1,"register" : 3243, "incl" : "no"},
+            "debugdata11"       : {"value" : 1142,"length": 2,"type" : "numx","divide" : 1,"register" : 3244, "incl" : "no"},
+            "debugdata12"       : {"value" : 1146,"length": 2,"type" : "numx","divide" : 1,"register" : 3245, "incl" : "no"},
+            "debugdata13"       : {"value" : 1150,"length": 2,"type" : "numx","divide" : 1,"register" : 3246, "incl" : "no"},
+            "debugdata14"       : {"value" : 1154,"length": 2,"type" : "numx","divide" : 1,"register" : 3247, "incl" : "no"},
+            "debugdata15"       : {"value" : 1158,"length": 2,"type" : "numx","divide" : 1,"register" : 3248, "incl" : "no"},
+            "debugdata16"       : {"value" : 1162,"length": 2,"type" : "numx","divide" : 1,"register" : 3249, "incl" : "no"}
+        }}
+
+        self.ALO_3250_3280 = {"ALO_3250_3280": {
+            "pex1": {"value" : 1170,"length": 4,"type" : "numx","divide" : 10,"register" : 3250},
+            "pex2": {"value" : 1178,"length": 4,"type" : "numx","divide" : 10,"register" : 3252},
+            "eex1today": {"value" : 1186,"length": 4,"type" : "numx","divide" : 10,"register" : 3254},
+            "eex2today": {"value" : 1194,"length": 4,"type" : "numx","divide" : 10,"register" : 3256},
+            "eex1total": {"value" : 1202,"length": 4,"type" : "numx","divide" : 10,"register" : 3258},
+            "eex2total": {"value" : 1210,"length": 4,"type" : "numx","divide" : 10,"register" : 3260},
+            "uwbatno": {"value" : 1218,"length": 2,"type" : "numx","divide" : 1,"register" : 3262},
+            "batserialnum1": {"value" : 1222,"length": 2,"type" : "numx","divide" : 1,"register" : 3263},
+            "batserialnum2": {"value" : 1226,"length": 2,"type" : "numx","divide" : 1,"register" : 3264},
+            "batserialnum3": {"value" : 1230,"length": 2,"type" : "numx","divide" : 1,"register" : 3265},
+            "batserialnum4": {"value" : 1234,"length": 2,"type" : "numx","divide" : 1,"register" : 3266},
+            "batserialnum5": {"value" : 1238,"length": 2,"type" : "numx","divide" : 1,"register" : 3267},
+            "batserialnum6": {"value" : 1242,"length": 2,"type" : "numx","divide" : 1,"register" : 3268},
+            "batserialnum7": {"value" : 1246,"length": 2,"type" : "numx","divide" : 1,"register" : 3269},
+            "batserialnum8": {"value" : 1250,"length": 2,"type" : "numx","divide" : 1,"register" : 3270},
+            "reserved3271": {"value" : 1254,"length": 2,"type" : "numx","divide" : 1,"register" : 3271},
+            "reserved3272": {"value" : 1258,"length": 2,"type" : "numx","divide" : 1,"register" : 3272},
+            "reserved3273": {"value" : 1262,"length": 2,"type" : "numx","divide" : 1,"register" : 3273},
+            "reserved3274": {"value" : 1266,"length": 2,"type" : "numx","divide" : 1,"register" : 3274},
+            "reserved3275": {"value" : 1270,"length": 2,"type" : "numx","divide" : 1,"register" : 3275},
+            "reserved3276": {"value" : 1274,"length": 2,"type" : "numx","divide" : 1,"register" : 3276},
+            "reserved3277": {"value" : 1278,"length": 2,"type" : "numx","divide" : 1,"register" : 3277},
+            "reserved3278": {"value" : 1282,"length": 2,"type" : "numx","divide" : 1,"register" : 3278},
+            "reserved3279": {"value" : 1286,"length": 2,"type" : "numx","divide" : 1,"register" : 3279},
+            "bclrtodaydataflag": {"value" : 1290,"length": 2,"type" : "numx","divide" : 1,"register" : 3280},
+        }}
+
+        self.alodict.update(self.ALO02)
+        self.alodict.update(self.ALO05)
+        self.alodict.update(self.ALO06)
+        self.alodict.update(self.ALO_0_44V1)
+        self.alodict.update(self.ALO_45_89V1)
+        self.alodict.update(self.ALO_0_124)
+        self.alodict.update(self.ALO_1000_1124)
+        self.alodict.update(self.ALO_1125_1249)
+        self.alodict.update(self.ALO_2000_2124)
+        self.alodict.update(self.ALO_3000_3124)
+        self.alodict.update(self.ALO_3125_3249)
+        self.alodict.update(self.ALO_3250_3280)
+
+        f = []
+        logger.info("Grott process external json layout files")
+        for (dirpath, dirnames, filenames) in walk('.'):
+            f.extend(filenames)
+            break
+        for x in f:
+            if ((x[0] == 't' or x[0] == 'T') and x.find('.json') > 0):
+                logger.info("\t%s", x)
+                with open(x) as json_file:
+                    dicttemp = json.load(json_file)
+                    self.recorddict.update(dicttemp)
+
+
+        #290 if self.verbose: print("\nGrott layout records loaded")
+        if self.verbose: print
+        logger.info("Grott layout records loaded")
+
+        for key in self.recorddict :
+            #logger.info("\t{0}".format(key,format_multi_line("\t", str(self.recorddict[key]),120)))
+            logger.info("\t{0}".format(key))
+            logger.debugv("\n{0}\n".format(format_multi_line("\t", str(self.recorddict[key]),120)))
+
+        for key in self.alodict :
+            print(logger.level)
+            logger.info("\t{0}".format(key))
+            logger.debugv("\n{0}\n".format(format_multi_line("\t", str(self.alodict[key]),120)))